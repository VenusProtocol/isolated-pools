import { FakeContract, smock } from "@defi-wonderland/smock";
import { loadFixture } from "@nomicfoundation/hardhat-network-helpers";
import { SignerWithAddress } from "@nomiclabs/hardhat-ethers/signers";
import { expect } from "chai";
import { constants } from "ethers";
import { ethers, upgrades } from "hardhat";

import { convertToUnit } from "../../helpers/utils";
import { Comptroller, MockToken, PoolRegistry, ProtocolShareReserve, RiskFund } from "../../typechain";

let mockDAI: MockToken;
let fakeRiskFund: FakeContract<RiskFund>;
let poolRegistry: FakeContract<PoolRegistry>;
let fakeProtocolIncome: FakeContract<RiskFund>;
let fakeComptroller: FakeContract<Comptroller>;
let protocolShareReserve: ProtocolShareReserve;

const fixture = async (): Promise<void> => {
  const MockDAI = await ethers.getContractFactory("MockToken");
  mockDAI = await MockDAI.deploy("MakerDAO", "DAI", 18);
  await mockDAI.faucet(convertToUnit(1000, 18));

  // Fake contracts
  fakeRiskFund = await smock.fake<RiskFund>("RiskFund");
  await fakeRiskFund.updateAssetsState.returns();

  poolRegistry = await smock.fake<PoolRegistry>("PoolRegistry");
  poolRegistry.getVTokenForAsset.returns("0x0000000000000000000000000000000000000001");

  fakeProtocolIncome = await smock.fake<RiskFund>("RiskFund");
  fakeComptroller = await smock.fake<Comptroller>("Comptroller");

  // ProtocolShareReserve contract deployment
  const ProtocolShareReserve = await ethers.getContractFactory("ProtocolShareReserve");
  protocolShareReserve = await upgrades.deployProxy(ProtocolShareReserve, [
    fakeProtocolIncome.address,
    fakeRiskFund.address,
  ]);

  await protocolShareReserve.setPoolRegistry(poolRegistry.address);
};

describe("ProtocolShareReserve: Tests", function () {
  /**
   * Deploying required contracts along with the poolRegistry.
   */
  let signer2: SignerWithAddress;
  before(async function () {
    await loadFixture(fixture);
    [, signer2] = await ethers.getSigners();
  });

  it("Revert on invalid asset address.", async function () {
    await expect(
<<<<<<< HEAD
      protocolShareReserve.releaseFunds(fakeComptroller.address, "0x0000000000000000000000000000000000000000", 10, 0),
    ).to.be.rejectedWith("ProtocolShareReserve: Asset address invalid");
=======
      protocolShareReserve.releaseFunds(fakeComptroller.address, constants.AddressZero, 10),
    ).to.be.revertedWithCustomError(protocolShareReserve, "ZeroAddressNotAllowed");
>>>>>>> 226b8d5d
  });

  it("Revert on Insufficient balance.", async function () {
    await expect(
      protocolShareReserve.releaseFunds(
        fakeComptroller.address, // Mock comptroller address
        mockDAI.address,
        10,
        0,
      ),
    ).to.be.revertedWith("ProtocolShareReserve: Insufficient pool balance");
  });

  it("Release liquidated share reserve", async function () {
    await mockDAI.transfer(protocolShareReserve.address, convertToUnit(100, 18));

    fakeComptroller.isComptroller.returns(true);
    await protocolShareReserve.updateAssetsState(
      fakeComptroller.address, // Mock comptroller address
      mockDAI.address,
      0,
    );

    const balance = await mockDAI.balanceOf(protocolShareReserve.address);

    expect(balance).equal(convertToUnit(100, 18));

    let protocolUSDT = await protocolShareReserve.getPoolAssetReserve(fakeComptroller.address, mockDAI.address);

    expect(protocolUSDT).equal(convertToUnit(100, 18));

    await protocolShareReserve.releaseFunds(
      fakeComptroller.address, // Mock comptroller address
      mockDAI.address,
      convertToUnit(90, 18),
      0,
    );

    protocolUSDT = await protocolShareReserve.getPoolAssetReserve(fakeComptroller.address, mockDAI.address);

    expect(protocolUSDT).equal(convertToUnit(10, 18));

    const riskFundBal = await mockDAI.balanceOf(fakeRiskFund.address);
    const liquidatedShareBal = await mockDAI.balanceOf(fakeProtocolIncome.address);
    const protocolShareReserveBal = await mockDAI.balanceOf(protocolShareReserve.address);

    expect(riskFundBal).equal(convertToUnit(27, 18));
    expect(liquidatedShareBal).equal(convertToUnit(63, 18));
    expect(protocolShareReserveBal).equal(convertToUnit(10, 18));
  });

  it("Revert if try to sweep tokens by non admin", async function () {
    await expect(protocolShareReserve.connect(signer2).sweepToken(mockDAI.address, signer2.address)).to.be.revertedWith(
      "Ownable: caller is not the owner",
    );
  });

  it("Revert if recipient address is zero", async function () {
    await expect(
      protocolShareReserve.sweepToken(mockDAI.address, ethers.constants.AddressZero),
    ).to.be.revertedWithCustomError(protocolShareReserve, "ZeroAddressNotAllowed");
  });

  it("Revert if there are no surplus tokens to sweep", async function () {
    await mockDAI.transfer(protocolShareReserve.address, convertToUnit(100, 18));

    fakeComptroller.isComptroller.returns(true);
    // Update assetReserves with all available balance
    await protocolShareReserve.updateAssetsState(
      fakeComptroller.address, // Mock comptroller address
      mockDAI.address,
    );

    await expect(protocolShareReserve.sweepToken(mockDAI.address, signer2.address)).to.be.revertedWith(
      "ReserveHelpers: Zero surplus tokens",
    );
  });

  it("Success on sweep tokens", async function () {
    const amount = convertToUnit(100, 18);
    const excessAmount = convertToUnit(50, 18);
    const protocolShareReserveBalPrev = await mockDAI.balanceOf(protocolShareReserve.address);
    await mockDAI.transfer(protocolShareReserve.address, amount);

    fakeComptroller.isComptroller.returns(true);
    // Update assetReserves with all available balance
    await protocolShareReserve.updateAssetsState(
      fakeComptroller.address, // Mock comptroller address
      mockDAI.address,
    );
    let protocolShareReserveBal = await mockDAI.balanceOf(protocolShareReserve.address);
    expect(protocolShareReserveBal.sub(protocolShareReserveBalPrev)).equal(amount);

    // Sending some extra funds but not updating assetReserves
    await mockDAI.transfer(protocolShareReserve.address, excessAmount);

    await protocolShareReserve.sweepToken(mockDAI.address, signer2.address);
    protocolShareReserveBal = await mockDAI.balanceOf(protocolShareReserve.address);
    expect(protocolShareReserveBal).equal(protocolShareReserveBalPrev.add(amount));

    const recipientBal = await mockDAI.balanceOf(signer2.address);
    expect(recipientBal).equal(excessAmount);
  });
});<|MERGE_RESOLUTION|>--- conflicted
+++ resolved
@@ -52,13 +52,8 @@
 
   it("Revert on invalid asset address.", async function () {
     await expect(
-<<<<<<< HEAD
-      protocolShareReserve.releaseFunds(fakeComptroller.address, "0x0000000000000000000000000000000000000000", 10, 0),
-    ).to.be.rejectedWith("ProtocolShareReserve: Asset address invalid");
-=======
-      protocolShareReserve.releaseFunds(fakeComptroller.address, constants.AddressZero, 10),
+      protocolShareReserve.releaseFunds(fakeComptroller.address, constants.AddressZero, 10, 0),
     ).to.be.revertedWithCustomError(protocolShareReserve, "ZeroAddressNotAllowed");
->>>>>>> 226b8d5d
   });
 
   it("Revert on Insufficient balance.", async function () {
