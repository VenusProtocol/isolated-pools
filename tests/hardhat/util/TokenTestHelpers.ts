--- conflicted
+++ resolved
@@ -48,16 +48,11 @@
     8,
     await admin.getAddress(),
     accessControlManager.address,
-<<<<<<< HEAD
-    riskFund.address,
-    protocolShareReserve.address
-=======
     {
       shortfall: shortfall.address,
       riskFund: riskFund.address,
-      liquidatedShareReserve: liquidatedShareReserve.address
+      protocolShareReserve: protocolShareReserve.address
     }
->>>>>>> 0d9a82be
   );
   return { vToken, underlying, interestRateModel };
 }
