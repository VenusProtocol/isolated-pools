--- conflicted
+++ resolved
@@ -152,11 +152,7 @@
 
     await unitroller._acceptAdmin();
     await comptrollerProxy._setPriceOracle(fakePriceOracle.address);
-<<<<<<< HEAD
-    //Deploy CTokens
-=======
     //Deploy VTokens
->>>>>>> 8c3ada70
     await poolRegistry.addMarket({
       poolId: 1,
       asset: mockWBTC.address,
@@ -196,15 +192,9 @@
       mockDAI.address
     );
 
-<<<<<<< HEAD
-    cWBTC = await ethers.getContractAt("CErc20Immutable", cWBTCAddress);
-    cDAI = await ethers.getContractAt("CErc20Immutable", cDAIAddress);
-
-=======
     vWBTC = await ethers.getContractAt("VBep20Immutable", vWBTCAddress);
     vDAI = await ethers.getContractAt("VBep20Immutable", vDAIAddress);
     
->>>>>>> 8c3ada70
     const [, user, compOwner] = await ethers.getSigners();
 
     //Enter Markets
