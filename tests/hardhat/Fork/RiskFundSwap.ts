import { FakeContract, smock } from "@defi-wonderland/smock";
import { loadFixture } from "@nomicfoundation/hardhat-network-helpers";
import { expect } from "chai";
import { parseUnits, parseEther } from "ethers/lib/utils";
import { ethers } from "hardhat";
import { SignerWithAddress } from "hardhat-deploy-ethers/signers";

import {
  AccessControlManager,
  AccessControlManager__factory,
  ChainlinkOracle,
  ChainlinkOracle__factory,
  Comptroller,
  Comptroller__factory,
  IERC20,
  IERC20__factory,
  MockPriceOracle,
  MockPriceOracle__factory,
  MockProtocolShareReserve,
  MockProtocolShareReserve__factory,
  PancakeRouter,
  PancakeRouter__factory,
  ProtocolShareReserve,
  ProtocolShareReserve__factory,
  RiskFund,
  RiskFund__factory,
  VToken,
  VToken__factory,
} from "../../../typechain";
import { getContractAddresses, initMainnetUser, setForkBlock } from "./utils";

const FORKING = process.env.FORKING === "true";
const network = process.env.NETWORK_NAME || "bsc";

const {
  SWAP_ROUTER_CORE_POOL,
  RESILIENT_ORACLE,
  CHAINLINK_ORACLE,
  COMPTROLLER,
  ADMIN,
  TOKEN1,
  RISKFUND,
  VTOKEN1,
  TOKEN2,
  VTOKEN2,
  TOKEN1_HOLDER,
  TOKEN2_HOLDER,
  SHORTFALL,
  ACM,
  PSR,
  BLOCK_NUMBER,
  PANCAKE_SWAP_ROUTER
} = getContractAddresses(network as string);

// // Disable a warning about mixing beacons and transparent proxies
// upgrades.silenceWarnings();

let impersonatedTimelock: SignerWithAddress;
let token1: IERC20;
let token2: IERC20;
let vToken2: VToken;
let priceOracle: MockPriceOracle;
let chainlinkOracle: ChainlinkOracle;
let comptroller: Comptroller;
let accessControlManager: AccessControlManager;
let protocolShareReserve: ProtocolShareReserve | MockProtocolShareReserve;
let riskFund: RiskFund;
let pancakeSwapRouter: PancakeRouter | FakeContract<PancakeRouter>;
let token1Holder: SignerWithAddress;
let token2Holder: SignerWithAddress;

const ADD_RESERVE_AMOUNT = parseUnits("100", 18);
const REDUCE_RESERVE_AMOUNT = parseUnits("50", 18);

const configureTimelock = async () => {
  impersonatedTimelock = await initMainnetUser(ADMIN, parseEther("2"));
};

const initPancakeSwapRouter = async (
  admin: SignerWithAddress,
): Promise<PancakeRouter | FakeContract<PancakeRouter>> => {
  let pancakeSwapRouter: PancakeRouter | FakeContract<PancakeRouter>;
  if (network == "bsc" || network == "bsctestnet") {
    pancakeSwapRouter = PancakeRouter__factory.connect(SWAP_ROUTER_CORE_POOL, admin);
    await token1.connect(token1Holder).transfer(SWAP_ROUTER_CORE_POOL, parseUnits("10000", 18));
    await token2.connect(token2Holder).transfer(SWAP_ROUTER_CORE_POOL, parseUnits("10000", 18));
  } else {
    const pancakeSwapRouterFactory = await smock.mock<PancakeRouter__factory>("PancakeRouter");
    pancakeSwapRouter = await pancakeSwapRouterFactory.deploy(PANCAKE_SWAP_ROUTER, admin.address);
    await pancakeSwapRouter.deployed();
    console.log(SWAP_ROUTER_CORE_POOL, pancakeSwapRouter.address)
    await token1.connect(token1Holder).transfer(pancakeSwapRouter.address, parseUnits("10000", 18));
    await token2.connect(token2Holder).transfer(pancakeSwapRouter.address, parseUnits("10000", 18));
  }
  return pancakeSwapRouter;
};


const riskFundFixture = async (): Promise<void> => {
  await setForkBlock(BLOCK_NUMBER);
  await configureTimelock();
  const [admin, user, ...signers] = await ethers.getSigners();

<<<<<<< HEAD
  token2Holder = await initMainnetUser(TOKEN2_HOLDER, ethers.utils.parseUnits("2"));
  token1Holder = await initMainnetUser(TOKEN1_HOLDER, ethers.utils.parseUnits("2"));
  token2 = IERC20__factory.connect(TOKEN2, user);
  token1 = IERC20__factory.connect(TOKEN1, user);
  pancakeSwapRouter = await initPancakeSwapRouter(impersonatedTimelock);
  console.log(1);
  accessControlManager = AccessControlManager__factory.connect(ACM, impersonatedTimelock);
  await accessControlManager.connect(impersonatedTimelock).giveCallPermission(RISKFUND, "swapPoolsAssets(address[],uint256[],address[][],uint256)", ADMIN);
  await accessControlManager.giveCallPermission(RISKFUND, "setConvertibleBaseAsset(address)", ADMIN);
=======
  pancakeSwapRouter = await initPancakeSwapRouter(admin);

  fakeAccessControlManager = await smock.fake<AccessControlManager>("AccessControlManager");
  fakeAccessControlManager.isAllowedToCall.returns(true);

  const Shortfall = await ethers.getContractFactory("Shortfall");
  const shortfall = await upgrades.deployProxy(Shortfall, [
    AddressOne,
    parseUnits("10000", 18),
    fakeAccessControlManager.address,
  ]);

  const fakeCorePoolComptroller = await smock.fake<Comptroller>("Comptroller");

  const RiskFund = await ethers.getContractFactory("RiskFund");
  riskFund = (await upgrades.deployProxy(
    RiskFund,
    [pancakeSwapRouter.address, parseUnits("10", 18), BUSD.address, fakeAccessControlManager.address, maxLoopsLimit],
    {
      constructorArgs: [
        fakeCorePoolComptroller.address,
        "0x0000000000000000000000000000000000000001",
        "0x0000000000000000000000000000000000000002",
      ],
    },
  )) as RiskFund;

  await riskFund.setShortfallContractAddress(shortfall.address);

  const ProtocolShareReserve = await ethers.getContractFactory("ProtocolShareReserve");
  protocolShareReserve = (await upgrades.deployProxy(ProtocolShareReserve, [fakeAccessControlManager.address, 10], {
    constructorArgs: [
      fakeCorePoolComptroller.address,
      "0x0000000000000000000000000000000000000001",
      "0x0000000000000000000000000000000000000002",
    ],
  })) as ProtocolShareReserve;

  const PoolRegistry = await ethers.getContractFactory("PoolRegistry");
  poolRegistry = (await upgrades.deployProxy(PoolRegistry, [fakeAccessControlManager.address])) as PoolRegistry;

  await protocolShareReserve.setPoolRegistry(poolRegistry.address);

  await shortfall.updatePoolRegistry(poolRegistry.address);

  const _closeFactor = parseUnits("0.05", 18);
  const _liquidationIncentive = parseUnits("1", 18);
  const _minLiquidatableCollateral = parseUnits("100", 18);

  // Deploy Price Oracle
  const MockPriceOracle = await ethers.getContractFactory<MockPriceOracle__factory>("MockPriceOracle");
  priceOracle = await MockPriceOracle.deploy();

  const usdtPrice = ".75";
  const busdPrice = "1.1";

  await priceOracle.setPrice(USDT.address, parseUnits(usdtPrice, 18));
  await priceOracle.setPrice(BUSD.address, parseUnits(busdPrice, 18));

  const Comptroller = await ethers.getContractFactory("Comptroller");
  const comptrollerBeacon = await upgrades.deployBeacon(Comptroller, { constructorArgs: [poolRegistry.address] });

  comptroller1Proxy = (await upgrades.deployBeaconProxy(comptrollerBeacon, Comptroller, [
    maxLoopsLimit,
    fakeAccessControlManager.address,
  ])) as Comptroller;
  await comptroller1Proxy.setPriceOracle(priceOracle.address);

  // Registering the first pool
  await poolRegistry.addPool(
    "Pool 1",
    comptroller1Proxy.address,
    _closeFactor,
    _liquidationIncentive,
    _minLiquidatableCollateral,
  );

  const initialSupply = parseUnits("1000", 18);
  const vTokenBeacon = await deployVTokenBeacon();

  vUSDT = await makeVToken({
    underlying: USDT,
    comptroller: comptroller1Proxy,
    accessControlManager: fakeAccessControlManager,
    decimals: 8,
    admin,
    protocolShareReserve,
    beacon: vTokenBeacon,
  });
>>>>>>> 9e6aa2a4

  riskFund = RiskFund__factory.connect(RISKFUND, impersonatedTimelock);
  await riskFund.connect(impersonatedTimelock).setConvertibleBaseAsset(TOKEN1);

  protocolShareReserve = ProtocolShareReserve__factory.connect(PSR, impersonatedTimelock);

  if (network == "bsctestnet") {
    protocolShareReserve = MockProtocolShareReserve__factory.connect(PSR, impersonatedTimelock);
  }

  chainlinkOracle = ChainlinkOracle__factory.connect(CHAINLINK_ORACLE, impersonatedTimelock);
  await chainlinkOracle.connect(impersonatedTimelock).setDirectPrice(token1.address, parseUnits("1.1", 18));
  await chainlinkOracle.connect(impersonatedTimelock).setDirectPrice(token2.address, parseUnits(".75", 18));

  priceOracle = MockPriceOracle__factory.connect(RESILIENT_ORACLE, impersonatedTimelock);

  let tokenConfig = {
    asset: token2.address,
    oracles: [chainlinkOracle.address, ethers.constants.AddressZero, ethers.constants.AddressZero],
    enableFlagsForOracles: [true, false, false],
  };
  await priceOracle.connect(impersonatedTimelock).setTokenConfig(tokenConfig);

  tokenConfig = {
    asset: token1.address,
    oracles: [chainlinkOracle.address, ethers.constants.AddressZero, ethers.constants.AddressZero],
    enableFlagsForOracles: [true, false, false],
  };
  await priceOracle.connect(impersonatedTimelock).setTokenConfig(tokenConfig);

  comptroller = Comptroller__factory.connect(COMPTROLLER, impersonatedTimelock);
  vToken2 = VToken__factory.connect(VTOKEN2, impersonatedTimelock);
  await vToken2.connect(impersonatedTimelock).setShortfallContract(SHORTFALL);
  await vToken2.connect(impersonatedTimelock).setProtocolShareReserve(PSR);

  await vToken2.connect(impersonatedTimelock).setProtocolShareReserve(PSR);
  if (network == "sepolia") {
    await protocolShareReserve.connect(impersonatedTimelock).acceptOwnership();
    await riskFund.connect(impersonatedTimelock).acceptOwnership();
    await riskFund.connect(impersonatedTimelock).setPancakeSwapRouter(pancakeSwapRouter.address);
  }
};

<<<<<<< HEAD
if (FORKING) {
  describe.only("Risk Fund Fork: Swap Tests", () => {
    beforeEach(async () => {
      await loadFixture(riskFundFixture);
      console.log(33)
    });

    it("Swap All Pool Assets", async () => {
      await token2.connect(token2Holder).approve(vToken2.address, ADD_RESERVE_AMOUNT);
      console.log(2)

      await vToken2.connect(token2Holder).addReserves(ADD_RESERVE_AMOUNT);
      console.log(2)

      await vToken2.reduceReserves(REDUCE_RESERVE_AMOUNT);
      console.log((await token2.balanceOf(riskFund.address)).toString());
console.log(2)
      if (network == "bsctestnet") {
        await protocolShareReserve.releaseFunds(comptroller.address, [token2.address]);
      } else {
        await protocolShareReserve.releaseFunds(comptroller.address, token2.address, REDUCE_RESERVE_AMOUNT);
      }
      console.log((await token2.balanceOf(riskFund.address)).toString());

console.log(376233)
      const deadline = (await ethers.provider.getBlock("latest")).timestamp + 100;
      console.log(await riskFund.pancakeSwapRouter());
      // await vToken2.update
      // await expect(riskFund.connect(impersonatedTimelock).swapPoolsAssets(
      //   [vToken2.address],
      //   [parseUnits("10", 18)],
      //   [[token2.address, token1.address]],
      //   deadline,
      // )).to.be.revertedWithCustomError(riskFund, "ZeroAddressNotAllowed");
      console.log(await riskFund.poolRegistry());
      await riskFund.swapPoolsAssets(
        [vToken2.address],
        [parseUnits("10", 18)],
        [[token2.address, token1.address]],
        deadline,
      );
      console.log(376233)

      expect(Number(await riskFund.getPoolsBaseAssetReserves(comptroller.address))).to.be.closeTo(
        Number("24931282761361385504"),
        Number(parseUnits("1", 18)),
      );

      const balance = await token1.balanceOf(riskFund.address);
      expect(Number(balance)).to.be.closeTo(Number(parseUnits("25", 18)), Number(parseUnits("1", 18)));
    });
=======
describe("Risk Fund: Swap Tests", () => {
  beforeEach(async () => {
    await loadFixture(riskFundFixture);
    const [admin] = await ethers.getSigners();
    const fakeProtocolIncome = await smock.fake<RiskFund>("RiskFund");

    await protocolShareReserve.connect(admin).addOrUpdateDistributionConfigs([
      {
        schema: 0,
        percentage: 30,
        destination: riskFund.address,
      },
      {
        schema: 0,
        percentage: 70,
        destination: fakeProtocolIncome.address,
      },
    ]);
  });

  it("Swap All Pool Assets", async () => {
    await USDT.connect(usdtUser).approve(vUSDT.address, ADD_RESERVE_AMOUNT);
    await vUSDT.connect(usdtUser).addReserves(ADD_RESERVE_AMOUNT);
    await vUSDT.connect(usdtUser).reduceReserves(REDUCE_RESERVE_AMOUNT);

    await protocolShareReserve.releaseFunds(comptroller1Proxy.address, [USDT.address]);

    const deadline = (await ethers.provider.getBlock("latest")).timestamp + 100;
    await riskFund.swapPoolsAssets([vUSDT.address], [parseUnits("10", 18)], [[USDT.address, BUSD.address]], deadline);
    expect(await riskFund.getPoolsBaseAssetReserves(comptroller1Proxy.address)).to.be.equal("29916047622748892393");

    const balance = await BUSD.balanceOf(riskFund.address);
    expect(Number(balance)).to.be.closeTo(Number(parseUnits("29", 18)), Number(parseUnits("1", 18)));
>>>>>>> 9e6aa2a4
  });
}<|MERGE_RESOLUTION|>--- conflicted
+++ resolved
@@ -1,7 +1,7 @@
 import { FakeContract, smock } from "@defi-wonderland/smock";
 import { loadFixture } from "@nomicfoundation/hardhat-network-helpers";
 import { expect } from "chai";
-import { parseUnits, parseEther } from "ethers/lib/utils";
+import { parseEther, parseUnits } from "ethers/lib/utils";
 import { ethers } from "hardhat";
 import { SignerWithAddress } from "hardhat-deploy-ethers/signers";
 
@@ -40,7 +40,6 @@
   ADMIN,
   TOKEN1,
   RISKFUND,
-  VTOKEN1,
   TOKEN2,
   VTOKEN2,
   TOKEN1_HOLDER,
@@ -49,7 +48,7 @@
   ACM,
   PSR,
   BLOCK_NUMBER,
-  PANCAKE_SWAP_ROUTER
+  PANCAKE_SWAP_ROUTER,
 } = getContractAddresses(network as string);
 
 // // Disable a warning about mixing beacons and transparent proxies
@@ -88,20 +87,18 @@
     const pancakeSwapRouterFactory = await smock.mock<PancakeRouter__factory>("PancakeRouter");
     pancakeSwapRouter = await pancakeSwapRouterFactory.deploy(PANCAKE_SWAP_ROUTER, admin.address);
     await pancakeSwapRouter.deployed();
-    console.log(SWAP_ROUTER_CORE_POOL, pancakeSwapRouter.address)
+    console.log(SWAP_ROUTER_CORE_POOL, pancakeSwapRouter.address);
     await token1.connect(token1Holder).transfer(pancakeSwapRouter.address, parseUnits("10000", 18));
     await token2.connect(token2Holder).transfer(pancakeSwapRouter.address, parseUnits("10000", 18));
   }
   return pancakeSwapRouter;
 };
 
-
 const riskFundFixture = async (): Promise<void> => {
   await setForkBlock(BLOCK_NUMBER);
   await configureTimelock();
-  const [admin, user, ...signers] = await ethers.getSigners();
-
-<<<<<<< HEAD
+  const [, user] = await ethers.getSigners();
+
   token2Holder = await initMainnetUser(TOKEN2_HOLDER, ethers.utils.parseUnits("2"));
   token1Holder = await initMainnetUser(TOKEN1_HOLDER, ethers.utils.parseUnits("2"));
   token2 = IERC20__factory.connect(TOKEN2, user);
@@ -109,99 +106,10 @@
   pancakeSwapRouter = await initPancakeSwapRouter(impersonatedTimelock);
   console.log(1);
   accessControlManager = AccessControlManager__factory.connect(ACM, impersonatedTimelock);
-  await accessControlManager.connect(impersonatedTimelock).giveCallPermission(RISKFUND, "swapPoolsAssets(address[],uint256[],address[][],uint256)", ADMIN);
+  await accessControlManager
+    .connect(impersonatedTimelock)
+    .giveCallPermission(RISKFUND, "swapPoolsAssets(address[],uint256[],address[][],uint256)", ADMIN);
   await accessControlManager.giveCallPermission(RISKFUND, "setConvertibleBaseAsset(address)", ADMIN);
-=======
-  pancakeSwapRouter = await initPancakeSwapRouter(admin);
-
-  fakeAccessControlManager = await smock.fake<AccessControlManager>("AccessControlManager");
-  fakeAccessControlManager.isAllowedToCall.returns(true);
-
-  const Shortfall = await ethers.getContractFactory("Shortfall");
-  const shortfall = await upgrades.deployProxy(Shortfall, [
-    AddressOne,
-    parseUnits("10000", 18),
-    fakeAccessControlManager.address,
-  ]);
-
-  const fakeCorePoolComptroller = await smock.fake<Comptroller>("Comptroller");
-
-  const RiskFund = await ethers.getContractFactory("RiskFund");
-  riskFund = (await upgrades.deployProxy(
-    RiskFund,
-    [pancakeSwapRouter.address, parseUnits("10", 18), BUSD.address, fakeAccessControlManager.address, maxLoopsLimit],
-    {
-      constructorArgs: [
-        fakeCorePoolComptroller.address,
-        "0x0000000000000000000000000000000000000001",
-        "0x0000000000000000000000000000000000000002",
-      ],
-    },
-  )) as RiskFund;
-
-  await riskFund.setShortfallContractAddress(shortfall.address);
-
-  const ProtocolShareReserve = await ethers.getContractFactory("ProtocolShareReserve");
-  protocolShareReserve = (await upgrades.deployProxy(ProtocolShareReserve, [fakeAccessControlManager.address, 10], {
-    constructorArgs: [
-      fakeCorePoolComptroller.address,
-      "0x0000000000000000000000000000000000000001",
-      "0x0000000000000000000000000000000000000002",
-    ],
-  })) as ProtocolShareReserve;
-
-  const PoolRegistry = await ethers.getContractFactory("PoolRegistry");
-  poolRegistry = (await upgrades.deployProxy(PoolRegistry, [fakeAccessControlManager.address])) as PoolRegistry;
-
-  await protocolShareReserve.setPoolRegistry(poolRegistry.address);
-
-  await shortfall.updatePoolRegistry(poolRegistry.address);
-
-  const _closeFactor = parseUnits("0.05", 18);
-  const _liquidationIncentive = parseUnits("1", 18);
-  const _minLiquidatableCollateral = parseUnits("100", 18);
-
-  // Deploy Price Oracle
-  const MockPriceOracle = await ethers.getContractFactory<MockPriceOracle__factory>("MockPriceOracle");
-  priceOracle = await MockPriceOracle.deploy();
-
-  const usdtPrice = ".75";
-  const busdPrice = "1.1";
-
-  await priceOracle.setPrice(USDT.address, parseUnits(usdtPrice, 18));
-  await priceOracle.setPrice(BUSD.address, parseUnits(busdPrice, 18));
-
-  const Comptroller = await ethers.getContractFactory("Comptroller");
-  const comptrollerBeacon = await upgrades.deployBeacon(Comptroller, { constructorArgs: [poolRegistry.address] });
-
-  comptroller1Proxy = (await upgrades.deployBeaconProxy(comptrollerBeacon, Comptroller, [
-    maxLoopsLimit,
-    fakeAccessControlManager.address,
-  ])) as Comptroller;
-  await comptroller1Proxy.setPriceOracle(priceOracle.address);
-
-  // Registering the first pool
-  await poolRegistry.addPool(
-    "Pool 1",
-    comptroller1Proxy.address,
-    _closeFactor,
-    _liquidationIncentive,
-    _minLiquidatableCollateral,
-  );
-
-  const initialSupply = parseUnits("1000", 18);
-  const vTokenBeacon = await deployVTokenBeacon();
-
-  vUSDT = await makeVToken({
-    underlying: USDT,
-    comptroller: comptroller1Proxy,
-    accessControlManager: fakeAccessControlManager,
-    decimals: 8,
-    admin,
-    protocolShareReserve,
-    beacon: vTokenBeacon,
-  });
->>>>>>> 9e6aa2a4
 
   riskFund = RiskFund__factory.connect(RISKFUND, impersonatedTimelock);
   await riskFund.connect(impersonatedTimelock).setConvertibleBaseAsset(TOKEN1);
@@ -245,24 +153,23 @@
   }
 };
 
-<<<<<<< HEAD
 if (FORKING) {
   describe.only("Risk Fund Fork: Swap Tests", () => {
     beforeEach(async () => {
       await loadFixture(riskFundFixture);
-      console.log(33)
+      console.log(33);
     });
 
     it("Swap All Pool Assets", async () => {
       await token2.connect(token2Holder).approve(vToken2.address, ADD_RESERVE_AMOUNT);
-      console.log(2)
+      console.log(2);
 
       await vToken2.connect(token2Holder).addReserves(ADD_RESERVE_AMOUNT);
-      console.log(2)
+      console.log(2);
 
       await vToken2.reduceReserves(REDUCE_RESERVE_AMOUNT);
       console.log((await token2.balanceOf(riskFund.address)).toString());
-console.log(2)
+      console.log(2);
       if (network == "bsctestnet") {
         await protocolShareReserve.releaseFunds(comptroller.address, [token2.address]);
       } else {
@@ -270,7 +177,7 @@
       }
       console.log((await token2.balanceOf(riskFund.address)).toString());
 
-console.log(376233)
+      console.log(376233);
       const deadline = (await ethers.provider.getBlock("latest")).timestamp + 100;
       console.log(await riskFund.pancakeSwapRouter());
       // await vToken2.update
@@ -287,7 +194,7 @@
         [[token2.address, token1.address]],
         deadline,
       );
-      console.log(376233)
+      console.log(376233);
 
       expect(Number(await riskFund.getPoolsBaseAssetReserves(comptroller.address))).to.be.closeTo(
         Number("24931282761361385504"),
@@ -297,40 +204,5 @@
       const balance = await token1.balanceOf(riskFund.address);
       expect(Number(balance)).to.be.closeTo(Number(parseUnits("25", 18)), Number(parseUnits("1", 18)));
     });
-=======
-describe("Risk Fund: Swap Tests", () => {
-  beforeEach(async () => {
-    await loadFixture(riskFundFixture);
-    const [admin] = await ethers.getSigners();
-    const fakeProtocolIncome = await smock.fake<RiskFund>("RiskFund");
-
-    await protocolShareReserve.connect(admin).addOrUpdateDistributionConfigs([
-      {
-        schema: 0,
-        percentage: 30,
-        destination: riskFund.address,
-      },
-      {
-        schema: 0,
-        percentage: 70,
-        destination: fakeProtocolIncome.address,
-      },
-    ]);
-  });
-
-  it("Swap All Pool Assets", async () => {
-    await USDT.connect(usdtUser).approve(vUSDT.address, ADD_RESERVE_AMOUNT);
-    await vUSDT.connect(usdtUser).addReserves(ADD_RESERVE_AMOUNT);
-    await vUSDT.connect(usdtUser).reduceReserves(REDUCE_RESERVE_AMOUNT);
-
-    await protocolShareReserve.releaseFunds(comptroller1Proxy.address, [USDT.address]);
-
-    const deadline = (await ethers.provider.getBlock("latest")).timestamp + 100;
-    await riskFund.swapPoolsAssets([vUSDT.address], [parseUnits("10", 18)], [[USDT.address, BUSD.address]], deadline);
-    expect(await riskFund.getPoolsBaseAssetReserves(comptroller1Proxy.address)).to.be.equal("29916047622748892393");
-
-    const balance = await BUSD.balanceOf(riskFund.address);
-    expect(Number(balance)).to.be.closeTo(Number(parseUnits("29", 18)), Number(parseUnits("1", 18)));
->>>>>>> 9e6aa2a4
   });
 }