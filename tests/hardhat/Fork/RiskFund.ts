--- conflicted
+++ resolved
@@ -131,12 +131,9 @@
     to: shortfall.address,
     value: ethers.utils.parseEther("1"), // 1 ether
   });
-<<<<<<< HEAD
-=======
 
   const fakeCorePoolComptroller = await smock.fake<Comptroller>("Comptroller");
 
->>>>>>> 02b305c7
   const RiskFund = await ethers.getContractFactory("RiskFund");
   riskFund = (await upgrades.deployProxy(
     RiskFund,
@@ -543,13 +540,18 @@
         it("fails if pool registry is not configured", async function () {
           const [admin] = await ethers.getSigners();
           const RiskFund = await ethers.getContractFactory("RiskFund");
-          const misconfiguredRiskFund = await upgrades.deployProxy(RiskFund, [
-            pancakeSwapRouter.address,
-            convertToUnit(10, 18),
-            BUSD.address,
-            accessControlManager.address,
-            150,
-          ]);
+          const fakeCorePoolComptroller = await smock.fake<Comptroller>("Comptroller");
+          const misconfiguredRiskFund = await upgrades.deployProxy(
+            RiskFund,
+            [pancakeSwapRouter.address, convertToUnit(10, 18), BUSD.address, accessControlManager.address, 150],
+            {
+              constructorArgs: [
+                fakeCorePoolComptroller.address,
+                "0x0000000000000000000000000000000000000001",
+                "0x0000000000000000000000000000000000000002",
+              ],
+            },
+          );
           await accessControlManager.giveCallPermission(
             misconfiguredRiskFund.address,
             "swapPoolsAssets(address[],uint256[],address[][],uint256)",
@@ -760,44 +762,8 @@
         await vUSDT.reduceReserves(convertToUnit(100, 18));
         await vUSDC.reduceReserves(convertToUnit(100, 18));
 
-<<<<<<< HEAD
         const protocolReserveUSDCBal = await USDC.balanceOf(protocolShareReserve.address);
         expect(protocolReserveUSDCBal).equal(convertToUnit(100, 18));
-=======
-      it("fails if pool registry is not configured", async function () {
-        const [admin] = await ethers.getSigners();
-        const RiskFund = await ethers.getContractFactory("RiskFund");
-        const fakeCorePoolComptroller = await smock.fake<Comptroller>("Comptroller");
-        const misconfiguredRiskFund = await upgrades.deployProxy(
-          RiskFund,
-          [pancakeSwapRouter.address, convertToUnit(10, 18), BUSD.address, accessControlManager.address, 150],
-          {
-            constructorArgs: [
-              fakeCorePoolComptroller.address,
-              "0x0000000000000000000000000000000000000001",
-              "0x0000000000000000000000000000000000000002",
-            ],
-          },
-        );
-        await accessControlManager.giveCallPermission(
-          misconfiguredRiskFund.address,
-          "swapPoolsAssets(address[],uint256[],address[][],uint256)",
-          admin.address,
-        );
-        await expect(
-          misconfiguredRiskFund.swapPoolsAssets(
-            [vUSDT.address, vUSDC.address],
-            [convertToUnit(10, 18), convertToUnit(10, 18)],
-            [
-              [USDT.address, BUSD.address],
-              [USDC.address, BUSD.address],
-            ],
-            deadline,
-          ),
-        ).to.be.revertedWithCustomError(misconfiguredRiskFund, "ZeroAddressNotAllowed");
-      });
-    });
->>>>>>> 02b305c7
 
         const protocolReserveUSDTBal = await USDT.balanceOf(protocolShareReserve.address);
         expect(protocolReserveUSDTBal).equal(convertToUnit(100, 18));
