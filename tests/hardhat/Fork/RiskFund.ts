import { FakeContract, smock } from "@defi-wonderland/smock";
import { impersonateAccount, loadFixture } from "@nomicfoundation/hardhat-network-helpers";
import { expect } from "chai";
import { BigNumber, constants } from "ethers";
import { parseUnits } from "ethers/lib/utils";
import { ethers, upgrades } from "hardhat";
import { SignerWithAddress } from "hardhat-deploy-ethers/signers";

import { convertToUnit } from "../../../helpers/utils";
import {
  AccessControlManager,
  AccessControlManager__factory,
  Comptroller,
  MockPriceOracle,
  MockPriceOracle__factory,
  MockToken,
  MockToken__factory,
  PancakeRouter,
  PancakeRouter__factory,
  PoolRegistry,
  ProtocolShareReserve,
  RiskFund,
  Shortfall,
  VToken,
} from "../../../typechain";
import { deployVTokenBeacon, makeVToken } from "../util/TokenTestHelpers";
import { getContractAddresses, setForkBlock } from "./utils";

const FORKING = process.env.FORKING === "true";
const network = process.env.NETWORK_NAME || "bsc";

const { PANCAKE_SWAP_ROUTER, BUSD_HOLDER, USDC_HOLDER, USDT_HOLDER, BLOCK_NUMBER } = getContractAddresses(
  network as string,
);

// Disable a warning about mixing beacons and transparent proxies
upgrades.silenceWarnings();

let poolRegistry: PoolRegistry;
let USDC: MockToken;
let BUSD: MockToken;
let USDT: MockToken;
let vUSDC: VToken;
let vUSDT: VToken;
let vUSDC2: VToken;
let vUSDT2: VToken;
let vUSDT3: VToken;
let vBUSD3: VToken;
let priceOracle: MockPriceOracle;
let comptroller1Proxy: Comptroller;
let comptroller2Proxy: Comptroller;
let comptroller3Proxy: Comptroller;
let accessControlManager: AccessControlManager;
let protocolShareReserve: ProtocolShareReserve;
let shortfall: FakeContract<Shortfall>;
let riskFund: RiskFund;
let pancakeSwapRouter: PancakeRouter | FakeContract<PancakeRouter>;
let busdUser: SignerWithAddress;
let usdcUser: SignerWithAddress;
let usdtUser: SignerWithAddress;
const maxLoopsLimit = 150;
const someNonzeroAddress = "0x0000000000000000000000000000000000000001";

const initPancakeSwapRouter = async (
  admin: SignerWithAddress,
): Promise<PancakeRouter | FakeContract<PancakeRouter>> => {
  let pancakeSwapRouter: PancakeRouter | FakeContract<PancakeRouter>;
  if (network == "bsc") {
    pancakeSwapRouter = PancakeRouter__factory.connect(PANCAKE_SWAP_ROUTER, admin);
  } else {
    const pancakeSwapRouterFactory = await smock.mock<PancakeRouter__factory>("PancakeRouter");
    pancakeSwapRouter = await pancakeSwapRouterFactory.deploy(PANCAKE_SWAP_ROUTER, admin.address);
    await pancakeSwapRouter.deployed();
    const pancakeRouterSigner = await ethers.getSigner(pancakeSwapRouter.address);
    // Send some BNB to account so it can faucet money from mock tokens
    const tx = await admin.sendTransaction({
      to: pancakeSwapRouter.address,
      value: ethers.utils.parseEther("10"),
    });
    await tx.wait();
    await USDC.connect(pancakeRouterSigner).faucet(convertToUnit(10000, 18));
    await USDT.connect(pancakeRouterSigner).faucet(convertToUnit(10000, 18));
    await BUSD.connect(pancakeRouterSigner).faucet(convertToUnit(10000, 18));
  }
  return pancakeSwapRouter;
};

const initMainnetUser = async (user: string): Promise<SignerWithAddress> => {
  await impersonateAccount(user);
  return ethers.getSigner(user);
};

const initMockToken = async (name: string, symbol: string, user: SignerWithAddress): Promise<MockToken> => {
  const MockToken = await ethers.getContractFactory<MockToken__factory>("MockToken");
  const token = await MockToken.deploy(name, symbol, 18);
  await token.deployed();
  await token.faucet(convertToUnit(10000000, 18));
  await token.transfer(user.address, convertToUnit(10000000, 18));
  return token;
};

const riskFundFixture = async (): Promise<void> => {
  await setForkBlock(BLOCK_NUMBER);
  const [admin, user, ...signers] = await ethers.getSigners();

  if (network == "bsc") {
    busdUser = await initMainnetUser(BUSD_HOLDER);
    usdcUser = await initMainnetUser(USDC_HOLDER);
    usdtUser = await initMainnetUser(USDT_HOLDER);

    USDC = MockToken__factory.connect(getContractAddresses(network as string).USDC, admin);
    BUSD = MockToken__factory.connect(getContractAddresses(network as string).BUSD, admin);
    USDT = MockToken__factory.connect(getContractAddresses(network as string).USDT, admin);
  } else {
    [busdUser, usdcUser, usdtUser] = signers;

    USDC = await initMockToken("Mock USDC", "USDC", usdcUser);
    BUSD = await initMockToken("Mock BUSD", "BUSD", busdUser);
    USDT = await initMockToken("Mock USDT", "USDT", usdtUser);
  }

  pancakeSwapRouter = await initPancakeSwapRouter(admin);

  const AccessControlManagerFactory = await ethers.getContractFactory<AccessControlManager__factory>(
    "AccessControlManager",
  );
  accessControlManager = await AccessControlManagerFactory.deploy();
  await accessControlManager.deployed();

  shortfall = await smock.fake<Shortfall>("Shortfall");
  await admin.sendTransaction({
    to: shortfall.address,
    value: ethers.utils.parseEther("1"), // 1 ether
  });

  const RiskFund = await ethers.getContractFactory("RiskFund");
  riskFund = (await upgrades.deployProxy(RiskFund, [
    pancakeSwapRouter.address,
    convertToUnit(10, 18),
    BUSD.address,
    accessControlManager.address,
    150,
  ])) as RiskFund;
  await riskFund.setShortfallContractAddress(shortfall.address);

  const fakeProtocolIncome = await smock.fake<RiskFund>("RiskFund");
  const ProtocolShareReserve = await ethers.getContractFactory("ProtocolShareReserve");
  protocolShareReserve = (await upgrades.deployProxy(ProtocolShareReserve, [
    fakeProtocolIncome.address,
    riskFund.address,
  ])) as ProtocolShareReserve;

  const PoolRegistry = await ethers.getContractFactory("PoolRegistry");
  poolRegistry = (await upgrades.deployProxy(PoolRegistry, [accessControlManager.address])) as PoolRegistry;

  await protocolShareReserve.setPoolRegistry(poolRegistry.address);

  await accessControlManager.giveCallPermission(
    ethers.constants.AddressZero,
    "setCollateralFactor(address,uint256,uint256)",
    poolRegistry.address,
  );

  await accessControlManager.giveCallPermission(
    ethers.constants.AddressZero,
    "setMarketSupplyCaps(address[],uint256[])",
    poolRegistry.address,
  );

  await accessControlManager.giveCallPermission(
    ethers.constants.AddressZero,
    "setMarketBorrowCaps(address[],uint256[])",
    poolRegistry.address,
  );

  await accessControlManager.giveCallPermission(
    ethers.constants.AddressZero,
    "setLiquidationIncentive(uint256)",
    poolRegistry.address,
  );

  await accessControlManager.giveCallPermission(
    ethers.constants.AddressZero,
    "setMinLiquidatableCollateral(uint256)",
    poolRegistry.address,
  );

  await accessControlManager.giveCallPermission(
    ethers.constants.AddressZero,
    "supportMarket(address)",
    poolRegistry.address,
  );

  await accessControlManager.giveCallPermission(
    ethers.constants.AddressZero,
    "setCloseFactor(uint256)",
    poolRegistry.address,
  );

  await accessControlManager.giveCallPermission(
    poolRegistry.address,
    "addPool(string,address,uint256,uint256,uint256)",
    admin.address,
  );

  await accessControlManager.giveCallPermission(poolRegistry.address, "addMarket(AddMarketInput)", admin.address);

  await accessControlManager.giveCallPermission(riskFund.address, "setMinAmountToConvert(uint256)", admin.address);

  await accessControlManager.giveCallPermission(
    riskFund.address,
    "swapPoolsAssets(address[],uint256[],address[][],uint256)",
    admin.address,
  );

  await accessControlManager.giveCallPermission(riskFund.address, "setConvertibleBaseAsset(address)", admin.address);

  await shortfall.connect(shortfall.wallet).updatePoolRegistry(poolRegistry.address);

  const _closeFactor = convertToUnit(0.05, 18);
  const _liquidationIncentive = convertToUnit(1, 18);
  const _minLiquidatableCollateral = convertToUnit(100, 18);

  // Deploy Price Oracle
  const MockPriceOracle = await ethers.getContractFactory<MockPriceOracle__factory>("MockPriceOracle");
  priceOracle = await MockPriceOracle.deploy();

  const usdtPrice = ".75";
  const usdcPrice = "1";
  const busdPrice = "1.1";

  await priceOracle.setPrice(USDC.address, convertToUnit(usdcPrice, 18));
  await priceOracle.setPrice(USDT.address, convertToUnit(usdtPrice, 18));
  await priceOracle.setPrice(BUSD.address, convertToUnit(busdPrice, 18));

  const Comptroller = await ethers.getContractFactory("Comptroller");
  const comptrollerBeacon = await upgrades.deployBeacon(Comptroller, { constructorArgs: [poolRegistry.address] });

  [comptroller1Proxy, comptroller2Proxy, comptroller3Proxy] = await Promise.all(
    [...Array(3)].map(async () => {
      const comptroller = (await upgrades.deployBeaconProxy(comptrollerBeacon, Comptroller, [
        maxLoopsLimit,
        accessControlManager.address,
      ])) as Comptroller;
      await comptroller.setPriceOracle(priceOracle.address);
      return comptroller;
    }),
  );

  // Registering the first pool
  await poolRegistry.addPool(
    "Pool 1",
    comptroller1Proxy.address,
    _closeFactor,
    _liquidationIncentive,
    _minLiquidatableCollateral,
  );

  // Registering the second pool
  await poolRegistry.addPool(
    "Pool 2",
    comptroller2Proxy.address,
    _closeFactor,
    _liquidationIncentive,
    _minLiquidatableCollateral,
  );

  // Registering the third pool
  await poolRegistry.addPool(
    "Pool 3",
    comptroller3Proxy.address,
    _closeFactor,
    _liquidationIncentive,
    _minLiquidatableCollateral,
  );

  await accessControlManager.giveCallPermission(
    ethers.constants.AddressZero,
    "transferReserveForAuction(address,uint256)",
    admin.address,
  );

  const initialSupply = parseUnits("1000", 18);

  // Deploy VTokens
  const vTokenBeacon = await deployVTokenBeacon();

  const commonVTokenParams = {
    accessControlManager,
    admin,
    protocolShareReserve,
    beacon: vTokenBeacon,
  };

  const commonMarketParams = {
    collateralFactor: parseUnits("0.7", 18),
    liquidationThreshold: parseUnits("0.7", 18),
    initialSupply,
    vTokenReceiver: admin.address,
    supplyCap: initialSupply,
    borrowCap: initialSupply,
  };

  vUSDT = await makeVToken({
    underlying: USDT,
    comptroller: comptroller1Proxy,
    decimals: 8,
    ...commonVTokenParams,
  });

  await USDT.connect(usdtUser).transfer(admin.address, initialSupply);
  await USDT.approve(poolRegistry.address, initialSupply);
  await poolRegistry.addMarket({
    vToken: vUSDT.address,
    ...commonMarketParams,
  });

  vUSDC = await makeVToken({
    underlying: USDC,
    comptroller: comptroller1Proxy,
    decimals: 18,
    ...commonVTokenParams,
  });

  await USDC.connect(usdcUser).transfer(admin.address, initialSupply);
  await USDC.approve(poolRegistry.address, initialSupply);
  await poolRegistry.addMarket({
    vToken: vUSDC.address,
    ...commonMarketParams,
  });

  vUSDT2 = await makeVToken({
    underlying: USDT,
    comptroller: comptroller2Proxy,
    decimals: 8,
    ...commonVTokenParams,
  });

  await USDT.connect(usdtUser).transfer(admin.address, initialSupply);
  await USDT.approve(poolRegistry.address, initialSupply);
  await poolRegistry.addMarket({
    vToken: vUSDT2.address,
    ...commonMarketParams,
  });

  vUSDC2 = await makeVToken({
    underlying: USDC,
    comptroller: comptroller2Proxy,
    decimals: 18,
    ...commonVTokenParams,
  });

  await USDC.connect(usdcUser).transfer(admin.address, initialSupply);
  await USDC.approve(poolRegistry.address, initialSupply);
  await poolRegistry.addMarket({
    vToken: vUSDC2.address,
    ...commonMarketParams,
  });

  vUSDT3 = await makeVToken({
    underlying: USDT,
    comptroller: comptroller3Proxy,
    decimals: 8,
    ...commonVTokenParams,
  });

  await USDT.connect(usdtUser).transfer(admin.address, initialSupply);
  await USDT.approve(poolRegistry.address, initialSupply);
  await poolRegistry.addMarket({
    vToken: vUSDT3.address,
    ...commonMarketParams,
  });

  vBUSD3 = await makeVToken({
    underlying: BUSD,
    comptroller: comptroller3Proxy,
    decimals: 18,
    ...commonVTokenParams,
  });

  await BUSD.connect(busdUser).transfer(admin.address, initialSupply);
  await BUSD.approve(poolRegistry.address, initialSupply);
  await poolRegistry.addMarket({
    vToken: vBUSD3.address,
    ...commonMarketParams,
  });

  // Enter Markets
  await comptroller1Proxy.connect(user).enterMarkets([vUSDC.address, vUSDT.address]);
  await comptroller2Proxy.connect(user).enterMarkets([vUSDC2.address, vUSDT2.address]);
  await comptroller3Proxy.connect(user).enterMarkets([vUSDT3.address, vBUSD3.address]);

  await riskFund.setPoolRegistry(poolRegistry.address);
};

if (FORKING) {
  describe("Risk Fund Fork: Tests", function () {
    beforeEach(async function () {
      await loadFixture(riskFundFixture);
    });

    describe("Test all setters", async function () {
      describe("setPoolRegistry", async function () {
        it("reverts on invalid PoolRegistry address", async function () {
          await expect(riskFund.setPoolRegistry(constants.AddressZero)).to.be.revertedWithCustomError(
            riskFund,
            "ZeroAddressNotAllowed",
          );
        });

        it("fails if called by a non-owner", async function () {
          await expect(riskFund.connect(usdcUser).setPoolRegistry(poolRegistry.address)).to.be.revertedWith(
            "Ownable: caller is not the owner",
          );
        });

        it("emits PoolRegistryUpdated event", async function () {
          const newPoolRegistry = await smock.fake<PoolRegistry>("PoolRegistry");
          const tx = riskFund.setPoolRegistry(newPoolRegistry.address);
          await expect(tx)
            .to.emit(riskFund, "PoolRegistryUpdated")
            .withArgs(poolRegistry.address, newPoolRegistry.address);
        });
      });

      describe("setShortfallContractAddress", async function () {
        it("Reverts on invalid Auction contract address", async function () {
          await expect(riskFund.setShortfallContractAddress(constants.AddressZero)).to.be.revertedWithCustomError(
            riskFund,
            "ZeroAddressNotAllowed",
          );
        });

        it("fails if called by a non-owner", async function () {
          await expect(riskFund.connect(usdcUser).setShortfallContractAddress(someNonzeroAddress)).to.be.revertedWith(
            "Ownable: caller is not the owner",
          );
        });

        it("emits ShortfallContractUpdated event", async function () {
          const newShortfall = await smock.fake<Shortfall>("Shortfall");
          await newShortfall.convertibleBaseAsset.returns(BUSD.address);
          const tx = riskFund.setShortfallContractAddress(newShortfall.address);
          await expect(tx)
            .to.emit(riskFund, "ShortfallContractUpdated")
            .withArgs(shortfall.address, newShortfall.address);
        });
      });

      describe("setPancakeSwapRouter", async function () {
        it("Reverts on invalid PancakeSwap router contract address", async function () {
          await expect(riskFund.setPancakeSwapRouter(constants.AddressZero)).to.be.revertedWithCustomError(
            riskFund,
            "ZeroAddressNotAllowed",
          );
        });

        it("fails if called by a non-owner", async function () {
          await expect(riskFund.connect(usdcUser).setPancakeSwapRouter(someNonzeroAddress)).to.be.revertedWith(
            "Ownable: caller is not the owner",
          );
        });

        it("emits PancakeSwapRouterUpdated event", async function () {
          const tx = riskFund.setPancakeSwapRouter(someNonzeroAddress);
          await expect(tx)
            .to.emit(riskFund, "PancakeSwapRouterUpdated")
            .withArgs(pancakeSwapRouter.address, someNonzeroAddress);
        });
      });

      describe("swapPoolsAssets", async function () {
        let deadline: number;

        beforeEach(async function () {
          deadline = (await ethers.provider.getBlock("latest")).timestamp + 100;
        });

        it("fails if called with incorrect arguments", async function () {
          await expect(
            riskFund.swapPoolsAssets([vUSDT.address, vUSDC.address], [convertToUnit(10, 18)], [], deadline),
          ).to.be.revertedWith("Risk fund: markets and amountsOutMin are unequal lengths");
        });

        it("fails if called with incorrect path length", async function () {
          await expect(
            riskFund.swapPoolsAssets(
              [vUSDT.address, vUSDC.address],
              [convertToUnit(10, 18), convertToUnit(10, 18)],
              [],
              deadline,
            ),
          ).to.be.revertedWith("Risk fund: markets and paths are unequal lengths");
        });

        it("fails if start path is not market", async function () {
          await USDC.connect(usdcUser).approve(vUSDC.address, convertToUnit(1000, 18));

          await vUSDC.connect(usdcUser).addReserves(convertToUnit(200, 18));
          await vUSDC.reduceReserves(convertToUnit(100, 18));
          await protocolShareReserve.releaseFunds(comptroller1Proxy.address, USDC.address, convertToUnit(100, 18));

          await expect(
            riskFund.swapPoolsAssets(
              [vUSDC.address],
              [convertToUnit(10, 18)],
              [[USDT.address, BUSD.address]],
              deadline,
            ),
          ).to.be.revertedWith("RiskFund: swap path must start with the underlying asset");
        });

        it("fails if final path is not base convertible asset", async function () {
          await USDC.connect(usdcUser).approve(vUSDC.address, convertToUnit(1000, 18));

          await vUSDC.connect(usdcUser).addReserves(convertToUnit(200, 18));
          await vUSDC.reduceReserves(convertToUnit(100, 18));
          await protocolShareReserve.releaseFunds(comptroller1Proxy.address, USDC.address, convertToUnit(100, 18));
          await expect(
            riskFund.swapPoolsAssets(
              [vUSDC.address],
              [convertToUnit(10, 18)],
              [[USDC.address, USDT.address]],
              deadline,
            ),
          ).to.be.revertedWith("RiskFund: finally path must be convertible base asset");
        });

        it("fails if pool registry is not configured", async function () {
          const [admin] = await ethers.getSigners();
          const RiskFund = await ethers.getContractFactory("RiskFund");
          const misconfiguredRiskFund = await upgrades.deployProxy(RiskFund, [
            pancakeSwapRouter.address,
            convertToUnit(10, 18),
            BUSD.address,
            accessControlManager.address,
            150,
          ]);
          await accessControlManager.giveCallPermission(
            misconfiguredRiskFund.address,
            "swapPoolsAssets(address[],uint256[],address[][],uint256)",
            admin.address,
          );
          await expect(
            misconfiguredRiskFund.swapPoolsAssets(
              [vUSDT.address, vUSDC.address],
              [convertToUnit(10, 18), convertToUnit(10, 18)],
              [
                [USDT.address, BUSD.address],
                [USDC.address, BUSD.address],
              ],
              deadline,
            ),
          ).to.be.revertedWithCustomError(misconfiguredRiskFund, "ZeroAddressNotAllowed");
        });
      });

      describe("setMinAmountToConvert", async function () {
        it("reverts on invalid min amount to convert", async function () {
          await expect(riskFund.setMinAmountToConvert(0)).to.be.revertedWith(
            "Risk Fund: Invalid min amount to convert",
          );
        });

        it("fails if the call is not allowed by ACM", async function () {
          const [admin] = await ethers.getSigners();
          await accessControlManager.revokeCallPermission(
            riskFund.address,
            "setMinAmountToConvert(uint256)",
            admin.address,
          );
          await expect(riskFund.setMinAmountToConvert(1)).to.be.revertedWithCustomError(riskFund, "Unauthorized");
        });

        it("emits MinAmountToConvertUpdated event", async function () {
          const tx = riskFund.setMinAmountToConvert(1);
          await expect(tx).to.emit(riskFund, "MinAmountToConvertUpdated").withArgs(convertToUnit(10, 18), 1);
        });
      });
    });

    describe("Risk fund transfers", async function () {
      let deadline: number;

<<<<<<< HEAD
      beforeEach(async function () {
        deadline = (await ethers.provider.getBlock("latest")).timestamp + 100;
=======
      it("emits ShortfallContractUpdated event", async function () {
        const newShortfall = await smock.fake<Shortfall>("Shortfall");
        const tx = riskFund.setShortfallContractAddress(newShortfall.address);
        await expect(tx)
          .to.emit(riskFund, "ShortfallContractUpdated")
          .withArgs(shortfall.address, newShortfall.address);
>>>>>>> 925e64a0
      });

      it("Checks access control", async function () {
        const [admin] = await ethers.getSigners();
        // Revoke
        await accessControlManager.revokeCallPermission(
          riskFund.address,
          "swapPoolsAssets(address[],uint256[],address[][],uint256)",
          admin.address,
        );
        // Fails
        await expect(riskFund.swapPoolsAssets([], [], [], deadline)).to.be.revertedWithCustomError(
          riskFund,
          "Unauthorized",
        );

        // Reset
        await accessControlManager.giveCallPermission(
          riskFund.address,
          "swapPoolsAssets(address[],uint256[],address[][],uint256)",
          admin.address,
        );
        // Succeeds
        await riskFund.swapPoolsAssets([], [], [], deadline);
      });

      it("Convert to BUSD without funds", async function () {
        const amount = await riskFund.callStatic.swapPoolsAssets(
          [vUSDT.address, vUSDC.address, vUSDT2.address, vUSDC2.address, vUSDT3.address],
          [
            convertToUnit(10, 18),
            convertToUnit(10, 18),
            convertToUnit(10, 18),
            convertToUnit(10, 18),
            convertToUnit(10, 18),
          ],
          [
            [USDT.address, BUSD.address],
            [USDC.address, BUSD.address],
            [USDT.address, BUSD.address],
            [USDC.address, BUSD.address],
            [USDT.address, BUSD.address],
          ],
          deadline,
        );
        expect(amount).equal("0");
      });

      it("Below min threshold amount", async function () {
        await USDC.connect(usdcUser).approve(vUSDC.address, convertToUnit(1000, 18));

        await vUSDC.connect(usdcUser).addReserves(convertToUnit(200, 18));

        await vUSDC.reduceReserves(convertToUnit(50, 18));

        const protocolReserveUSDCBal = await USDC.balanceOf(protocolShareReserve.address);
        expect(protocolReserveUSDCBal).equal(convertToUnit(50, 18));
        await protocolShareReserve.releaseFunds(comptroller1Proxy.address, USDC.address, convertToUnit(18, 18));
        const riskFundUSDCBal = await USDC.balanceOf(riskFund.address);
        expect(riskFundUSDCBal).equal(convertToUnit(9, 18));

        await expect(
          riskFund.swapPoolsAssets(
            [vUSDT.address, vUSDC.address, vUSDT2.address, vUSDC2.address, vUSDT3.address],
            [
              convertToUnit(9, 18),
              convertToUnit(9, 18),
              convertToUnit(9, 18),
              convertToUnit(9, 18),
              convertToUnit(9, 18),
            ],
            [
              [USDT.address, BUSD.address],
              [USDC.address, BUSD.address],
              [USDT.address, BUSD.address],
              [USDC.address, BUSD.address],
              [USDT.address, BUSD.address],
            ],
            deadline,
          ),
        ).to.be.revertedWith("RiskFund: minAmountToConvert violated");
      });

      it("Above min threshold amount", async function () {
        await USDC.connect(usdcUser).approve(vUSDC.address, convertToUnit(1000, 18));

        await vUSDC.connect(usdcUser).addReserves(convertToUnit(200, 18));
        await vUSDC.reduceReserves(convertToUnit(100, 18));

        const protocolReserveUSDCBal = await USDC.balanceOf(protocolShareReserve.address);
        expect(protocolReserveUSDCBal).equal(convertToUnit(100, 18));

        await protocolShareReserve.releaseFunds(comptroller1Proxy.address, USDC.address, convertToUnit(60, 18));
        const riskFundUSDCBal = await USDC.balanceOf(riskFund.address);
        expect(riskFundUSDCBal).equal(convertToUnit(30, 18));

        await riskFund.swapPoolsAssets(
          [vUSDT.address, vUSDC.address, vUSDT2.address, vUSDC2.address, vUSDT3.address],
          [
            convertToUnit(10, 18),
            convertToUnit(10, 18),
            convertToUnit(10, 18),
            convertToUnit(10, 18),
            convertToUnit(10, 18),
          ],
          [
            [USDT.address, BUSD.address],
            [USDC.address, BUSD.address],
            [USDT.address, BUSD.address],
            [USDC.address, BUSD.address],
            [USDT.address, BUSD.address],
          ],
          deadline,
        );
        const expectedValue = BigNumber.from("29916047622748892393");
        const actualValue = await riskFund.getPoolsBaseAssetReserves(comptroller1Proxy.address);
        const tolerance = convertToUnit(3, 17);

        const diff = actualValue.sub(expectedValue).abs(); // Calculate the absolute difference
        expect(diff.lte(tolerance)).to.be.true;

        const balanceAfter = await USDC.balanceOf(riskFund.address);
        expect(balanceAfter).equal("0");

        const balanceBUSD = await BUSD.balanceOf(riskFund.address);
        expect(Number(balanceBUSD)).to.be.closeTo(Number(convertToUnit(30, 18)), Number(convertToUnit(3, 17)));
      });

      it("Add two assets to riskFund", async function () {
        await USDC.connect(usdcUser).approve(vUSDC.address, convertToUnit(1000, 18));

        await vUSDC.connect(usdcUser).addReserves(convertToUnit(200, 18));

        await USDT.connect(usdtUser).approve(vUSDT.address, convertToUnit(1000, 18));

        await vUSDT.connect(usdtUser).addReserves(convertToUnit(200, 18));

        await vUSDT.reduceReserves(convertToUnit(100, 18));
        await vUSDC.reduceReserves(convertToUnit(100, 18));

        const protocolReserveUSDCBal = await USDC.balanceOf(protocolShareReserve.address);
        expect(protocolReserveUSDCBal).equal(convertToUnit(100, 18));

        const protocolReserveUSDTBal = await USDT.balanceOf(protocolShareReserve.address);
        expect(protocolReserveUSDTBal).equal(convertToUnit(100, 18));

        await protocolShareReserve.releaseFunds(comptroller1Proxy.address, USDC.address, convertToUnit(60, 18));
        await protocolShareReserve.releaseFunds(comptroller1Proxy.address, USDT.address, convertToUnit(60, 18));
        const riskFundUSDCBal = await USDC.balanceOf(riskFund.address);
        expect(riskFundUSDCBal).equal(convertToUnit(30, 18));

        const riskFundUSDTBal = await USDT.balanceOf(riskFund.address);
        expect(riskFundUSDTBal).equal(convertToUnit(30, 18));

        await riskFund.swapPoolsAssets(
          [vUSDT.address, vUSDC.address, vUSDT2.address, vUSDC2.address, vUSDT3.address],
          [
            convertToUnit(10, 18),
            convertToUnit(10, 18),
            convertToUnit(10, 18),
            convertToUnit(10, 18),
            convertToUnit(10, 18),
          ],
          [
            [USDT.address, BUSD.address],
            [USDC.address, BUSD.address],
            [USDT.address, BUSD.address],
            [USDC.address, BUSD.address],
            [USDT.address, BUSD.address],
          ],
          deadline,
        );

        const expectedValue = BigNumber.from("59832095245497784786");
        const actualValue = await riskFund.getPoolsBaseAssetReserves(comptroller1Proxy.address);
        const tolerance = convertToUnit(5, 17);

        const diff = actualValue.sub(expectedValue).abs(); // Calculate the absolute difference
        expect(diff.lte(tolerance)).to.be.true;

        const balanceBUSD = await BUSD.balanceOf(riskFund.address);
        expect(Number(balanceBUSD)).to.be.closeTo(Number(convertToUnit(60, 18)), Number(convertToUnit(3, 17)));

        const pool1Reserve = await riskFund.getPoolsBaseAssetReserves(comptroller1Proxy.address);
        expect(Number(pool1Reserve)).to.be.closeTo(Number(convertToUnit(60, 18)), Number(convertToUnit(3, 17)));
      });
    });
    // myContract.connect(myFake.wallet).doSomething();
    describe("Transfer to Auction contract", async function () {
      let deadline: number;

      beforeEach(async function () {
        deadline = (await ethers.provider.getBlock("latest")).timestamp + 100;
      });

      it("Revert while transfering funds to Auction contract", async function () {
        await expect(
          riskFund.connect(busdUser).transferReserveForAuction(comptroller1Proxy.address, convertToUnit(30, 18)),
        ).to.be.revertedWith("Risk fund: Only callable by Shortfall contract");

<<<<<<< HEAD
        const auctionContract = shortfall.address;
        await riskFund.setShortfallContractAddress(auctionContract);
=======
      it("emits MinAmountToConvertUpdated event", async function () {
        const tx = riskFund.setMinAmountToConvert(1);
        await expect(tx).to.emit(riskFund, "MinAmountToConvertUpdated").withArgs(convertToUnit(10, 18), 1);
      });
    });

    describe("setConvertibleBaseAsset", async function () {
      it("only callable by allowed accounts", async function () {
        await expect(riskFund.connect(busdUser).setConvertibleBaseAsset(USDT.address)).to.be.revertedWithCustomError(
          riskFund,
          "Unauthorized",
        );
      });

      it("reverts on invalid convertible base asset", async function () {
        const [admin] = await ethers.getSigners();
        await expect(
          riskFund.connect(admin).setConvertibleBaseAsset("0x0000000000000000000000000000000000000000"),
        ).to.be.revertedWith("Risk Fund: new convertible base asset address invalid");
      });

      it("should emit events on success", async function () {
        const [admin] = await ethers.getSigners();
        const tx = riskFund.connect(admin).setConvertibleBaseAsset(USDT.address);
        await expect(tx).to.emit(riskFund, "ConvertibleBaseAssetUpdated").withArgs(BUSD.address, USDT.address);
      });
    });
  });
>>>>>>> 925e64a0

        await expect(
          riskFund
            .connect(shortfall.wallet)
            .transferReserveForAuction(comptroller1Proxy.address, convertToUnit(100, 18)),
        ).to.be.revertedWith("Risk Fund: Insufficient pool reserve.");
      });

      it("Transfer funds to auction contact", async function () {
        await riskFund.setShortfallContractAddress(shortfall.address);

        await USDC.connect(usdcUser).approve(vUSDC.address, convertToUnit(1000, 18));

        await vUSDC.connect(usdcUser).addReserves(convertToUnit(200, 18));

        await USDT.connect(usdtUser).approve(vUSDT.address, convertToUnit(1000, 18));

        await vUSDT.connect(usdtUser).addReserves(convertToUnit(200, 18));

        await vUSDT.reduceReserves(convertToUnit(100, 18));
        await vUSDC.reduceReserves(convertToUnit(100, 18));
        const protocolReserveUSDCBal = await USDC.balanceOf(protocolShareReserve.address);
        expect(protocolReserveUSDCBal).equal(convertToUnit(100, 18));

        const protocolReserveUSDTBal = await USDT.balanceOf(protocolShareReserve.address);
        expect(protocolReserveUSDTBal).equal(convertToUnit(100, 18));

        await protocolShareReserve.releaseFunds(comptroller1Proxy.address, USDC.address, convertToUnit(100, 18));
        await protocolShareReserve.releaseFunds(comptroller1Proxy.address, USDT.address, convertToUnit(100, 18));
        await riskFund.swapPoolsAssets(
          [vUSDT.address, vUSDC.address, vUSDT2.address, vUSDC2.address, vUSDT3.address],
          [
            convertToUnit(10, 18),
            convertToUnit(10, 18),
            convertToUnit(10, 18),
            convertToUnit(10, 18),
            convertToUnit(10, 18),
          ],
          [
            [USDT.address, BUSD.address],
            [USDC.address, BUSD.address],
            [USDT.address, BUSD.address],
            [USDC.address, BUSD.address],
            [USDT.address, BUSD.address],
          ],
          deadline,
        );

        const beforeTransfer = await BUSD.balanceOf(shortfall.address);
        await riskFund
          .connect(shortfall.wallet)
          .transferReserveForAuction(comptroller1Proxy.address, convertToUnit(20, 18));
        const afterTransfer = await BUSD.balanceOf(shortfall.address);
        const remainingBalance = await BUSD.balanceOf(riskFund.address);
        const poolReserve = await riskFund.getPoolsBaseAssetReserves(comptroller1Proxy.address);

        const amount = Number(afterTransfer) - Number(beforeTransfer);
        expect(amount).to.be.closeTo(Number(convertToUnit(20, 18)), Number(convertToUnit(3, 17)));
        expect(remainingBalance).equal(poolReserve);
      });

      it("Should revert the transfer to auction transaction", async function () {
        const [admin] = await ethers.getSigners();
        const auctionContract = await smock.fake<Shortfall>("Shortfall");
        await auctionContract.convertibleBaseAsset.returns(BUSD.address);
        await riskFund.setShortfallContractAddress(auctionContract.address);

        await USDC.connect(usdcUser).approve(vUSDC.address, convertToUnit(1000, 18));

        await vUSDC.connect(usdcUser).addReserves(convertToUnit(200, 18));

        await USDT.connect(usdtUser).approve(vUSDT.address, convertToUnit(1000, 18));

        await vUSDT.connect(usdtUser).addReserves(convertToUnit(200, 18));

        await vUSDT.reduceReserves(convertToUnit(100, 18));
        await vUSDC.reduceReserves(convertToUnit(100, 18));
        await riskFund.swapPoolsAssets(
          [vUSDT.address, vUSDC.address, vUSDT2.address, vUSDC2.address, vUSDT3.address],
          [
            convertToUnit(10, 18),
            convertToUnit(10, 18),
            convertToUnit(10, 18),
            convertToUnit(10, 18),
            convertToUnit(10, 18),
          ],
          [
            [USDT.address, BUSD.address],
            [USDC.address, BUSD.address],
            [USDT.address, BUSD.address],
            [USDC.address, BUSD.address],
            [USDT.address, BUSD.address],
          ],
          deadline,
        );

        expect(await riskFund.getPoolsBaseAssetReserves(comptroller1Proxy.address)).to.be.equal(0);

        // revoke
        await accessControlManager.revokeCallPermission(
          ethers.constants.AddressZero,
          "transferReserveForAuction(address,uint256)",
          admin.address,
        );

        await expect(
          riskFund.transferReserveForAuction(comptroller1Proxy.address, convertToUnit(20, 18)),
        ).to.be.revertedWith("Risk fund: Only callable by Shortfall contract");

        // reset
        await accessControlManager.giveCallPermission(
          ethers.constants.AddressZero,
          "transferReserveForAuction(address,uint256)",
          admin.address,
        );
      });

      it("Transfer single asset from multiple pools to riskFund", async function () {
        const auctionContract = await smock.fake<Shortfall>("Shortfall");
        await auctionContract.convertibleBaseAsset.returns(BUSD.address);

<<<<<<< HEAD
        await riskFund.setShortfallContractAddress(auctionContract.address);
=======
      const pool1Reserve = await riskFund.getPoolsBaseAssetReserves(comptroller1Proxy.address);
      expect(Number(pool1Reserve)).to.be.closeTo(Number(convertToUnit(60, 18)), Number(convertToUnit(3, 17)));
    });
  });

  describe("Transfer to Auction contract", async function () {
    let deadline: number;
>>>>>>> 925e64a0

        await USDC.connect(usdcUser).approve(vUSDC.address, convertToUnit(1000, 18));

        await vUSDC.connect(usdcUser).addReserves(convertToUnit(200, 18));

        await USDT.connect(usdtUser).approve(vUSDT.address, convertToUnit(1000, 18));

        await vUSDT.connect(usdtUser).addReserves(convertToUnit(200, 18));

<<<<<<< HEAD
        await USDC.connect(usdcUser).approve(vUSDC2.address, convertToUnit(1000, 18));

        await vUSDC2.connect(usdcUser).addReserves(convertToUnit(200, 18));

        await USDT.connect(usdtUser).approve(vUSDT2.address, convertToUnit(1000, 18));
=======
    it("Transfer funds to auction contact", async function () {
      await riskFund.setShortfallContractAddress(shortfall.address);

      await USDC.connect(usdcUser).approve(vUSDC.address, convertToUnit(1000, 18));

      await vUSDC.connect(usdcUser).addReserves(convertToUnit(200, 18));

      await USDT.connect(usdtUser).approve(vUSDT.address, convertToUnit(1000, 18));

      await vUSDT.connect(usdtUser).addReserves(convertToUnit(200, 18));

      await vUSDT.reduceReserves(convertToUnit(100, 18));
      await vUSDC.reduceReserves(convertToUnit(100, 18));
      const protocolReserveUSDCBal = await USDC.balanceOf(protocolShareReserve.address);
      expect(protocolReserveUSDCBal).equal(convertToUnit(100, 18));

      const protocolReserveUSDTBal = await USDT.balanceOf(protocolShareReserve.address);
      expect(protocolReserveUSDTBal).equal(convertToUnit(100, 18));

      await protocolShareReserve.releaseFunds(comptroller1Proxy.address, USDC.address, convertToUnit(100, 18));
      await protocolShareReserve.releaseFunds(comptroller1Proxy.address, USDT.address, convertToUnit(100, 18));
      await riskFund.swapPoolsAssets(
        [vUSDT.address, vUSDC.address, vUSDT2.address, vUSDC2.address, vUSDT3.address],
        [
          convertToUnit(10, 18),
          convertToUnit(10, 18),
          convertToUnit(10, 18),
          convertToUnit(10, 18),
          convertToUnit(10, 18),
        ],
        [
          [USDT.address, BUSD.address],
          [USDC.address, BUSD.address],
          [USDT.address, BUSD.address],
          [USDC.address, BUSD.address],
          [USDT.address, BUSD.address],
        ],
        deadline,
      );

      await riskFund
        .connect(shortfall.wallet)
        .transferReserveForAuction(comptroller1Proxy.address, convertToUnit(20, 18));
      const remainingBalance = await BUSD.balanceOf(riskFund.address);
      const poolReserve = await riskFund.getPoolsBaseAssetReserves(comptroller1Proxy.address);

      expect(remainingBalance).equal(poolReserve);
    });

    it("Should revert the transfer to auction transaction", async function () {
      const [admin] = await ethers.getSigners();
      const auctionContract = await smock.fake<Shortfall>("Shortfall");

      await riskFund.setShortfallContractAddress(auctionContract.address);

      await USDC.connect(usdcUser).approve(vUSDC.address, convertToUnit(1000, 18));

      await vUSDC.connect(usdcUser).addReserves(convertToUnit(200, 18));

      await USDT.connect(usdtUser).approve(vUSDT.address, convertToUnit(1000, 18));

      await vUSDT.connect(usdtUser).addReserves(convertToUnit(200, 18));

      await vUSDT.reduceReserves(convertToUnit(100, 18));
      await vUSDC.reduceReserves(convertToUnit(100, 18));
      await riskFund.swapPoolsAssets(
        [vUSDT.address, vUSDC.address, vUSDT2.address, vUSDC2.address, vUSDT3.address],
        [
          convertToUnit(10, 18),
          convertToUnit(10, 18),
          convertToUnit(10, 18),
          convertToUnit(10, 18),
          convertToUnit(10, 18),
        ],
        [
          [USDT.address, BUSD.address],
          [USDC.address, BUSD.address],
          [USDT.address, BUSD.address],
          [USDC.address, BUSD.address],
          [USDT.address, BUSD.address],
        ],
        deadline,
      );

      expect(await riskFund.getPoolsBaseAssetReserves(comptroller1Proxy.address)).to.be.equal(0);

      // revoke
      await accessControlManager.revokeCallPermission(
        ethers.constants.AddressZero,
        "transferReserveForAuction(address,uint256)",
        admin.address,
      );

      await expect(
        riskFund.transferReserveForAuction(comptroller1Proxy.address, convertToUnit(20, 18)),
      ).to.be.revertedWith("Risk fund: Only callable by Shortfall contract");

      // reset
      await accessControlManager.giveCallPermission(
        ethers.constants.AddressZero,
        "transferReserveForAuction(address,uint256)",
        admin.address,
      );
    });

    it("Transfer single asset from multiple pools to riskFund", async function () {
      const auctionContract = await smock.fake<Shortfall>("Shortfall");
>>>>>>> 925e64a0

        await vUSDT2.connect(usdtUser).addReserves(convertToUnit(200, 18));

        await USDT.connect(usdtUser).approve(vUSDT3.address, convertToUnit(1000, 18));

        await vUSDT3.connect(usdtUser).addReserves(convertToUnit(200, 18));

        await BUSD.connect(busdUser).approve(vBUSD3.address, convertToUnit(1000, 18));

        await vBUSD3.connect(busdUser).addReserves(convertToUnit(50, 18));

        await vUSDT.reduceReserves(convertToUnit(110, 18));
        await vUSDC.reduceReserves(convertToUnit(120, 18));
        await vUSDT2.reduceReserves(convertToUnit(150, 18));
        await vUSDC2.reduceReserves(convertToUnit(160, 18));
        await vUSDT3.reduceReserves(convertToUnit(175, 18));
        await vBUSD3.reduceReserves(convertToUnit(50, 18));

        let protocolUSDTFor1 = await protocolShareReserve.getPoolAssetReserve(comptroller1Proxy.address, USDT.address);
        let protocolUSDCFor1 = await protocolShareReserve.getPoolAssetReserve(comptroller1Proxy.address, USDC.address);
        let protocolUSDTFor2 = await protocolShareReserve.getPoolAssetReserve(comptroller2Proxy.address, USDT.address);
        let protocolUSDCFor2 = await protocolShareReserve.getPoolAssetReserve(comptroller2Proxy.address, USDC.address);
        let protocolUSDTFor3 = await protocolShareReserve.getPoolAssetReserve(comptroller3Proxy.address, USDT.address);
        let protocolBUSDTFor3 = await protocolShareReserve.getPoolAssetReserve(comptroller3Proxy.address, BUSD.address);

        expect(protocolUSDTFor1).equal(convertToUnit(110, 18));
        expect(protocolUSDTFor2).equal(convertToUnit(150, 18));
        expect(protocolUSDTFor3).equal(convertToUnit(175, 18));
        expect(protocolUSDCFor1).equal(convertToUnit(120, 18));
        expect(protocolUSDCFor2).equal(convertToUnit(160, 18));
        expect(protocolBUSDTFor3).equal(convertToUnit(50, 18));

        await protocolShareReserve.releaseFunds(comptroller1Proxy.address, USDT.address, convertToUnit(100, 18));

        await protocolShareReserve.releaseFunds(comptroller2Proxy.address, USDT.address, convertToUnit(110, 18));

        await protocolShareReserve.releaseFunds(comptroller3Proxy.address, USDT.address, convertToUnit(130, 18));

        await protocolShareReserve.releaseFunds(comptroller1Proxy.address, USDC.address, convertToUnit(90, 18));

        await protocolShareReserve.releaseFunds(comptroller2Proxy.address, USDC.address, convertToUnit(80, 18));

        await protocolShareReserve.releaseFunds(comptroller3Proxy.address, BUSD.address, convertToUnit(50, 18));

        protocolUSDTFor1 = await protocolShareReserve.getPoolAssetReserve(comptroller1Proxy.address, USDT.address);
        protocolUSDCFor1 = await protocolShareReserve.getPoolAssetReserve(comptroller1Proxy.address, USDC.address);
        protocolUSDTFor2 = await protocolShareReserve.getPoolAssetReserve(comptroller2Proxy.address, USDT.address);
        protocolUSDCFor2 = await protocolShareReserve.getPoolAssetReserve(comptroller2Proxy.address, USDC.address);
        protocolUSDTFor3 = await protocolShareReserve.getPoolAssetReserve(comptroller3Proxy.address, USDT.address);
        protocolBUSDTFor3 = await protocolShareReserve.getPoolAssetReserve(comptroller3Proxy.address, BUSD.address);

        expect(protocolUSDTFor1).equal(convertToUnit(10, 18));
        expect(protocolUSDTFor2).equal(convertToUnit(40, 18));
        expect(protocolUSDTFor3).equal(convertToUnit(45, 18));
        expect(protocolUSDCFor1).equal(convertToUnit(30, 18));
        expect(protocolUSDCFor2).equal(convertToUnit(80, 18));
        expect(protocolBUSDTFor3).equal(convertToUnit(0, 18));

        let riskUSDTFor1 = await riskFund.getPoolAssetReserve(comptroller1Proxy.address, USDT.address);
        let riskUSDCFor1 = await riskFund.getPoolAssetReserve(comptroller1Proxy.address, USDC.address);
        let riskUSDTFor2 = await riskFund.getPoolAssetReserve(comptroller2Proxy.address, USDT.address);
        let riskUSDCFor2 = await riskFund.getPoolAssetReserve(comptroller2Proxy.address, USDC.address);
        let riskUSDTFor3 = await riskFund.getPoolAssetReserve(comptroller3Proxy.address, USDT.address);
        let riskBUSDTFor3 = await riskFund.getPoolAssetReserve(comptroller3Proxy.address, BUSD.address);

        expect(riskUSDTFor1).equal(convertToUnit(50, 18));
        expect(riskUSDCFor1).equal(convertToUnit(45, 18));
        expect(riskUSDTFor2).equal(convertToUnit(55, 18));
        expect(riskUSDCFor2).equal(convertToUnit(40, 18));
        expect(riskUSDTFor3).equal(convertToUnit(65, 18));
        expect(riskBUSDTFor3).equal(convertToUnit(25, 18));

        await riskFund.swapPoolsAssets(
          [vUSDT.address, vUSDC.address, vUSDT2.address, vUSDC2.address, vUSDT3.address, vBUSD3.address],
          [
            convertToUnit(10, 18),
            convertToUnit(10, 18),
            convertToUnit(10, 18),
            convertToUnit(10, 18),
            convertToUnit(10, 18),
            convertToUnit(10, 18),
          ],
          [
            [USDT.address, BUSD.address],
            [USDC.address, BUSD.address],
            [USDT.address, BUSD.address],
            [USDC.address, BUSD.address],
            [USDT.address, BUSD.address],
            [USDT.address, BUSD.address],
          ],
          deadline,
        );
        const expectedValue = BigNumber.from("94717497407756046533");
        const actualValue = await riskFund.getPoolsBaseAssetReserves(comptroller1Proxy.address);
        const tolerance = convertToUnit(9, 17);

        const diff = actualValue.sub(expectedValue).abs(); // Calculate the absolute difference
        expect(diff.lte(tolerance)).to.be.true;

        riskUSDTFor1 = await riskFund.getPoolAssetReserve(comptroller1Proxy.address, USDT.address);
        riskUSDCFor1 = await riskFund.getPoolAssetReserve(comptroller1Proxy.address, USDC.address);
        riskUSDTFor2 = await riskFund.getPoolAssetReserve(comptroller2Proxy.address, USDT.address);
        riskUSDCFor2 = await riskFund.getPoolAssetReserve(comptroller2Proxy.address, USDC.address);
        riskUSDTFor3 = await riskFund.getPoolAssetReserve(comptroller3Proxy.address, USDT.address);
        riskBUSDTFor3 = await riskFund.getPoolAssetReserve(comptroller3Proxy.address, BUSD.address);

        expect(riskUSDTFor1).equal(0);
        expect(riskUSDCFor1).equal(0);
        expect(riskUSDTFor2).equal(0);
        expect(riskUSDCFor2).equal(0);
        expect(riskUSDTFor3).equal(0);

        // As BUSD is base asset so PoolAssetReserves should be present.
        expect(riskBUSDTFor3).to.be.closeTo(convertToUnit(90, 18), convertToUnit(9, 17));

        const poolReserve1 = await riskFund.getPoolsBaseAssetReserves(comptroller1Proxy.address);

        const poolReserve2 = await riskFund.getPoolsBaseAssetReserves(comptroller2Proxy.address);

        const poolReserve3 = await riskFund.getPoolsBaseAssetReserves(comptroller3Proxy.address);

        expect(poolReserve1).to.be.closeTo(convertToUnit(95, 18), convertToUnit(9, 17));
        expect(poolReserve2).to.be.closeTo(convertToUnit(95, 18), convertToUnit(9, 17));
        expect(poolReserve3).to.be.closeTo(convertToUnit(90, 18), convertToUnit(9, 17));
      });
    });
  });
}<|MERGE_RESOLUTION|>--- conflicted
+++ resolved
@@ -120,7 +120,6 @@
   }
 
   pancakeSwapRouter = await initPancakeSwapRouter(admin);
-
   const AccessControlManagerFactory = await ethers.getContractFactory<AccessControlManager__factory>(
     "AccessControlManager",
   );
@@ -132,7 +131,6 @@
     to: shortfall.address,
     value: ethers.utils.parseEther("1"), // 1 ether
   });
-
   const RiskFund = await ethers.getContractFactory("RiskFund");
   riskFund = (await upgrades.deployProxy(RiskFund, [
     pancakeSwapRouter.address,
@@ -439,7 +437,6 @@
 
         it("emits ShortfallContractUpdated event", async function () {
           const newShortfall = await smock.fake<Shortfall>("Shortfall");
-          await newShortfall.convertibleBaseAsset.returns(BUSD.address);
           const tx = riskFund.setShortfallContractAddress(newShortfall.address);
           await expect(tx)
             .to.emit(riskFund, "ShortfallContractUpdated")
@@ -577,22 +574,35 @@
           await expect(tx).to.emit(riskFund, "MinAmountToConvertUpdated").withArgs(convertToUnit(10, 18), 1);
         });
       });
+
+      describe("setConvertibleBaseAsset", async function () {
+        it("only callable by allowed accounts", async function () {
+          await expect(riskFund.connect(busdUser).setConvertibleBaseAsset(USDT.address)).to.be.revertedWithCustomError(
+            riskFund,
+            "Unauthorized",
+          );
+        });
+
+        it("reverts on invalid convertible base asset", async function () {
+          const [admin] = await ethers.getSigners();
+          await expect(
+            riskFund.connect(admin).setConvertibleBaseAsset("0x0000000000000000000000000000000000000000"),
+          ).to.be.revertedWith("Risk Fund: new convertible base asset address invalid");
+        });
+
+        it("should emit events on success", async function () {
+          const [admin] = await ethers.getSigners();
+          const tx = riskFund.connect(admin).setConvertibleBaseAsset(USDT.address);
+          await expect(tx).to.emit(riskFund, "ConvertibleBaseAssetUpdated").withArgs(BUSD.address, USDT.address);
+        });
+      });
     });
 
     describe("Risk fund transfers", async function () {
       let deadline: number;
 
-<<<<<<< HEAD
       beforeEach(async function () {
         deadline = (await ethers.provider.getBlock("latest")).timestamp + 100;
-=======
-      it("emits ShortfallContractUpdated event", async function () {
-        const newShortfall = await smock.fake<Shortfall>("Shortfall");
-        const tx = riskFund.setShortfallContractAddress(newShortfall.address);
-        await expect(tx)
-          .to.emit(riskFund, "ShortfallContractUpdated")
-          .withArgs(shortfall.address, newShortfall.address);
->>>>>>> 925e64a0
       });
 
       it("Checks access control", async function () {
@@ -780,7 +790,7 @@
         expect(Number(pool1Reserve)).to.be.closeTo(Number(convertToUnit(60, 18)), Number(convertToUnit(3, 17)));
       });
     });
-    // myContract.connect(myFake.wallet).doSomething();
+
     describe("Transfer to Auction contract", async function () {
       let deadline: number;
 
@@ -793,39 +803,8 @@
           riskFund.connect(busdUser).transferReserveForAuction(comptroller1Proxy.address, convertToUnit(30, 18)),
         ).to.be.revertedWith("Risk fund: Only callable by Shortfall contract");
 
-<<<<<<< HEAD
         const auctionContract = shortfall.address;
         await riskFund.setShortfallContractAddress(auctionContract);
-=======
-      it("emits MinAmountToConvertUpdated event", async function () {
-        const tx = riskFund.setMinAmountToConvert(1);
-        await expect(tx).to.emit(riskFund, "MinAmountToConvertUpdated").withArgs(convertToUnit(10, 18), 1);
-      });
-    });
-
-    describe("setConvertibleBaseAsset", async function () {
-      it("only callable by allowed accounts", async function () {
-        await expect(riskFund.connect(busdUser).setConvertibleBaseAsset(USDT.address)).to.be.revertedWithCustomError(
-          riskFund,
-          "Unauthorized",
-        );
-      });
-
-      it("reverts on invalid convertible base asset", async function () {
-        const [admin] = await ethers.getSigners();
-        await expect(
-          riskFund.connect(admin).setConvertibleBaseAsset("0x0000000000000000000000000000000000000000"),
-        ).to.be.revertedWith("Risk Fund: new convertible base asset address invalid");
-      });
-
-      it("should emit events on success", async function () {
-        const [admin] = await ethers.getSigners();
-        const tx = riskFund.connect(admin).setConvertibleBaseAsset(USDT.address);
-        await expect(tx).to.emit(riskFund, "ConvertibleBaseAssetUpdated").withArgs(BUSD.address, USDT.address);
-      });
-    });
-  });
->>>>>>> 925e64a0
 
         await expect(
           riskFund
@@ -874,23 +853,19 @@
           deadline,
         );
 
-        const beforeTransfer = await BUSD.balanceOf(shortfall.address);
         await riskFund
           .connect(shortfall.wallet)
           .transferReserveForAuction(comptroller1Proxy.address, convertToUnit(20, 18));
-        const afterTransfer = await BUSD.balanceOf(shortfall.address);
         const remainingBalance = await BUSD.balanceOf(riskFund.address);
         const poolReserve = await riskFund.getPoolsBaseAssetReserves(comptroller1Proxy.address);
 
-        const amount = Number(afterTransfer) - Number(beforeTransfer);
-        expect(amount).to.be.closeTo(Number(convertToUnit(20, 18)), Number(convertToUnit(3, 17)));
         expect(remainingBalance).equal(poolReserve);
       });
 
       it("Should revert the transfer to auction transaction", async function () {
         const [admin] = await ethers.getSigners();
         const auctionContract = await smock.fake<Shortfall>("Shortfall");
-        await auctionContract.convertibleBaseAsset.returns(BUSD.address);
+
         await riskFund.setShortfallContractAddress(auctionContract.address);
 
         await USDC.connect(usdcUser).approve(vUSDC.address, convertToUnit(1000, 18));
@@ -945,19 +920,8 @@
 
       it("Transfer single asset from multiple pools to riskFund", async function () {
         const auctionContract = await smock.fake<Shortfall>("Shortfall");
-        await auctionContract.convertibleBaseAsset.returns(BUSD.address);
-
-<<<<<<< HEAD
+
         await riskFund.setShortfallContractAddress(auctionContract.address);
-=======
-      const pool1Reserve = await riskFund.getPoolsBaseAssetReserves(comptroller1Proxy.address);
-      expect(Number(pool1Reserve)).to.be.closeTo(Number(convertToUnit(60, 18)), Number(convertToUnit(3, 17)));
-    });
-  });
-
-  describe("Transfer to Auction contract", async function () {
-    let deadline: number;
->>>>>>> 925e64a0
 
         await USDC.connect(usdcUser).approve(vUSDC.address, convertToUnit(1000, 18));
 
@@ -967,121 +931,11 @@
 
         await vUSDT.connect(usdtUser).addReserves(convertToUnit(200, 18));
 
-<<<<<<< HEAD
         await USDC.connect(usdcUser).approve(vUSDC2.address, convertToUnit(1000, 18));
 
         await vUSDC2.connect(usdcUser).addReserves(convertToUnit(200, 18));
 
         await USDT.connect(usdtUser).approve(vUSDT2.address, convertToUnit(1000, 18));
-=======
-    it("Transfer funds to auction contact", async function () {
-      await riskFund.setShortfallContractAddress(shortfall.address);
-
-      await USDC.connect(usdcUser).approve(vUSDC.address, convertToUnit(1000, 18));
-
-      await vUSDC.connect(usdcUser).addReserves(convertToUnit(200, 18));
-
-      await USDT.connect(usdtUser).approve(vUSDT.address, convertToUnit(1000, 18));
-
-      await vUSDT.connect(usdtUser).addReserves(convertToUnit(200, 18));
-
-      await vUSDT.reduceReserves(convertToUnit(100, 18));
-      await vUSDC.reduceReserves(convertToUnit(100, 18));
-      const protocolReserveUSDCBal = await USDC.balanceOf(protocolShareReserve.address);
-      expect(protocolReserveUSDCBal).equal(convertToUnit(100, 18));
-
-      const protocolReserveUSDTBal = await USDT.balanceOf(protocolShareReserve.address);
-      expect(protocolReserveUSDTBal).equal(convertToUnit(100, 18));
-
-      await protocolShareReserve.releaseFunds(comptroller1Proxy.address, USDC.address, convertToUnit(100, 18));
-      await protocolShareReserve.releaseFunds(comptroller1Proxy.address, USDT.address, convertToUnit(100, 18));
-      await riskFund.swapPoolsAssets(
-        [vUSDT.address, vUSDC.address, vUSDT2.address, vUSDC2.address, vUSDT3.address],
-        [
-          convertToUnit(10, 18),
-          convertToUnit(10, 18),
-          convertToUnit(10, 18),
-          convertToUnit(10, 18),
-          convertToUnit(10, 18),
-        ],
-        [
-          [USDT.address, BUSD.address],
-          [USDC.address, BUSD.address],
-          [USDT.address, BUSD.address],
-          [USDC.address, BUSD.address],
-          [USDT.address, BUSD.address],
-        ],
-        deadline,
-      );
-
-      await riskFund
-        .connect(shortfall.wallet)
-        .transferReserveForAuction(comptroller1Proxy.address, convertToUnit(20, 18));
-      const remainingBalance = await BUSD.balanceOf(riskFund.address);
-      const poolReserve = await riskFund.getPoolsBaseAssetReserves(comptroller1Proxy.address);
-
-      expect(remainingBalance).equal(poolReserve);
-    });
-
-    it("Should revert the transfer to auction transaction", async function () {
-      const [admin] = await ethers.getSigners();
-      const auctionContract = await smock.fake<Shortfall>("Shortfall");
-
-      await riskFund.setShortfallContractAddress(auctionContract.address);
-
-      await USDC.connect(usdcUser).approve(vUSDC.address, convertToUnit(1000, 18));
-
-      await vUSDC.connect(usdcUser).addReserves(convertToUnit(200, 18));
-
-      await USDT.connect(usdtUser).approve(vUSDT.address, convertToUnit(1000, 18));
-
-      await vUSDT.connect(usdtUser).addReserves(convertToUnit(200, 18));
-
-      await vUSDT.reduceReserves(convertToUnit(100, 18));
-      await vUSDC.reduceReserves(convertToUnit(100, 18));
-      await riskFund.swapPoolsAssets(
-        [vUSDT.address, vUSDC.address, vUSDT2.address, vUSDC2.address, vUSDT3.address],
-        [
-          convertToUnit(10, 18),
-          convertToUnit(10, 18),
-          convertToUnit(10, 18),
-          convertToUnit(10, 18),
-          convertToUnit(10, 18),
-        ],
-        [
-          [USDT.address, BUSD.address],
-          [USDC.address, BUSD.address],
-          [USDT.address, BUSD.address],
-          [USDC.address, BUSD.address],
-          [USDT.address, BUSD.address],
-        ],
-        deadline,
-      );
-
-      expect(await riskFund.getPoolsBaseAssetReserves(comptroller1Proxy.address)).to.be.equal(0);
-
-      // revoke
-      await accessControlManager.revokeCallPermission(
-        ethers.constants.AddressZero,
-        "transferReserveForAuction(address,uint256)",
-        admin.address,
-      );
-
-      await expect(
-        riskFund.transferReserveForAuction(comptroller1Proxy.address, convertToUnit(20, 18)),
-      ).to.be.revertedWith("Risk fund: Only callable by Shortfall contract");
-
-      // reset
-      await accessControlManager.giveCallPermission(
-        ethers.constants.AddressZero,
-        "transferReserveForAuction(address,uint256)",
-        admin.address,
-      );
-    });
-
-    it("Transfer single asset from multiple pools to riskFund", async function () {
-      const auctionContract = await smock.fake<Shortfall>("Shortfall");
->>>>>>> 925e64a0
 
         await vUSDT2.connect(usdtUser).addReserves(convertToUnit(200, 18));
 
