--- conflicted
+++ resolved
@@ -192,10 +192,7 @@
     ],
     {
       constructorArgs: [false, 10512000],
-<<<<<<< HEAD
-=======
       unsafeAllow: "constructor",
->>>>>>> 88722191
     },
   );
 
