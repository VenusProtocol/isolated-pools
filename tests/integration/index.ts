--- conflicted
+++ resolved
@@ -11,13 +11,8 @@
   Comptroller,
   MockToken,
   PoolRegistry,
-<<<<<<< HEAD
   PriceOracle,
   RiskFund,
-=======
-  PriceOracle, // RiskFund,
-  // Shortfall,
->>>>>>> 18d26fcf
   VToken,
 } from "../../typechain";
 import { Error } from "../hardhat/util/Errors";
@@ -38,7 +33,6 @@
 };
 
 const setupTest = deployments.createFixture(async ({ deployments, getNamedAccounts, ethers }: any) => {
-<<<<<<< HEAD
   await deployments.fixture([
     "MockTokens",
     "OracleDeploy",
@@ -50,9 +44,6 @@
     "AccessControlConfig",
     "Pools",
   ]);
-=======
-  await deployments.fixture(["Oracle", "Pools"]);
->>>>>>> 18d26fcf
   const { deployer, acc1, acc2, acc3 } = await getNamedAccounts();
   const PoolRegistry: PoolRegistry = await ethers.getContract("PoolRegistry");
   const AccessControlManager = await ethers.getContract("AccessControlManager");
@@ -440,18 +431,6 @@
       );
     });
 
-    it("Should revert when try to drain market", async function () {
-      const dummyPriceOracle = await smock.fake<PriceOracle>("PriceOracle");
-      dummyPriceOracle.getUnderlyingPrice.whenCalledWith(vBNX.address).returns(convertToUnit("100", 40));
-      dummyPriceOracle.getUnderlyingPrice.whenCalledWith(vBSW.address).returns(convertToUnit("100", 18));
-      await Comptroller.setPriceOracle(dummyPriceOracle.address);
-      await vBSW.connect(acc2Signer).borrow(convertToUnit("1", 18));
-      await expect(vBSW.connect(acc2Signer).borrow(convertToUnit("1", 18))).to.be.revertedWithCustomError(
-        vBSW,
-        "BorrowCashNotAvailable",
-      );
-    });
-
     it("Should revert when liquidation is called through vToken and no shortfall", async function () {
       // Mint and Increase collateral of the user
       mintAmount = convertToUnit("1", 18);
@@ -647,7 +626,6 @@
   let BSW: MockToken;
   let acc1: string;
   let acc2: string;
-<<<<<<< HEAD
   let deployer: string;
   let ProtocolShareReserve: ProtocolShareReserve;
   let RiskFund: RiskFund;
@@ -657,35 +635,19 @@
     ({ fixture } = await setupTest());
     ({ Comptroller, vBNX, vBSW, BNX, BSW, acc1, acc2, deployer, ProtocolShareReserve, RiskFund, PoolRegistry } =
       fixture);
-=======
-  let ProtocolShareReserve: ProtocolShareReserve;
-  // let RiskFund: RiskFund;
-  // let BUSD: MockToken;
-  // let shortFall: Shortfall;
-
-  beforeEach(async () => {
-    ({ fixture } = await setupTest());
-    ({ Comptroller, vBNX, vBSW, BNX, BSW, acc1, acc2, ProtocolShareReserve } = fixture);
->>>>>>> 18d26fcf
   });
 
   describe("Generate risk fund swap it to base asset", () => {
     const mintAmount = convertToUnit("1", 8);
     let acc1Signer: Signer;
     let acc2Signer: Signer;
-<<<<<<< HEAD
     let deployerSigner: Signer;
-=======
->>>>>>> 18d26fcf
     const bswBorrowAmount = 1e4;
 
     beforeEach(async () => {
       acc1Signer = await ethers.getSigner(acc1);
       acc2Signer = await ethers.getSigner(acc2);
-<<<<<<< HEAD
       deployerSigner = await ethers.getSigner(deployer);
-=======
->>>>>>> 18d26fcf
 
       await BNX.connect(acc2Signer).faucet(mintAmount * 10);
       await BNX.connect(acc2Signer).approve(vBNX.address, mintAmount * 10);
@@ -699,10 +661,7 @@
       // Approve more assets for liquidation
       await BSW.connect(acc1Signer).faucet(convertToUnit("1", 18));
       await BSW.connect(acc1Signer).approve(vBSW.address, convertToUnit("1", 18));
-<<<<<<< HEAD
       await RiskFund.setPoolRegistry(PoolRegistry.address);
-=======
->>>>>>> 18d26fcf
     });
 
     it("generate bad Debt, reserves transfer to protocol share reserves, start auction", async function () {
@@ -718,80 +677,11 @@
       await vBNX.reduceReserves(totalReserves);
       // Check the balance of protocol share reserve
       expect(await BNX.balanceOf(ProtocolShareReserve.address)).to.be.equal(totalReserves);
-<<<<<<< HEAD
       expect(await BNX.balanceOf(deployer)).to.be.equal(0);
       // Reduce reserves, transfer 70% to protocol income and rest 30% to riskFund
       await ProtocolShareReserve.connect(deployerSigner).releaseFunds(Comptroller.address, BNX.address, totalReserves);
       expect(await BNX.balanceOf(deployer)).to.be.equal(totalReserves * 0.7);
       expect(await BNX.balanceOf(RiskFund.address)).to.be.equal(totalReserves * 0.3);
-=======
-      // // //Reduce reserves, transfer 70% to protocol income and rest 30% to riskFund
-      // await ProtocolShareReserve.connect(deployerSigner).releaseFunds(Comptroller.address, BNX.address, totalReserves);
-      // await RiskFund.connect(deployerSigner).swapPoolsAssets([vBNX.address], ["1000"]);
-      // expect(await BUSD.balanceOf(RiskFund.address)).to.be.equal("1000"); // Waiting for deployement script to be fixed
-    });
-
-    it("Start Auction Type-1", async function () {
-      // ====================Bad Debt generator logic========================
-      const dummyPriceOracle = await smock.fake<PriceOracle>("PriceOracle");
-      dummyPriceOracle.getUnderlyingPrice.whenCalledWith(vBSW.address).returns(convertToUnit("1", 20));
-      dummyPriceOracle.getUnderlyingPrice.whenCalledWith(vBNX.address).returns(convertToUnit("1", 15));
-      await Comptroller.setPriceOracle(dummyPriceOracle.address);
-      await Comptroller.connect(acc1Signer).healAccount(acc2);
-      const totalReserves = await vBNX.totalReserves();
-      await vBNX.reduceReserves(totalReserves);
-      // await ProtocolShareReserve.connect(deployerSigner).releaseFunds(Comptroller.address, BNX.address, totalReserves);
-      // await RiskFund.connect(deployerSigner).swapPoolsAssets([vBNX.address], ["1000"]);
-
-      // =========================Create Auction============================
-      // await shortFall.startAuction(Comptroller.address);
-      // =========================PlaceBid==================================
-
-      /*
-      1. revert on dips is greater then max dips
-      2. revert when your bid is not highest
-      3. revert when acution status is changed
-      4. success
-      5. check highest bidder balance 
-      6. check previous bidder balance
-      7. check market bad debt is revovered
-      */
-    });
-
-    it("Start Auction Type-2", async function () {
-      // ====================Bad Debt generator logic========================
-      await vBSW.connect(acc2Signer).borrow(1e5);
-      await ethers.provider.send("hardhat_mine", ["0x5F5E100"]);
-      await vBSW.connect(acc2Signer).borrow(1e10);
-      await ethers.provider.send("hardhat_mine", ["0xD18C2E2800"]);
-      await vBSW.connect(acc2Signer).borrow(1e5);
-      await vBSW.connect(acc1Signer).borrow(1e4);
-      await ethers.provider.send("hardhat_mine", ["0x82F79CD9000"]);
-
-      const dummyPriceOracle = await smock.fake<PriceOracle>("PriceOracle");
-      dummyPriceOracle.getUnderlyingPrice.whenCalledWith(vBSW.address).returns(convertToUnit("30", 19));
-      dummyPriceOracle.getUnderlyingPrice.whenCalledWith(vBNX.address).returns(convertToUnit("30", 20));
-      await Comptroller.setPriceOracle(dummyPriceOracle.address);
-      await Comptroller.connect(acc1Signer).healAccount(acc2);
-      const totalReserves = await vBNX.totalReserves();
-      await vBNX.reduceReserves(totalReserves);
-      // await ProtocolShareReserve.connect(deployerSigner).releaseFunds(Comptroller.address, BNX.address, totalReserves);
-      // await RiskFund.connect(deployerSigner).swapPoolsAssets([vBNX.address], ["1000"]);
-
-      // =========================Create Auction============================
-      // await shortFall.startAuction(Comptroller.address);
-      // =========================PlaceBid==================================
-
-      /*
-      1. revert on dips is greater then max dips
-      2. revert when your bid is not highest
-      3. revert when acution status is changed
-      4. success
-      5. check highest bidder balance 
-      6. check previous bidder balance
-      7. check market bad debt is revovered
-      */
->>>>>>> 18d26fcf
     });
   });
 });
