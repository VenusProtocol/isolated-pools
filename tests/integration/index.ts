--- conflicted
+++ resolved
@@ -44,12 +44,8 @@
     "AccessControlConfig",
     "Pools",
   ]);
-<<<<<<< HEAD
+  const EXPONENT_SCALE = 10e18;
   const { deployer, acc1, acc2, acc3 } = await getNamedAccounts();
-=======
-  const EXPONENT_SCALE = 10e18;
-  const { deployer, acc1, acc2 } = await getNamedAccounts();
->>>>>>> 7b98a194
   const PoolRegistry: PoolRegistry = await ethers.getContract("PoolRegistry");
   const AccessControlManager = await ethers.getContract("AccessControlManager");
   const RiskFund = await ethers.getContract("RiskFund");
