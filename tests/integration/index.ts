import { FakeContract, smock } from "@defi-wonderland/smock";
import BigNumber from "bignumber.js";
import chai from "chai";
import { BigNumberish, Signer } from "ethers";
import { ethers } from "hardhat";
import { deployments } from "hardhat";

import { convertToUnit, scaleDownBy } from "../../helpers/utils";
import {
  AccessControlManager,
  Comptroller,
  MockToken,
  PoolRegistry,
  PriceOracle,
  RewardsDistributor,
  RiskFund,
  VToken,
} from "../../typechain";
import { Error } from "../hardhat/util/Errors";

const { expect } = chai;
chai.use(smock.matchers);

const toggleMining = async status => {
  if (!status) {
    await ethers.provider.send("evm_setAutomine", [false]);
  } else {
    await ethers.provider.send("evm_setAutomine", [true]);
  }
};

const mineBlock = async () => {
  await ethers.provider.send("hardhat_mine");
};

const setupTest = deployments.createFixture(async ({ deployments, getNamedAccounts, ethers }: any) => {
  await deployments.fixture([
    "MockTokens",
    "OracleDeploy",
    "Oracle",
    "SwapRouter",
    "AccessControl",
    "RiskFund",
    "Factories",
    "AccessControlConfig",
    "Pools",
  ]);
  const EXPONENT_SCALE = 10e18;
  const { deployer, acc1, acc2, acc3 } = await getNamedAccounts();
  const PoolRegistry: PoolRegistry = await ethers.getContract("PoolRegistry");
  const AccessControlManager = await ethers.getContract("AccessControlManager");
  const RiskFund = await ethers.getContract("RiskFund");
  const VTokenFactory = await ethers.getContract("VTokenProxyFactory");
  const JumpRateModelFactory = await ethers.getContract("JumpRateModelFactory");
  const WhitePaperRateFactory = await ethers.getContract("WhitePaperInterestRateModelFactory");
  const ProtocolShareReserve = await ethers.getContract("ProtocolShareReserve");
  const shortfall = await ethers.getContract("Shortfall");

  const PriceOracle = await ethers.getContract("ResilientOracle");

  const pools = await PoolRegistry.callStatic.getAllPools();
  const Comptroller = await ethers.getContractAt("Comptroller", pools[0].comptroller);

  const BNX = await ethers.getContract("MockBNX");
  const BSW = await ethers.getContract("MockBSW");
  const BUSD = await ethers.getContract("MockBUSD");

<<<<<<< HEAD
  // Set Pool Registry Address
=======
  await RiskFund.setPoolRegistry(PoolRegistry.address);
>>>>>>> c355c6e6
  await ProtocolShareReserve.setPoolRegistry(PoolRegistry.address);

  // Set Oracle
  await Comptroller.setPriceOracle(PriceOracle.address);

  const vBNXAddress = await PoolRegistry.getVTokenForAsset(Comptroller.address, BNX.address);
  const vBSWAddress = await PoolRegistry.getVTokenForAsset(Comptroller.address, BSW.address);

  const vBNX = await ethers.getContractAt("VToken", vBNXAddress);
  const vBSW = await ethers.getContractAt("VToken", vBSWAddress);

  // Enter Markets
  await Comptroller.connect(await ethers.getSigner(acc1)).enterMarkets([vBNX.address, vBSW.address]);
  await Comptroller.connect(await ethers.getSigner(acc2)).enterMarkets([vBNX.address, vBSW.address]);
  await Comptroller.connect(await ethers.getSigner(acc3)).enterMarkets([vBNX.address, vBSW.address]);

  // Enable access to setting supply and borrow caps
  await AccessControlManager.giveCallPermission(
    ethers.constants.AddressZero,
    "setMarketSupplyCaps(address[],uint256[])",
    deployer,
  );
  await AccessControlManager.giveCallPermission(
    ethers.constants.AddressZero,
    "setMarketBorrowCaps(address[],uint256[])",
    deployer,
  );

  // Set supply caps
  const supply = convertToUnit(10, 36);
  await Comptroller.setMarketSupplyCaps([vBNX.address, vBSW.address], [supply, supply]);

  // Set borrow caps
  const borrowCap = convertToUnit(10, 36);
  await Comptroller.setMarketBorrowCaps([vBNX.address, vBSW.address], [borrowCap, borrowCap]);

  const vBNXPrice: BigNumber = new BigNumber(
    scaleDownBy((await PriceOracle.getUnderlyingPrice(vBNX.address)).toString(), 18),
  );
  const vBSWPrice: BigNumber = new BigNumber(
    scaleDownBy((await PriceOracle.getUnderlyingPrice(vBSW.address)).toString(), 18),
  );

  await RiskFund.setPoolRegistry(PoolRegistry.address);

  await ProtocolShareReserve.setPoolRegistry(PoolRegistry.address);

  return {
    fixture: {
      PoolRegistry,
      AccessControlManager,
      RiskFund,
      VTokenFactory,
      JumpRateModelFactory,
      WhitePaperRateFactory,
      ProtocolShareReserve,
      PriceOracle,
      Comptroller,
      vBNX,
      vBSW,
      BNX,
      BSW,
      deployer,
      acc1,
      acc2,
      vBNXPrice,
      vBSWPrice,
      acc3,
      BUSD,
      shortfall,
    },
  };
});

describe("Positive Cases", () => {
  let fixture;
  let PoolRegistry: PoolRegistry;
  let AccessControlManager: AccessControlManager;
  let Comptroller: Comptroller;
  let vBNX: VToken;
  let vBSW: VToken;
  let BNX: MockToken;
  let BSW: MockToken;
  let acc1: string;
  let acc2: string;
  let deployer: string;
  let vBNXPrice: BigNumber;
  let vBSWPrice: BigNumber;
  let rewardDistributor: FakeContract<RewardsDistributor>;

  beforeEach(async () => {
    ({ fixture } = await setupTest());
    ({
      PoolRegistry,
      AccessControlManager,
      Comptroller,
      vBNX,
      vBSW,
      BNX,
      BSW,
      acc1,
      acc2,
      vBNXPrice,
      vBSWPrice,
      deployer,
    } = fixture);
  });
  describe("Setup", () => {
    it("PoolRegistry should be initialized properly", async function () {
      await expect(
        PoolRegistry.initialize(
          ethers.constants.AddressZero,
          ethers.constants.AddressZero,
          ethers.constants.AddressZero,
          ethers.constants.AddressZero,
          ethers.constants.AddressZero,
          ethers.constants.AddressZero,
        ),
      ).to.be.revertedWith("Initializable: contract is already initialized");
    });

    it("PoolRegistry has the required permissions ", async function () {
      let canCall = await AccessControlManager.connect(Comptroller.address).isAllowedToCall(
        PoolRegistry.address,
        "setCollateralFactor(address,uint256,uint256)",
      );
      expect(canCall).to.be.true;

      canCall = await AccessControlManager.connect(Comptroller.address).isAllowedToCall(
        PoolRegistry.address,
        "supportMarket(address)",
      );
      expect(canCall).to.be.true;

      canCall = await AccessControlManager.connect(Comptroller.address).isAllowedToCall(
        PoolRegistry.address,
        "setLiquidationIncentive(uint256)",
      );
      expect(canCall).to.be.true;
    });
  });

  describe("Transfer Operation", () => {
    const mintAmount: BigNumberish = convertToUnit(1, 18);
    let acc2Signer: Signer;
    let acc1Signer: Signer;
    it("Approve and transfer by owner", async function () {
      acc2Signer = await ethers.getSigner(acc2);

      rewardDistributor = await smock.fake<RewardsDistributor>("RewardsDistributor");
      await Comptroller.addRewardsDistributor(rewardDistributor.address);
      const comptrollerRewardDistributor = await Comptroller.getRewardDistributors();
      expect(comptrollerRewardDistributor[0]).equal(rewardDistributor.address);

      await BNX.connect(acc2Signer).faucet(mintAmount);
      await BNX.connect(acc2Signer).approve(vBNX.address, mintAmount);

      await vBNX.connect(acc2Signer).mint(mintAmount);
      await vBNX.connect(acc2Signer).approve(acc1, convertToUnit(1, 6));
      expect(await vBNX.allowance(acc2, acc1)).to.be.equal(convertToUnit(1, 6));
      await vBNX.connect(acc2Signer).transfer(acc1, convertToUnit(1, 6));
      expect(await vBNX.balanceOf(acc1)).to.be.equal(convertToUnit(1, 6));
    });

    it("Approve and transferFrom", async function () {
      acc2Signer = await ethers.getSigner(acc2);
      acc1Signer = await ethers.getSigner(acc1);

      rewardDistributor = await smock.fake<RewardsDistributor>("RewardsDistributor");
      await Comptroller.addRewardsDistributor(rewardDistributor.address);

      await BNX.connect(acc2Signer).faucet(mintAmount);
      await BNX.connect(acc2Signer).approve(vBNX.address, mintAmount);

      await vBNX.connect(acc2Signer).mint(mintAmount);
      await vBNX.connect(acc2Signer).approve(acc1, convertToUnit(1, 6));
      await vBNX.connect(acc1Signer).transferFrom(acc2, acc1, convertToUnit(1, 6));
      expect(await vBNX.balanceOf(acc1)).to.be.equal(convertToUnit(1, 6));
    });

    it("Success on sweep tokens ", async function () {
      acc2Signer = await ethers.getSigner(acc2);
      await BNX.connect(acc2Signer).faucet(mintAmount);
      await BNX.connect(acc2Signer).transfer(vBSW.address, mintAmount);
      expect(await BNX.balanceOf(deployer)).to.be.equal(0);
      await vBSW.sweepToken(BNX.address);
      expect(await BNX.balanceOf(deployer)).to.be.equal(mintAmount);
    });
  });

  describe("Main Operations", () => {
    const mintAmount: BigNumberish = convertToUnit(1, 18);
    const vTokenMintAmount: BigNumberish = convertToUnit(1, 8);
    const collateralFactor: number = 0.7;
    let acc1Signer: Signer;
    let acc2Signer: Signer;

    beforeEach(async () => {
      acc1Signer = await ethers.getSigner(acc1);
      acc2Signer = await ethers.getSigner(acc2);

      rewardDistributor = await smock.fake<RewardsDistributor>("RewardsDistributor");
      await Comptroller.addRewardsDistributor(rewardDistributor.address);

      await BNX.connect(acc2Signer).faucet(mintAmount);
      await BNX.connect(acc2Signer).approve(vBNX.address, mintAmount);

      // Fund 2nd account
      await BSW.connect(acc1Signer).faucet(mintAmount);
      await BSW.connect(acc1Signer).approve(vBSW.address, mintAmount);
    });

    it("Mint, Redeem, Borrow, Repay", async function () {
      let error: BigNumber;
      let liquidity: BigNumber;
      let shortfall: BigNumber;
      let balance: BigNumber;
      let borrowBalance: BigNumber;
      // //////////
      // // MINT //
      // //////////
      const tx = await vBNX.connect(acc2Signer).mint(mintAmount);
      await expect(tx).to.emit(vBNX, "Mint").withArgs(acc2, mintAmount, vTokenMintAmount, vTokenMintAmount);
      [error, balance, borrowBalance] = await vBNX.connect(acc2Signer).getAccountSnapshot(acc2);
      expect(error).to.equal(Error.NO_ERROR);
      expect(balance).to.equal(vTokenMintAmount);
      expect(borrowBalance).to.equal(0);
      [error, liquidity, shortfall] = await Comptroller.connect(acc2Signer).getAccountLiquidity(acc2);
      expect(error).to.equal(Error.NO_ERROR);
      expect(liquidity).to.equal(new BigNumber(mintAmount).multipliedBy(collateralFactor).multipliedBy(vBNXPrice));
      expect(shortfall).to.equal(0);
      // ////////////
      // // Borrow //
      // ////////////
      // Supply BSW to market from 1st account
      await expect(vBSW.connect(acc1Signer).mint(mintAmount))
        .to.emit(vBSW, "Mint")
        .withArgs(await acc1Signer.getAddress(), mintAmount, vTokenMintAmount, vTokenMintAmount);
      [error, balance, borrowBalance] = await vBSW.getAccountSnapshot(await acc1Signer.getAddress());
      expect(error).to.equal(Error.NO_ERROR);
      expect(balance).to.equal(vTokenMintAmount);
      expect(borrowBalance).to.equal(0);
      [error, liquidity, shortfall] = await Comptroller.connect(acc1Signer).getAccountLiquidity(acc1);
      expect(error).to.equal(Error.NO_ERROR);
      expect(liquidity).to.equal(new BigNumber(mintAmount).multipliedBy(collateralFactor).multipliedBy(vBSWPrice));
      expect(shortfall).to.equal(0);
      const bswBorrowAmount = convertToUnit(1, 18);

      await expect(vBSW.connect(acc2Signer).borrow(bswBorrowAmount))
        .to.emit(vBSW, "Borrow")
        .withArgs(acc2, bswBorrowAmount, bswBorrowAmount, bswBorrowAmount);
      [error, balance, borrowBalance] = await vBSW.connect(acc2Signer).getAccountSnapshot(acc2);
      expect(error).to.equal(Error.NO_ERROR);
      expect(balance).to.equal(0);
      expect(borrowBalance).to.equal(bswBorrowAmount);
      // ////////////
      // // REDEEM //
      // ////////////
      const vTokenRedeemAmount = convertToUnit(5, 7);
      const tokenRedeemAmount = convertToUnit(5, 17);
      const balanceAfterVToken = new BigNumber(vTokenMintAmount).minus(vTokenRedeemAmount);
      const balanceAfter = new BigNumber(mintAmount).minus(tokenRedeemAmount);
      await expect(vBNX.connect(acc2Signer).redeem(vTokenRedeemAmount))
        .to.emit(vBNX, "Redeem")
        .withArgs(acc2, tokenRedeemAmount, vTokenRedeemAmount, balanceAfterVToken);
      [error, balance, borrowBalance] = await vBNX.connect(acc2Signer).getAccountSnapshot(acc2);
      expect(error).to.equal(Error.NO_ERROR);
      expect(balance).to.equal(balanceAfterVToken);
      expect(borrowBalance).to.equal(0);
      [error, balance, borrowBalance] = await vBSW.connect(acc2Signer).getAccountSnapshot(acc2);
      const bnxLiquidity = new BigNumber(mintAmount).minus(new BigNumber(tokenRedeemAmount)).multipliedBy(vBNXPrice);
      const bswBorrow = new BigNumber(borrowBalance.toString()).multipliedBy(vBSWPrice);
      let preComputeLiquidity = bnxLiquidity.minus(bswBorrow).multipliedBy(collateralFactor);
      [error, liquidity, shortfall] = await Comptroller.connect(acc2Signer).getAccountLiquidity(acc2);
      expect(error).to.equal(Error.NO_ERROR);
      expect(Number(liquidity)).to.be.closeTo(preComputeLiquidity.toNumber(), Number(convertToUnit(1, 18)));
      expect(shortfall).to.equal(0);
      // ////////////
      // // REPAY //
      // //////////
      await BSW.connect(acc2Signer).faucet(bswBorrowAmount);
      await BSW.connect(acc2Signer).approve(vBSW.address, bswBorrowAmount);
      await expect(vBSW.connect(acc2Signer).repayBorrow(bswBorrowAmount)).to.emit(vBSW, "RepayBorrow");
      [error, balance, borrowBalance] = await vBNX.connect(acc2Signer).getAccountSnapshot(acc2);
      expect(error).to.equal(Error.NO_ERROR);
      expect(balance).to.equal(balanceAfterVToken);
      expect(borrowBalance).to.equal(0);
      preComputeLiquidity = balanceAfter.multipliedBy(collateralFactor).multipliedBy(vBNXPrice);
      [error, liquidity, shortfall] = await Comptroller.connect(acc2Signer).getAccountLiquidity(acc2);
      expect(error).to.equal(Error.NO_ERROR);
      expect(Number(liquidity)).to.be.closeTo(preComputeLiquidity.toNumber(), Number(convertToUnit(1, 14)));
      expect(shortfall).to.equal(0);
    });
  });
});

describe("Straight Cases For Single User Liquidation and healing", () => {
  let fixture;
  let Comptroller: Comptroller;
  let vBNX: VToken;
  let vBSW: VToken;
  let BNX: MockToken;
  let BSW: MockToken;
  let acc1: string;
  let acc2: string;
  let vBSWPrice: BigNumber;
  let vBNXPrice: BigNumber;
  const EXPONENT_SCALE = 1e18;
  let rewardDistributor: FakeContract<RewardsDistributor>;

  beforeEach(async () => {
    ({ fixture } = await setupTest());
    ({ Comptroller, vBNX, vBSW, BNX, BSW, acc1, acc2, vBNXPrice, vBSWPrice } = fixture);
    rewardDistributor = await smock.fake<RewardsDistributor>("RewardsDistributor");
    await Comptroller.addRewardsDistributor(rewardDistributor.address);
  });

  describe("Force Liquidation of user via Comptroller", () => {
    const mintAmount: BigNumberish = convertToUnit(1, 15);
    const bswBorrowAmount: BigNumberish = convertToUnit(1, 15);
    const vTokenMintedAmount: BigNumberish = convertToUnit(1, 5);
    const insufficientLiquidityBorrow: BigNumberish = convertToUnit(3, 18);
    let acc1Signer: Signer;
    let acc2Signer: Signer;
    let result;

    beforeEach(async () => {
      acc1Signer = await ethers.getSigner(acc1);
      acc2Signer = await ethers.getSigner(acc2);

      await BNX.connect(acc2Signer).faucet(mintAmount);
      await BNX.connect(acc2Signer).approve(vBNX.address, mintAmount);

      // Fund 2nd account
      await BSW.connect(acc1Signer).faucet(mintAmount);
      await BSW.connect(acc1Signer).approve(vBSW.address, mintAmount);
      await expect(vBNX.connect(acc2Signer).mint(mintAmount))
        .to.emit(vBNX, "Mint")
        .withArgs(acc2, mintAmount, vTokenMintedAmount, vTokenMintedAmount);
      // borrow
      // Supply WBTC to market from 2nd account
      await expect(vBSW.connect(acc1Signer).mint(mintAmount))
        .to.emit(vBSW, "Mint")
        .withArgs(acc1, mintAmount, vTokenMintedAmount, vTokenMintedAmount);
      // It should revert when try to borrow more than liquidity
      await expect(vBSW.connect(acc2Signer).borrow(insufficientLiquidityBorrow)).to.be.revertedWithCustomError(
        Comptroller,
        "InsufficientLiquidity",
      );
      // Approve more assets for liquidation
      await BSW.connect(acc1Signer).faucet(insufficientLiquidityBorrow);
      await BSW.connect(acc1Signer).approve(vBSW.address, insufficientLiquidityBorrow);
      await expect(vBSW.connect(acc2Signer).borrow(bswBorrowAmount))
        .to.emit(vBSW, "Borrow")
        .withArgs(acc2, bswBorrowAmount, bswBorrowAmount, bswBorrowAmount);
    });

    it("Should revert when repay amount on liquidation is not equal to borrow amount", async function () {
      // Repay amount does not make borrower principal to zero
      const repayAmount = Number(bswBorrowAmount) / 2;
      const param = {
        vTokenCollateral: vBNX.address,
        vTokenBorrowed: vBSW.address,
        repayAmount: repayAmount,
      };
      await expect(Comptroller.connect(acc1Signer).liquidateAccount(acc2, [param])).to.be.revertedWith(
        "Nonzero borrow balance after liquidation",
      );
    });

    it("Should success on liquidation when repayamount is equal to borrowing", async function () {
      const repayAmount = "1000000000019006";
      const param = {
        vTokenCollateral: vBNX.address,
        vTokenBorrowed: vBSW.address,
        repayAmount: repayAmount,
      };
      result = await Comptroller.connect(acc1Signer).liquidateAccount(acc2, [param]);
      const seizeAmount = EXPONENT_SCALE * repayAmount * (vBSWPrice / vBNXPrice);
      const exchangeRateStored = await vBNX.exchangeRateStored();
      const seizeTokensOverall = seizeAmount / exchangeRateStored;
      const reserveMantissa = await vBSW.protocolSeizeShareMantissa();
      const seizeTokens = seizeTokensOverall - (seizeTokensOverall * reserveMantissa) / EXPONENT_SCALE;
      await expect(result)
        .to.emit(vBSW, "LiquidateBorrow")
        .withArgs(acc1, acc2, repayAmount, vBNX.address, seizeTokensOverall.toFixed(0));
      const liquidatorBalance = await vBNX.connect(acc1Signer).balanceOf(acc1);
      expect(liquidatorBalance).to.equal(seizeTokens.toFixed(0));
    });
  });

  describe("Liquidation of user via Vtoken", () => {
    let mintAmount = convertToUnit("1", 17);
    let vTokenMintAmount = convertToUnit("1", 7);
    let acc1Signer: Signer;
    let acc2Signer: Signer;
    let bswBorrowAmount = convertToUnit("1", 4);
    let udnerlyingMintAmount;

    beforeEach(async () => {
      acc1Signer = await ethers.getSigner(acc1);
      acc2Signer = await ethers.getSigner(acc2);

      await BNX.connect(acc2Signer).faucet(mintAmount);
      await BNX.connect(acc2Signer).approve(vBNX.address, mintAmount);

      // Fund 2nd account
      await BSW.connect(acc1Signer).faucet(mintAmount);
      await BSW.connect(acc1Signer).approve(vBSW.address, mintAmount);

      await expect(vBNX.connect(acc2Signer).mint(mintAmount))
        .to.emit(vBNX, "Mint")
        .withArgs(acc2, mintAmount, vTokenMintAmount, vTokenMintAmount);
      // borrow
      // Supply WBTC to market from 2nd account
      await expect(vBSW.connect(acc1Signer).mint(mintAmount))
        .to.emit(vBSW, "Mint")
        .withArgs(acc1, mintAmount, vTokenMintAmount, vTokenMintAmount);
      await expect(vBSW.connect(acc2Signer).borrow(bswBorrowAmount))
        .to.emit(vBSW, "Borrow")
        .withArgs(acc2, bswBorrowAmount, bswBorrowAmount, bswBorrowAmount);

      // Approve more assets for liquidation
      await BSW.connect(acc1Signer).faucet(convertToUnit("1", 18));
      await BSW.connect(acc1Signer).approve(vBSW.address, convertToUnit("1", 18));
    });

    it("Should revert when liquidation is called through vToken and does not met minCollateral Criteria", async function () {
      const collateral: BigNumberish = vBNXPrice * mintAmount;
      await expect(vBSW.connect(acc1Signer).liquidateBorrow(acc2, bswBorrowAmount, vBSW.address))
        .to.be.revertedWithCustomError(Comptroller, "MinimalCollateralViolated")
        .withArgs("100000000000000000000", collateral.toString());
    });

    it("Should revert when try to drain market", async function () {
      const dummyPriceOracle = await smock.fake<PriceOracle>("PriceOracle");
      dummyPriceOracle.getUnderlyingPrice.whenCalledWith(vBNX.address).returns(convertToUnit("100", 40));
      dummyPriceOracle.getUnderlyingPrice.whenCalledWith(vBSW.address).returns(convertToUnit("100", 18));
      await Comptroller.setPriceOracle(dummyPriceOracle.address);
      await vBSW.connect(acc2Signer).borrow(convertToUnit("1", 18));
      await expect(vBSW.connect(acc2Signer).borrow(convertToUnit("1", 18))).to.be.revertedWithCustomError(
        vBSW,
        "BorrowCashNotAvailable",
      );
    });

    it("Should revert when liquidation is called through vToken and no shortfall", async function () {
      // Mint and Increase collateral of the user
      udnerlyingMintAmount = convertToUnit("1", 18);
      await BNX.connect(acc2Signer).faucet(udnerlyingMintAmount);
      await BNX.connect(acc2Signer).approve(vBNX.address, udnerlyingMintAmount);

      await vBNX.connect(acc2Signer).mint(udnerlyingMintAmount);
      // Liquidation
      await expect(
        vBSW.connect(acc1Signer).liquidateBorrow(acc2, bswBorrowAmount, vBSW.address),
      ).to.be.revertedWithCustomError(Comptroller, "InsufficientShortfall");
    });

    it("Should revert when liquidation is called through vToken and trying to seize more tokens", async function () {
      // Mint and Incrrease collateral of the user
      udnerlyingMintAmount = convertToUnit("1", 18);
      const VTokenMintAmount = convertToUnit(1, 8);
      await BNX.connect(acc2Signer).faucet(udnerlyingMintAmount);
      await BNX.connect(acc2Signer).approve(vBNX.address, udnerlyingMintAmount);
      const expectedTotalBalance = Number(convertToUnit(1, 7)) + Number(convertToUnit(1, 8));
      await expect(vBNX.connect(acc2Signer).mint(udnerlyingMintAmount))
        .to.emit(vBNX, "Mint")
        .withArgs(acc2, udnerlyingMintAmount, VTokenMintAmount, expectedTotalBalance);
      // price manipulation and borrow to overcome insufficient shortfall
      bswBorrowAmount = convertToUnit("1", 18);
      await vBSW.connect(acc2Signer).borrow(bswBorrowAmount);
      const dummyPriceOracle = await smock.fake<PriceOracle>("PriceOracle");
      dummyPriceOracle.getUnderlyingPrice.whenCalledWith(vBSW.address).returns(convertToUnit("100", 40));
      dummyPriceOracle.getUnderlyingPrice.whenCalledWith(vBNX.address).returns(convertToUnit("100", 18));
      await Comptroller.setPriceOracle(dummyPriceOracle.address);
      // Liquidation
      await expect(vBSW.connect(acc1Signer).liquidateBorrow(acc2, 201, vBNX.address)).to.be.revertedWith(
        "LIQUIDATE_SEIZE_TOO_MUCH",
      );
    });

    it("Should revert when liquidation is called through vToken and trying to pay too much", async function () {
      // Mint and Incrrease collateral of the user
      udnerlyingMintAmount = convertToUnit("1", 18);
      const VTokenMintAmount = convertToUnit("1", 8);
      const expectedTotalBalance = Number(convertToUnit(1, 7)) + Number(convertToUnit(1, 8));
      await BNX.connect(acc2Signer).faucet(udnerlyingMintAmount);
      await BNX.connect(acc2Signer).approve(vBNX.address, udnerlyingMintAmount);

      await expect(vBNX.connect(acc2Signer).mint(udnerlyingMintAmount))
        .to.emit(vBNX, "Mint")
        .withArgs(acc2, udnerlyingMintAmount, VTokenMintAmount, expectedTotalBalance);
      // price manipulation and borrow to overcome insufficient shortfall
      const dummyPriceOracle = await smock.fake<PriceOracle>("PriceOracle");
      dummyPriceOracle.getUnderlyingPrice.whenCalledWith(vBSW.address).returns(convertToUnit("1", 20));
      dummyPriceOracle.getUnderlyingPrice.whenCalledWith(vBNX.address).returns(convertToUnit("100", 18));
      await Comptroller.setPriceOracle(dummyPriceOracle.address);
      // Liquidation
      await expect(
        vBSW.connect(acc1Signer).liquidateBorrow(acc2, convertToUnit("1", 18), vBNX.address),
      ).to.be.revertedWithCustomError(Comptroller, "TooMuchRepay");
    });

    it("Should success when liquidation is called through vToken", async function () {
      // Mint and Incrrease collateral of the user
      mintAmount = convertToUnit("1", 18);
      vTokenMintAmount = convertToUnit("1", 8);
      const expectedTotalBalance = Number(convertToUnit(1, 7)) + Number(convertToUnit(1, 8));
      await BNX.connect(acc2Signer).faucet(mintAmount);
      await BNX.connect(acc2Signer).approve(vBNX.address, mintAmount);

      await expect(vBNX.connect(acc2Signer).mint(mintAmount))
        .to.emit(vBNX, "Mint")
        .withArgs(acc2, mintAmount, vTokenMintAmount, expectedTotalBalance);

      // price manipulation and borrow to overcome insufficient shortfall
      const dummyPriceOracle = await smock.fake<PriceOracle>("PriceOracle");
      dummyPriceOracle.getUnderlyingPrice.whenCalledWith(vBSW.address).returns(convertToUnit("100", 18));
      dummyPriceOracle.getUnderlyingPrice.whenCalledWith(vBNX.address).returns(convertToUnit("100", 18));
      await Comptroller.setPriceOracle(dummyPriceOracle.address);
      const borrowBalance = await vBSW.borrowBalanceStored(acc2);
      const closeFactor = await Comptroller.closeFactorMantissa();
      const maxClose = (borrowBalance * closeFactor) / 1e18;
      const seizeAmount = EXPONENT_SCALE * maxClose * (convertToUnit("100", 18) / convertToUnit("100", 18));
      const exchangeRateStored = await vBNX.exchangeRateStored();
      const seizeTokensOverall = seizeAmount / exchangeRateStored;
      const reserveMantissa = await vBSW.protocolSeizeShareMantissa();
      const seizeTokens = (seizeTokensOverall - (seizeTokensOverall * reserveMantissa) / EXPONENT_SCALE).toFixed(0);
      await expect(vBSW.connect(acc1Signer).liquidateBorrow(acc2, maxClose.toString(), vBNX.address))
        .to.emit(vBSW, "LiquidateBorrow")
        .withArgs(acc1, acc2, maxClose.toString(), vBNX.address, seizeTokensOverall.toFixed(0));
      const liquidatorBalance = await vBNX.connect(acc1Signer).balanceOf(acc1);
      expect(liquidatorBalance).to.equal(seizeTokens);
    });
  });

  describe("Heal Borrow and Forgive account", () => {
    const mintAmount = convertToUnit("1", 12);
    const vTokenMintedAmount = convertToUnit("1", 2);
    let acc1Signer: Signer;
    let acc2Signer: Signer;
    const bswBorrowAmount = 1e4;
    let result;

    beforeEach(async () => {
      acc1Signer = await ethers.getSigner(acc1);
      acc2Signer = await ethers.getSigner(acc2);

      await BNX.connect(acc2Signer).faucet(mintAmount);
      await BNX.connect(acc2Signer).approve(vBNX.address, mintAmount);

      // Fund 2nd account
      await BSW.connect(acc1Signer).faucet(mintAmount);
      await BSW.connect(acc1Signer).approve(vBSW.address, mintAmount);

      await expect(vBNX.connect(acc2Signer).mint(mintAmount))
        .to.emit(vBNX, "Mint")
        .withArgs(acc2, mintAmount, vTokenMintedAmount, vTokenMintedAmount);
      // borrow
      // Supply WBTC to market from 2nd account
      await expect(vBSW.connect(acc1Signer).mint(mintAmount))
        .to.emit(vBSW, "Mint")
        .withArgs(acc1, mintAmount, vTokenMintedAmount, vTokenMintedAmount);
      // It should revert when try to borrow more than liquidity
      await expect(vBSW.connect(acc2Signer).borrow(bswBorrowAmount))
        .to.emit(vBSW, "Borrow")
        .withArgs(acc2, bswBorrowAmount, bswBorrowAmount, bswBorrowAmount);

      // Approve more assets for liquidation
      await BSW.connect(acc1Signer).faucet(bswBorrowAmount);
      await BSW.connect(acc1Signer).approve(vBSW.address, bswBorrowAmount);
    });

    it("Should revert when total collateral is greater then minLiquidation threshold", async function () {
      // Increase mint to make collateral large then min threshold liquidation
      const mintAmount = convertToUnit("1", 18);
      await BNX.connect(acc2Signer).faucet(mintAmount);
      await BNX.connect(acc2Signer).approve(vBNX.address, mintAmount);
      await vBNX.connect(acc2Signer).mint(mintAmount);
      // heal
      await expect(Comptroller.connect(acc1Signer).healAccount(acc2))
        .to.be.revertedWithCustomError(Comptroller, "CollateralExceedsThreshold")
        .withArgs("100000000000000000000", "159990159990000000000");
    });

    it("Should revert on healing if borrow is less then collateral amount", async function () {
      await expect(Comptroller.connect(acc1Signer).healAccount(acc2))
        .to.be.revertedWithCustomError(Comptroller, "CollateralExceedsThreshold")
        .withArgs(bswBorrowAmount * vBSWPrice, (vBNXPrice * mintAmount).toString());
    });

    it("Should success on healing and forgive borrow account", async function () {
      // Increase price of borrowed underlying tokens to surpass available collateral
      const dummyPriceOracle = await smock.fake<PriceOracle>("PriceOracle");
      dummyPriceOracle.getUnderlyingPrice.whenCalledWith(vBSW.address).returns(convertToUnit("1", 25));
      dummyPriceOracle.getUnderlyingPrice.whenCalledWith(vBNX.address).returns(convertToUnit("1", 15));
      await Comptroller.setPriceOracle(dummyPriceOracle.address);
      /*
      Calculations
      snapshot.totalCollateral 1e9  // (bnxPrice * mint amount) / mantissa
      snapshot.borrows 1e11    //  (bswPrice * bswBorrowAmount) / mantissa
      percantage 0.1   (collateral/borrow) * mantissa
      repaymentAmount 1000       percentage*borrowBalance 
      borrowBalance 10000
      */
      const collateralAmount = 1e9;
      const borrowAmount = 1e11;
      const percantageOfRepay = (collateralAmount / borrowAmount) * 1e18;
      const repayAmount = bswBorrowAmount * (percantageOfRepay / 1e18);
      const badDebt = bswBorrowAmount - repayAmount;
      result = await Comptroller.connect(acc1Signer).healAccount(acc2);
      await expect(result)
        .to.emit(vBSW, "RepayBorrow")
        .withArgs(vBSW.address, acc2, bswBorrowAmount - repayAmount, repayAmount, 0)
        .to.emit(vBSW, "BadDebtIncreased")
        .withArgs(acc2, bswBorrowAmount - repayAmount, 0, badDebt);

      // Forgive Account
      result = await vBSW.connect(acc2Signer).getAccountSnapshot(acc2);
      expect(result.error).to.equal(Error.NO_ERROR);
      expect(result.vTokenBalance).to.equal(0);
      expect(result.borrowBalance).to.equal(0);
      expect((await vBSW.badDebt()).toString()).to.equal(badDebt.toString());
    });
  });
});

describe("Risk Fund and Auction related scenarios", () => {
  let fixture;
  let Comptroller: Comptroller;
  let vBNX: VToken;
  let vBSW: VToken;
  let BNX: MockToken;
  let BSW: MockToken;
  let acc1: string;
  let acc2: string;
  let deployer: string;
  let ProtocolShareReserve: ProtocolShareReserve;
  let RiskFund: RiskFund;
  let PoolRegistry: PoolRegistry;

  beforeEach(async () => {
    ({ fixture } = await setupTest());
    ({ Comptroller, vBNX, vBSW, BNX, BSW, acc1, acc2, deployer, ProtocolShareReserve, RiskFund, PoolRegistry } =
      fixture);
  });

  describe("Generate risk fund swap it to base asset", () => {
    const mintAmount = convertToUnit("1", 12);
    let acc1Signer: Signer;
    let acc2Signer: Signer;
    let deployerSigner: Signer;
    const bswBorrowAmount = 1e4;

    beforeEach(async () => {
      acc1Signer = await ethers.getSigner(acc1);
      acc2Signer = await ethers.getSigner(acc2);
      deployerSigner = await ethers.getSigner(deployer);

      await BNX.connect(acc2Signer).faucet(mintAmount);
      await BNX.connect(acc2Signer).approve(vBNX.address, mintAmount);
      // Fund 2nd account
      await BSW.connect(acc1Signer).faucet(convertToUnit("1", 18));
      await BSW.connect(acc1Signer).approve(vBSW.address, convertToUnit("1", 18));
      await vBNX.connect(acc2Signer).mint(mintAmount);
      // borrow
      await vBSW.connect(acc1Signer).mint(convertToUnit("1", 18));
      await vBSW.connect(acc2Signer).borrow(bswBorrowAmount);
      // Approve more assets for liquidation
      await BSW.connect(acc1Signer).faucet(convertToUnit("1", 18));
      await BSW.connect(acc1Signer).approve(vBSW.address, convertToUnit("1", 18));
      await RiskFund.setPoolRegistry(PoolRegistry.address);
    });

    it("generate bad Debt, reserves transfer to protocol share reserves, start auction", async function () {
      // Increase price of borrowed underlying tokens to surpass available collateral
      const dummyPriceOracle = await smock.fake<PriceOracle>("PriceOracle");
      dummyPriceOracle.getUnderlyingPrice.whenCalledWith(vBSW.address).returns(convertToUnit("1", 25));
      dummyPriceOracle.getUnderlyingPrice.whenCalledWith(vBNX.address).returns(convertToUnit("1", 15));
      await Comptroller.setPriceOracle(dummyPriceOracle.address);
      await Comptroller.connect(acc1Signer).healAccount(acc2);
      // At this point market contain bad debt
      const totalReserves = await vBNX.totalReserves();
      // Reserves of the market are being transferred to protocol share reserves
      await vBNX.reduceReserves(totalReserves);
      // Check the balance of protocol share reserve
      expect(await BNX.balanceOf(ProtocolShareReserve.address)).to.be.equal(totalReserves);
      expect(await BNX.balanceOf(deployer)).to.be.equal(0);
      // Reduce reserves, transfer 70% to protocol income and rest 30% to riskFund
      await ProtocolShareReserve.connect(deployerSigner).releaseFunds(Comptroller.address, BNX.address, totalReserves);
      expect(await BNX.balanceOf(deployer)).to.be.equal(totalReserves * 0.7);
      expect(await BNX.balanceOf(RiskFund.address)).to.be.equal(totalReserves * 0.3);
    });
  });
});

describe("Multiple Users Engagement in a Block", () => {
  let fixture;
  let vBNX: VToken;
  let vBSW: VToken;
  let BNX: MockToken;
  let BSW: MockToken;
  let acc1: string;
  let acc2: string;
  let acc3: string;
  let Comptroller: Comptroller;
  let vBNXPrice;
  let vBSWPrice;
  let acc1Signer: Signer;
  let acc2Signer: Signer;
  let acc3Signer: Signer;
  let error;
  let liquidity;
  let shortfall;
  let balance;
  let borrowBalance;
  const mintAmount1 = convertToUnit("1", 18);
  const mintAmount2 = convertToUnit("1", 16);
  const mintAmount3 = convertToUnit("1", 14);
  const vTokenMintedAmount1 = convertToUnit("1", 8);
  const vTokenMintedAmount2 = convertToUnit("1", 6);
  const vTokenMintedAmount3 = convertToUnit("1", 4);
  const bswBorrowAmount = 1e4;
  const collateralFactor = 0.7;

  beforeEach(async () => {
    ({ fixture } = await setupTest());
    ({ vBNX, vBSW, BNX, BSW, acc1, acc2, acc3, Comptroller, vBNXPrice, vBSWPrice } = fixture);
    acc1Signer = await ethers.getSigner(acc1);
    acc2Signer = await ethers.getSigner(acc2);
    acc3Signer = await ethers.getSigner(acc3);
  });

  it("Mint Redeem Borrow Repay", async function () {
    await BSW.connect(acc1Signer).faucet(mintAmount1);
    await BSW.connect(acc1Signer).approve(vBSW.address, mintAmount1);

    await BNX.connect(acc2Signer).faucet(mintAmount2);
    await BNX.connect(acc2Signer).approve(vBNX.address, mintAmount2);

    await BNX.connect(acc3Signer).faucet(mintAmount3);
    await BNX.connect(acc3Signer).approve(vBNX.address, mintAmount3);

    // MINT //
    // Minting in same block should not affect each other balance
    await toggleMining(false);
    await vBSW.connect(acc1Signer).mint(mintAmount1);
    await vBNX.connect(acc2Signer).mint(mintAmount2);
    await vBNX.connect(acc3Signer).mint(mintAmount3);
    await mineBlock();
    await toggleMining(true);
    // Verify Balances of each account
    expect(await vBSW.balanceOf(acc1)).to.equal(vTokenMintedAmount1);
    expect(await vBNX.balanceOf(acc2)).to.equal(vTokenMintedAmount2);
    expect(await vBNX.balanceOf(acc3)).to.equal(vTokenMintedAmount3);

    // BORROW //
    await toggleMining(false);
    await vBSW.connect(acc2Signer).borrow(bswBorrowAmount);
    await vBSW.connect(acc3Signer).borrow(bswBorrowAmount);
    await vBNX.connect(acc1Signer).borrow(bswBorrowAmount);
    await mineBlock();
    await toggleMining(true);

    // Verify Balance of accounts
    expect(await BNX.balanceOf(acc1)).to.equal(bswBorrowAmount);
    expect(await BSW.balanceOf(acc2)).to.equal(bswBorrowAmount);
    expect(await BSW.balanceOf(acc3)).to.equal(bswBorrowAmount);

    // REPAY //
    await BNX.connect(acc1Signer).approve(vBNX.address, bswBorrowAmount);
    await BSW.connect(acc2Signer).approve(vBSW.address, bswBorrowAmount);
    await BSW.connect(acc3Signer).approve(vBSW.address, bswBorrowAmount);

    await toggleMining(false);
    await vBNX.connect(acc1Signer).repayBorrow(bswBorrowAmount);
    await vBSW.connect(acc2Signer).repayBorrow(bswBorrowAmount);
    await vBSW.connect(acc3Signer).repayBorrow(bswBorrowAmount);
    await mineBlock();
    await toggleMining(true);

    [error, balance, borrowBalance] = await vBNX.connect(acc1Signer).getAccountSnapshot(acc1);
    expect(error).to.equal(Error.NO_ERROR);
    expect(balance).to.equal(0);
    expect(borrowBalance).to.equal(0);

    [error, balance, borrowBalance] = await vBSW.connect(acc3Signer).getAccountSnapshot(acc2);
    expect(error).to.equal(Error.NO_ERROR);
    expect(balance).to.equal(0);
    expect(borrowBalance).to.equal(0);

    [error, balance, borrowBalance] = await vBSW.connect(acc3Signer).getAccountSnapshot(acc3);
    expect(error).to.equal(Error.NO_ERROR);
    expect(balance).to.equal(0);
    expect(borrowBalance).to.equal(0);

    // REDEEM //
    await toggleMining(false);
    const redeemAmount = convertToUnit("1", 3);
    await vBNX.connect(acc1Signer).redeem(redeemAmount);
    await vBSW.connect(acc2Signer).redeem(redeemAmount);
    await vBSW.connect(acc3Signer).redeem(redeemAmount);
    await mineBlock();
    await toggleMining(true);
    [error, liquidity, shortfall] = await Comptroller.connect(acc1Signer).getAccountLiquidity(acc1);
    expect(error).to.equal(Error.NO_ERROR);
    expect(liquidity).to.equal((mintAmount1 * collateralFactor * vBSWPrice).toString());
    expect(shortfall).to.equal(0);

    [error, liquidity, shortfall] = await Comptroller.connect(acc3Signer).getAccountLiquidity(acc2);
    expect(error).to.equal(Error.NO_ERROR);
    expect(liquidity).to.equal((mintAmount2 * collateralFactor * vBNXPrice).toString());
    expect(shortfall).to.equal(0);

    [error, liquidity, shortfall] = await Comptroller.connect(acc3Signer).getAccountLiquidity(acc3);
    expect(error).to.equal(Error.NO_ERROR);
    expect(liquidity).to.equal((mintAmount3 * collateralFactor * vBNXPrice).toString());
    expect(shortfall).to.equal(0);
  });
});<|MERGE_RESOLUTION|>--- conflicted
+++ resolved
@@ -65,11 +65,7 @@
   const BSW = await ethers.getContract("MockBSW");
   const BUSD = await ethers.getContract("MockBUSD");
 
-<<<<<<< HEAD
-  // Set Pool Registry Address
-=======
   await RiskFund.setPoolRegistry(PoolRegistry.address);
->>>>>>> c355c6e6
   await ProtocolShareReserve.setPoolRegistry(PoolRegistry.address);
 
   // Set Oracle
