--- conflicted
+++ resolved
@@ -13,10 +13,6 @@
   MockPriceOracle,
   MockToken,
   PoolRegistry,
-<<<<<<< HEAD
-  PriceOracle,
-=======
->>>>>>> 226b8d5d
   ProtocolShareReserve,
   RewardsDistributor,
   RiskFund,
