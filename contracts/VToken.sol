// SPDX-License-Identifier: BSD-3-Clause
pragma solidity 0.8.13;

import "@openzeppelin/contracts-upgradeable/access/Ownable2StepUpgradeable.sol";
import "@openzeppelin/contracts-upgradeable/token/ERC20/utils/SafeERC20Upgradeable.sol";

import "./ComptrollerInterface.sol";
import "./VTokenInterfaces.sol";
import "./ErrorReporter.sol";
import "./InterestRateModel.sol";
import "./ExponentialNoError.sol";
import "./Governance/AccessControlled.sol";
import "./RiskFund/IProtocolShareReserve.sol";

/**
 * @title Venus VToken Contract
 * @author Venus Dev Team
 */
contract VToken is Ownable2StepUpgradeable, AccessControlled, VTokenInterface, ExponentialNoError, TokenErrorReporter {
    using SafeERC20Upgradeable for IERC20Upgradeable;

    /*** Reentrancy Guard ***/

    /**
     * @dev Prevents a contract from calling itself, directly or indirectly.
     */
    modifier nonReentrant() {
        require(_notEntered, "re-entered");
        _notEntered = false;
        _;
        _notEntered = true; // get a gas-refund post-Istanbul
    }

    /// @custom:oz-upgrades-unsafe-allow constructor
    constructor() {
        // Note that the contract is upgradeable. Use initialize() or reinitializers
        // to set the state variables.
        _disableInitializers();
    }

    /**
     * @notice Construct a new money market
     * @param underlying_ The address of the underlying asset
     * @param comptroller_ The address of the Comptroller
     * @param interestRateModel_ The address of the interest rate model
     * @param initialExchangeRateMantissa_ The initial exchange rate, scaled by 1e18
     * @param name_ ERC-20 name of this token
     * @param symbol_ ERC-20 symbol of this token
     * @param decimals_ ERC-20 decimal precision of this token
     * @param admin_ Address of the administrator of this token
     * @param riskManagement Addresses of risk fund contracts
     */
    function initialize(
        address underlying_,
        ComptrollerInterface comptroller_,
        InterestRateModel interestRateModel_,
        uint256 initialExchangeRateMantissa_,
        string memory name_,
        string memory symbol_,
        uint8 decimals_,
        address admin_,
<<<<<<< HEAD
        AccessControlManager accessControlManager_,
        RiskManagementInit memory riskManagement,
        uint256 reserveFactorMantissa_
=======
        address accessControlManager_,
        RiskManagementInit memory riskManagement
>>>>>>> 9a871010
    ) external initializer {
        require(admin_ != address(0), "invalid admin address");
        require(riskManagement.shortfall != address(0), "invalid shortfall address");
        require(riskManagement.riskFund != address(0), "invalid riskfund address");
        require(riskManagement.protocolShareReserve != address(0), "invalid protocol share reserve address");

        // Initialize the market
        _initialize(
            underlying_,
            comptroller_,
            interestRateModel_,
            initialExchangeRateMantissa_,
            name_,
            symbol_,
            decimals_,
            admin_,
            accessControlManager_,
            riskManagement,
            reserveFactorMantissa_
        );
    }

    /**
     * @notice Transfer `amount` tokens from `msg.sender` to `dst`
     * @param dst The address of the destination account
     * @param amount The number of tokens to transfer
     * @return success True if the transfer suceeded, reverts otherwise
     * @custom:event Emits Transfer event on success
     * @custom:error TransferNotAllowed is thrown if trying to transfer to self
     * @custom:access Not restricted
     */
    function transfer(address dst, uint256 amount) external override nonReentrant returns (bool) {
        _transferTokens(msg.sender, msg.sender, dst, amount);
        return true;
    }

    /**
     * @notice Transfer `amount` tokens from `src` to `dst`
     * @param src The address of the source account
     * @param dst The address of the destination account
     * @param amount The number of tokens to transfer
     * @return success True if the transfer suceeded, reverts otherwise
     * @custom:event Emits Transfer event on success
     * @custom:error TransferNotAllowed is thrown if trying to transfer to self
     * @custom:access Not restricted
     */
    function transferFrom(
        address src,
        address dst,
        uint256 amount
    ) external override nonReentrant returns (bool) {
        _transferTokens(msg.sender, src, dst, amount);
        return true;
    }

    /**
     * @notice Approve `spender` to transfer up to `amount` from `src`
     * @dev This will overwrite the approval amount for `spender`
     *  and is subject to issues noted [here](https://eips.ethereum.org/EIPS/eip-20#approve)
     * @param spender The address of the account which may transfer tokens
     * @param amount The number of tokens that are approved (uint256.max means infinite)
     * @return success Whether or not the approval succeeded
     * @custom:event Emits Approval event
     * @custom:access Not restricted
     */
    function approve(address spender, uint256 amount) external override returns (bool) {
        require(spender != address(0), "invalid spender address");

        address src = msg.sender;
        transferAllowances[src][spender] = amount;
        emit Approval(src, spender, amount);
        return true;
    }

    /**
     * @notice Get the underlying balance of the `owner`
     * @dev This also accrues interest in a transaction
     * @param owner The address of the account to query
     * @return amount The amount of underlying owned by `owner`
     */
    function balanceOfUnderlying(address owner) external override returns (uint256) {
        Exp memory exchangeRate = Exp({ mantissa: exchangeRateCurrent() });
        return mul_ScalarTruncate(exchangeRate, accountTokens[owner]);
    }

    /**
     * @notice Returns the current total borrows plus accrued interest
     * @return totalBorrows The total borrows with interest
     */
    function totalBorrowsCurrent() external override nonReentrant returns (uint256) {
        accrueInterest();
        return totalBorrows;
    }

    /**
     * @notice Accrue interest to updated borrowIndex and then calculate account's borrow balance using the updated borrowIndex
     * @param account The address whose balance should be calculated after updating borrowIndex
     * @return borrowBalance The calculated balance
     */
    function borrowBalanceCurrent(address account) external override nonReentrant returns (uint256) {
        accrueInterest();
        return _borrowBalanceStored(account);
    }

    /**
     * @notice Sender supplies assets into the market and receives vTokens in exchange
     * @dev Accrues interest whether or not the operation succeeds, unless reverted
     * @param mintAmount The amount of the underlying asset to supply
     * @return error Always NO_ERROR for compatibility with Venus core tooling
     * @custom:event Emits Mint and Transfer events; may emit AccrueInterest
     * @custom:access Not restricted
     */
    function mint(uint256 mintAmount) external override nonReentrant returns (uint256) {
        accrueInterest();
        // _mintFresh emits the actual Mint event if successful and logs on errors, so we don't need to
        _mintFresh(msg.sender, msg.sender, mintAmount);
        return NO_ERROR;
    }

    /**
     * @notice Sender calls on-behalf of minter. minter supplies assets into the market and receives vTokens in exchange
     * @dev Accrues interest whether or not the operation succeeds, unless reverted
     * @param mintAmount The amount of the underlying asset to supply
     * @return error Always NO_ERROR for compatibility with Venus core tooling
     * @custom:event Emits Mint and Transfer events; may emit AccrueInterest
     * @custom:access Not restricted
     */
    function mintBehalf(address minter, uint256 mintAmount) external override nonReentrant returns (uint256) {
        require(minter != address(0), "invalid minter address");

        accrueInterest();
        // _mintFresh emits the actual Mint event if successful and logs on errors, so we don't need to
        _mintFresh(msg.sender, minter, mintAmount);
        return NO_ERROR;
    }

    /**
     * @notice Sender redeems vTokens in exchange for the underlying asset
     * @dev Accrues interest whether or not the operation succeeds, unless reverted
     * @param redeemTokens The number of vTokens to redeem into underlying
     * @return error Always NO_ERROR for compatibility with Venus core tooling
     * @custom:event Emits Redeem and Transfer events; may emit AccrueInterest
     * @custom:error RedeemTransferOutNotPossible is thrown when the protocol has insufficient cash
     * @custom:access Not restricted
     */
    function redeem(uint256 redeemTokens) external override nonReentrant returns (uint256) {
        accrueInterest();
        // _redeemFresh emits redeem-specific logs on errors, so we don't need to
        _redeemFresh(msg.sender, redeemTokens, 0);
        return NO_ERROR;
    }

    /**
     * @notice Sender redeems vTokens in exchange for a specified amount of underlying asset
     * @dev Accrues interest whether or not the operation succeeds, unless reverted
     * @param redeemAmount The amount of underlying to receive from redeeming vTokens
     * @return error Always NO_ERROR for compatibility with Venus core tooling
     */
    function redeemUnderlying(uint256 redeemAmount) external override nonReentrant returns (uint256) {
        accrueInterest();
        // _redeemFresh emits redeem-specific logs on errors, so we don't need to
        _redeemFresh(msg.sender, 0, redeemAmount);
        return NO_ERROR;
    }

    /**
     * @notice Sender borrows assets from the protocol to their own address
     * @param borrowAmount The amount of the underlying asset to borrow
     * @return error Always NO_ERROR for compatibility with Venus core tooling
     * @custom:event Emits Borrow event; may emit AccrueInterest
     * @custom:error BorrowCashNotAvailable is thrown when the protocol has insufficient cash
     * @custom:access Not restricted
     */
    function borrow(uint256 borrowAmount) external override nonReentrant returns (uint256) {
        accrueInterest();
        // borrowFresh emits borrow-specific logs on errors, so we don't need to
        _borrowFresh(msg.sender, borrowAmount);
        return NO_ERROR;
    }

    /**
     * @notice Sender repays their own borrow
     * @param repayAmount The amount to repay, or -1 for the full outstanding amount
     * @return error Always NO_ERROR for compatibility with Venus core tooling
     * @custom:event Emits RepayBorrow event; may emit AccrueInterest
     * @custom:access Not restricted
     */
    function repayBorrow(uint256 repayAmount) external override nonReentrant returns (uint256) {
        accrueInterest();
        // _repayBorrowFresh emits repay-borrow-specific logs on errors, so we don't need to
        _repayBorrowFresh(msg.sender, msg.sender, repayAmount);
        return NO_ERROR;
    }

    /**
     * @notice Sender repays a borrow belonging to borrower
     * @param borrower the account with the debt being payed off
     * @param repayAmount The amount to repay, or -1 for the full outstanding amount
     * @return error Always NO_ERROR for compatibility with Venus core tooling
     * @custom:event Emits RepayBorrow event; may emit AccrueInterest
     * @custom:access Not restricted
     */
    function repayBorrowBehalf(address borrower, uint256 repayAmount) external override nonReentrant returns (uint256) {
        accrueInterest();
        // _repayBorrowFresh emits repay-borrow-specific logs on errors, so we don't need to
        _repayBorrowFresh(msg.sender, borrower, repayAmount);
        return NO_ERROR;
    }

    /**
     * @notice The sender liquidates the borrowers collateral.
     *  The collateral seized is transferred to the liquidator.
     * @param borrower The borrower of this vToken to be liquidated
     * @param repayAmount The amount of the underlying borrowed asset to repay
     * @param vTokenCollateral The market in which to seize collateral from the borrower
     * @return error Always NO_ERROR for compatibility with Venus core tooling
     * @custom:event Emits LiquidateBorrow event; may emit AccrueInterest
     * @custom:error LiquidateAccrueCollateralInterestFailed is thrown when it is not possible to accrue interest on the collateral vToken
     * @custom:error LiquidateCollateralFreshnessCheck is thrown when interest has not been accrued on the collateral vToken
     * @custom:error LiquidateLiquidatorIsBorrower is thrown when trying to liquidate self
     * @custom:error LiquidateCloseAmountIsZero is thrown when repayment amount is zero
     * @custom:error LiquidateCloseAmountIsUintMax is thrown when repayment amount is UINT_MAX
     * @custom:access Not restricted
     */
    function liquidateBorrow(
        address borrower,
        uint256 repayAmount,
        VTokenInterface vTokenCollateral
    ) external override returns (uint256) {
        _liquidateBorrow(msg.sender, borrower, repayAmount, vTokenCollateral, false);
        return NO_ERROR;
    }

    /**
     * @notice sets protocol share accumulated from liquidations
     * @dev must be less than liquidation incentive - 1
     * @param newProtocolSeizeShareMantissa_ new protocol share mantissa
     * @custom:event Emits NewProtocolSeizeShare event on success
     * @custom:error Unauthorized error is thrown when the call is not authorized by AccessControlManager
     * @custom:error ProtocolSeizeShareTooBig is thrown when the new seize share is too high
     * @custom:access Controlled by AccessControlManager
     */
    function setProtocolSeizeShare(uint256 newProtocolSeizeShareMantissa_) external {
        _checkAccessAllowed("setProtocolSeizeShare(uint256)");
        uint256 liquidationIncentive = ComptrollerViewInterface(address(comptroller)).liquidationIncentiveMantissa();
        if (newProtocolSeizeShareMantissa_ + 1e18 > liquidationIncentive) {
            revert ProtocolSeizeShareTooBig();
        }

        uint256 oldProtocolSeizeShareMantissa = protocolSeizeShareMantissa;
        protocolSeizeShareMantissa = newProtocolSeizeShareMantissa_;
        emit NewProtocolSeizeShare(oldProtocolSeizeShareMantissa, newProtocolSeizeShareMantissa_);
    }

    /**
     * @notice accrues interest and sets a new reserve factor for the protocol using _setReserveFactorFresh
     * @dev Admin function to accrue interest and set a new reserve factor
     * @custom:event Emits NewReserveFactor event; may emit AccrueInterest
     * @custom:error Unauthorized error is thrown when the call is not authorized by AccessControlManager
     * @custom:error SetReserveFactorBoundsCheck is thrown when the new reserve factor is too high
     * @custom:access Controlled by AccessControlManager
     */
    function setReserveFactor(uint256 newReserveFactorMantissa) external override nonReentrant {
        _checkAccessAllowed("setReserveFactor(uint256)");

        accrueInterest();
        _setReserveFactorFresh(newReserveFactorMantissa);
    }

    /**
     * @notice Accrues interest and reduces reserves by transferring to the protocol reserve contract
     * @param reduceAmount Amount of reduction to reserves
     * @custom:event Emits ReservesReduced event; may emit AccrueInterest
     * @custom:error ReduceReservesCashNotAvailable is thrown when the vToken does not have sufficient cash
     * @custom:error ReduceReservesCashValidation is thrown when trying to withdraw more cash than the reserves have
     * @custom:access Not restricted
     */
    function reduceReserves(uint256 reduceAmount) external override nonReentrant {
        accrueInterest();
        _reduceReservesFresh(reduceAmount);
    }

    /**
     * @notice The sender adds to reserves.
     * @param addAmount The amount fo underlying token to add as reserves
     * @custom:event Emits ReservesAdded event; may emit AccrueInterest
     * @custom:access Not restricted
     */
    function addReserves(uint256 addAmount) external override nonReentrant {
        accrueInterest();
        _addReservesFresh(addAmount);
    }

    /**
     * @notice accrues interest and updates the interest rate model using _setInterestRateModelFresh
     * @dev Admin function to accrue interest and update the interest rate model
     * @param newInterestRateModel the new interest rate model to use
     * @custom:event Emits NewMarketInterestRateModel event; may emit AccrueInterest
     * @custom:error Unauthorized error is thrown when the call is not authorized by AccessControlManager
     * @custom:access Controlled by AccessControlManager
     */
    function setInterestRateModel(InterestRateModel newInterestRateModel) external override {
        _checkAccessAllowed("setInterestRateModel(address)");

        accrueInterest();
        _setInterestRateModelFresh(newInterestRateModel);
    }

    /**
     * @notice Repays a certain amount of debt, treats the rest of the borrow as bad debt, essentially
     *   "forgiving" the borrower. Healing is a situation that should rarely happen. However, some pools
     *   may list risky assets or be configured improperly – we want to still handle such cases gracefully.
     *   We assume that Comptroller does the seizing, so this function is only available to Comptroller.
     * @dev This function does not call any Comptroller hooks (like "healAllowed"), because we assume
     *   the Comptroller does all the necessary checks before calling this function.
     * @param payer account who repays the debt
     * @param borrower account to heal
     * @param repayAmount amount to repay
     * @custom:event Emits RepayBorrow, BadDebtIncreased events; may emit AccrueInterest
     * @custom:error HealBorrowUnauthorized is thrown when the request does not come from Comptroller
     * @custom:access Only Comptroller
     */
    function healBorrow(
        address payer,
        address borrower,
        uint256 repayAmount
    ) external override nonReentrant {
        if (msg.sender != address(comptroller)) {
            revert HealBorrowUnauthorized();
        }

        uint256 accountBorrowsPrev = _borrowBalanceStored(borrower);
        uint256 totalBorrowsNew = totalBorrows;

        uint256 actualRepayAmount;
        if (repayAmount != 0) {
            // _doTransferIn reverts if anything goes wrong, since we can't be sure if side effects occurred.
            // We violate checks-effects-interactions here to account for tokens that take transfer fees
            actualRepayAmount = _doTransferIn(payer, repayAmount);
            totalBorrowsNew = totalBorrowsNew - actualRepayAmount;
            emit RepayBorrow(payer, borrower, actualRepayAmount, 0, totalBorrowsNew);
        }

        // The transaction will fail if trying to repay too much
        uint256 badDebtDelta = accountBorrowsPrev - actualRepayAmount;
        if (badDebtDelta != 0) {
            uint256 badDebtOld = badDebt;
            uint256 badDebtNew = badDebtOld + badDebtDelta;
            totalBorrowsNew = totalBorrowsNew - badDebtDelta;
            badDebt = badDebtNew;

            // We treat healing as "repayment", where vToken is the payer
            emit RepayBorrow(address(this), borrower, badDebtDelta, accountBorrowsPrev - badDebtDelta, totalBorrowsNew);
            emit BadDebtIncreased(borrower, badDebtDelta, badDebtOld, badDebtNew);
        }

        accountBorrows[borrower].principal = 0;
        accountBorrows[borrower].interestIndex = borrowIndex;
        totalBorrows = totalBorrowsNew;

        emit HealBorrow(payer, borrower, repayAmount);
    }

    /**
     * @notice The extended version of liquidations, callable only by Comptroller. May skip
     *  the close factor check. The collateral seized is transferred to the liquidator.
     * @param liquidator The address repaying the borrow and seizing collateral
     * @param borrower The borrower of this vToken to be liquidated
     * @param repayAmount The amount of the underlying borrowed asset to repay
     * @param vTokenCollateral The market in which to seize collateral from the borrower
     * @param skipLiquidityCheck If set to true, allows to liquidate up to 100% of the borrow
     *   regardless of the account liquidity
     * @custom:event Emits LiquidateBorrow event; may emit AccrueInterest
     * @custom:error ForceLiquidateBorrowUnauthorized is thrown when the request does not come from Comptroller
     * @custom:error LiquidateAccrueCollateralInterestFailed is thrown when it is not possible to accrue interest on the collateral vToken
     * @custom:error LiquidateCollateralFreshnessCheck is thrown when interest has not been accrued on the collateral vToken
     * @custom:error LiquidateLiquidatorIsBorrower is thrown when trying to liquidate self
     * @custom:error LiquidateCloseAmountIsZero is thrown when repayment amount is zero
     * @custom:error LiquidateCloseAmountIsUintMax is thrown when repayment amount is UINT_MAX
     * @custom:access Only Comptroller
     */
    function forceLiquidateBorrow(
        address liquidator,
        address borrower,
        uint256 repayAmount,
        VTokenInterface vTokenCollateral,
        bool skipLiquidityCheck
    ) external override {
        if (msg.sender != address(comptroller)) {
            revert ForceLiquidateBorrowUnauthorized();
        }
        _liquidateBorrow(liquidator, borrower, repayAmount, vTokenCollateral, skipLiquidityCheck);
    }

    /**
     * @notice Transfers collateral tokens (this market) to the liquidator.
     * @dev Will fail unless called by another vToken during the process of liquidation.
     *  It's absolutely critical to use msg.sender as the borrowed vToken and not a parameter.
     * @param liquidator The account receiving seized collateral
     * @param borrower The account having collateral seized
     * @param seizeTokens The number of vTokens to seize
     * @custom:event Emits Transfer, ReservesAdded events
     * @custom:error LiquidateSeizeLiquidatorIsBorrower is thrown when trying to liquidate self
     * @custom:access Not restricted
     */
    function seize(
        address liquidator,
        address borrower,
        uint256 seizeTokens
    ) external override nonReentrant {
        _seize(msg.sender, liquidator, borrower, seizeTokens);
    }

    /**
     * @notice Updates bad debt
     * @dev Called only when bad debt is recovered from auction
     * @param recoveredAmount_ The amount of bad debt recovered
     * @custom:event Emits BadDebtRecovered event
     * @custom:access Only Shortfall contract
     */
    function badDebtRecovered(uint256 recoveredAmount_) external {
        require(msg.sender == shortfall, "only shortfall contract can update bad debt");
        require(recoveredAmount_ <= badDebt, "more than bad debt recovered from auction");

        uint256 badDebtOld = badDebt;
        uint256 badDebtNew = badDebtOld - recoveredAmount_;
        badDebt = badDebtNew;

        emit BadDebtRecovered(badDebtOld, badDebtNew);
    }

    /**
     * @notice A public function to sweep accidental ERC-20 transfers to this contract. Tokens are sent to admin (timelock)
     * @param token The address of the ERC-20 token to sweep
     * @custom:access Only Governance
     */
    function sweepToken(IERC20Upgradeable token) external override {
        require(msg.sender == owner(), "VToken::sweepToken: only admin can sweep tokens");
        require(address(token) != underlying, "VToken::sweepToken: can not sweep underlying token");
        uint256 balance = token.balanceOf(address(this));
        token.safeTransfer(owner(), balance);

        emit SweepToken(address(token));
    }

    /**
     * @notice Get the current allowance from `owner` for `spender`
     * @param owner The address of the account which owns the tokens to be spent
     * @param spender The address of the account which may transfer tokens
     * @return amount The number of tokens allowed to be spent (-1 means infinite)
     */
    function allowance(address owner, address spender) external view override returns (uint256) {
        return transferAllowances[owner][spender];
    }

    /**
     * @notice Get the token balance of the `owner`
     * @param owner The address of the account to query
     * @return amount The number of tokens owned by `owner`
     */
    function balanceOf(address owner) external view override returns (uint256) {
        return accountTokens[owner];
    }

    /**
     * @notice Get a snapshot of the account's balances, and the cached exchange rate
     * @dev This is used by comptroller to more efficiently perform liquidity checks.
     * @param account Address of the account to snapshot
     * @return error Always NO_ERROR for compatibility with Venus core tooling
     * @return vTokenBalance User's balance of vTokens
     * @return borrowBalance Amount owed in terms of underlying
     * @return exchangeRate Stored exchange rate
     */
    function getAccountSnapshot(address account)
        external
        view
        override
        returns (
            uint256 error,
            uint256 vTokenBalance,
            uint256 borrowBalance,
            uint256 exchangeRate
        )
    {
        return (NO_ERROR, accountTokens[account], _borrowBalanceStored(account), _exchangeRateStored());
    }

    /**
     * @notice Get cash balance of this vToken in the underlying asset
     * @return cash The quantity of underlying asset owned by this contract
     */
    function getCash() external view override returns (uint256) {
        return _getCashPrior();
    }

    /**
     * @notice Returns the current per-block borrow interest rate for this vToken
     * @return rate The borrow interest rate per block, scaled by 1e18
     */
    function borrowRatePerBlock() external view override returns (uint256) {
        return interestRateModel.getBorrowRate(_getCashPrior(), totalBorrows, totalReserves);
    }

    /**
     * @notice Returns the current per-block supply interest rate for this v
     * @return rate The supply interest rate per block, scaled by 1e18
     */
    function supplyRatePerBlock() external view override returns (uint256) {
        return interestRateModel.getSupplyRate(_getCashPrior(), totalBorrows, totalReserves, reserveFactorMantissa);
    }

    /**
     * @notice Return the borrow balance of account based on stored data
     * @param account The address whose balance should be calculated
     * @return borrowBalance The calculated balance
     */
    function borrowBalanceStored(address account) external view override returns (uint256) {
        return _borrowBalanceStored(account);
    }

    /**
     * @notice Calculates the exchange rate from the underlying to the VToken
     * @dev This function does not accrue interest before calculating the exchange rate
     * @return exchangeRate Calculated exchange rate scaled by 1e18
     */
    function exchangeRateStored() external view override returns (uint256) {
        return _exchangeRateStored();
    }

    /**
     * @notice Increase approval for `spender`
     * @param spender The address of the account which may transfer tokens
     * @param addedValue The number of tokens additional tokens spender can transfer
     * @return success Whether or not the approval succeeded
     * @custom:event Emits Approval event
     * @custom:access Not restricted
     */
    function increaseAllowance(address spender, uint256 addedValue) public returns (bool) {
        require(spender != address(0), "invalid spender address");

        address src = msg.sender;
        uint256 allowance = transferAllowances[src][spender];
        allowance += addedValue;
        transferAllowances[src][spender] = allowance;

        emit Approval(src, spender, allowance);
        return true;
    }

    /**
     * @notice Decreases approval for `spender`
     * @param spender The address of the account which may transfer tokens
     * @param subtractedValue The number of tokens tokens to remove from total approval
     * @return success Whether or not the approval succeeded
     * @custom:event Emits Approval event
     * @custom:access Not restricted
     */
    function decreaseAllowance(address spender, uint256 subtractedValue) public virtual returns (bool) {
        require(spender != address(0), "invalid spender address");

        address src = msg.sender;
        uint256 currentAllowance = transferAllowances[src][spender];
        require(currentAllowance >= subtractedValue, "decreased allowance below zero");
        unchecked {
            currentAllowance -= subtractedValue;
        }

        transferAllowances[src][spender] = currentAllowance;

        emit Approval(src, spender, currentAllowance);
        return true;
    }

    /**
     * @notice Accrue interest then return the up-to-date exchange rate
     * @return exchangeRate Calculated exchange rate scaled by 1e18
     */
    function exchangeRateCurrent() public override nonReentrant returns (uint256) {
        accrueInterest();
        return _exchangeRateStored();
    }

    /**
     * @notice Applies accrued interest to total borrows and reserves
     * @dev This calculates interest accrued from the last checkpointed block
     *   up to the current block and writes new checkpoint to storage.
     * @return Always NO_ERROR
     * @custom:event Emits AccrueInterest event on success
     * @custom:access Not restricted
     */
    function accrueInterest() public virtual override returns (uint256) {
        /* Remember the initial block number */
        uint256 currentBlockNumber = _getBlockNumber();
        uint256 accrualBlockNumberPrior = accrualBlockNumber;

        /* Short-circuit accumulating 0 interest */
        if (accrualBlockNumberPrior == currentBlockNumber) {
            return NO_ERROR;
        }

        /* Read the previous values out of storage */
        uint256 cashPrior = _getCashPrior();
        uint256 borrowsPrior = totalBorrows;
        uint256 reservesPrior = totalReserves;
        uint256 borrowIndexPrior = borrowIndex;

        /* Calculate the current borrow interest rate */
        uint256 borrowRateMantissa = interestRateModel.getBorrowRate(cashPrior, borrowsPrior, reservesPrior);
        require(borrowRateMantissa <= borrowRateMaxMantissa, "borrow rate is absurdly high");

        /* Calculate the number of blocks elapsed since the last accrual */
        uint256 blockDelta = currentBlockNumber - accrualBlockNumberPrior;

        /*
         * Calculate the interest accumulated into borrows and reserves and the new index:
         *  simpleInterestFactor = borrowRate * blockDelta
         *  interestAccumulated = simpleInterestFactor * totalBorrows
         *  totalBorrowsNew = interestAccumulated + totalBorrows
         *  totalReservesNew = interestAccumulated * reserveFactor + totalReserves
         *  borrowIndexNew = simpleInterestFactor * borrowIndex + borrowIndex
         */

        Exp memory simpleInterestFactor = mul_(Exp({ mantissa: borrowRateMantissa }), blockDelta);
        uint256 interestAccumulated = mul_ScalarTruncate(simpleInterestFactor, borrowsPrior);
        uint256 totalBorrowsNew = interestAccumulated + borrowsPrior;
        uint256 totalReservesNew = mul_ScalarTruncateAddUInt(
            Exp({ mantissa: reserveFactorMantissa }),
            interestAccumulated,
            reservesPrior
        );
        uint256 borrowIndexNew = mul_ScalarTruncateAddUInt(simpleInterestFactor, borrowIndexPrior, borrowIndexPrior);

        /////////////////////////
        // EFFECTS & INTERACTIONS
        // (No safe failures beyond this point)

        /* We write the previously calculated values into storage */
        accrualBlockNumber = currentBlockNumber;
        borrowIndex = borrowIndexNew;
        totalBorrows = totalBorrowsNew;
        totalReserves = totalReservesNew;

        /* We emit an AccrueInterest event */
        emit AccrueInterest(cashPrior, interestAccumulated, borrowIndexNew, totalBorrowsNew);

        return NO_ERROR;
    }

    /**
     * @notice User supplies assets into the market and receives vTokens in exchange
     * @dev Assumes interest has already been accrued up to the current block
     * @param payer The address of the account which is sending the assets for supply
     * @param minter The address of the account which is supplying the assets
     * @param mintAmount The amount of the underlying asset to supply
     */
    function _mintFresh(
        address payer,
        address minter,
        uint256 mintAmount
    ) internal {
        /* Fail if mint not allowed */
        comptroller.preMintHook(address(this), minter, mintAmount);

        /* Verify market's block number equals current block number */
        if (accrualBlockNumber != _getBlockNumber()) {
            revert MintFreshnessCheck();
        }

        Exp memory exchangeRate = Exp({ mantissa: _exchangeRateStored() });

        /////////////////////////
        // EFFECTS & INTERACTIONS
        // (No safe failures beyond this point)

        /*
         *  We call `_doTransferIn` for the minter and the mintAmount.
         *  `_doTransferIn` reverts if anything goes wrong, since we can't be sure if
         *  side-effects occurred. The function returns the amount actually transferred,
         *  in case of a fee. On success, the vToken holds an additional `actualMintAmount`
         *  of cash.
         */
        uint256 actualMintAmount = _doTransferIn(payer, mintAmount);

        /*
         * We get the current exchange rate and calculate the number of vTokens to be minted:
         *  mintTokens = actualMintAmount / exchangeRate
         */

        uint256 mintTokens = div_(actualMintAmount, exchangeRate);

        /*
         * We calculate the new total supply of vTokens and minter token balance, checking for overflow:
         *  totalSupplyNew = totalSupply + mintTokens
         *  accountTokensNew = accountTokens[minter] + mintTokens
         * And write them into storage
         */
        totalSupply = totalSupply + mintTokens;
        uint256 balanceAfter = accountTokens[minter] + mintTokens;
        accountTokens[minter] = balanceAfter;

        /* We emit a Mint event, and a Transfer event */
        emit Mint(minter, actualMintAmount, mintTokens, balanceAfter);
        emit Transfer(address(0), minter, mintTokens);
    }

    /**
     * @notice User redeems vTokens in exchange for the underlying asset
     * @dev Assumes interest has already been accrued up to the current block
     * @param redeemer The address of the account which is redeeming the tokens
     * @param redeemTokensIn The number of vTokens to redeem into underlying (only one of redeemTokensIn or redeemAmountIn may be non-zero)
     * @param redeemAmountIn The number of underlying tokens to receive from redeeming vTokens (only one of redeemTokensIn or redeemAmountIn may be non-zero)
     */
    function _redeemFresh(
        address redeemer,
        uint256 redeemTokensIn,
        uint256 redeemAmountIn
    ) internal {
        require(redeemTokensIn == 0 || redeemAmountIn == 0, "one of redeemTokensIn or redeemAmountIn must be zero");

        /* Verify market's block number equals current block number */
        if (accrualBlockNumber != _getBlockNumber()) {
            revert RedeemFreshnessCheck();
        }

        /* exchangeRate = invoke Exchange Rate Stored() */
        Exp memory exchangeRate = Exp({ mantissa: _exchangeRateStored() });

        uint256 redeemTokens;
        uint256 redeemAmount;
        /* If redeemTokensIn > 0: */
        if (redeemTokensIn > 0) {
            /*
             * We calculate the exchange rate and the amount of underlying to be redeemed:
             *  redeemTokens = redeemTokensIn
             *  redeemAmount = redeemTokensIn x exchangeRateCurrent
             */
            redeemTokens = redeemTokensIn;
            redeemAmount = mul_ScalarTruncate(exchangeRate, redeemTokensIn);
        } else {
            /*
             * We get the current exchange rate and calculate the amount to be redeemed:
             *  redeemTokens = redeemAmountIn / exchangeRate
             *  redeemAmount = redeemAmountIn
             */
            redeemTokens = div_(redeemAmountIn, exchangeRate);
            redeemAmount = redeemAmountIn;
        }

        // Require tokens is zero or amount is also zero
        if (redeemTokens == 0 && redeemAmount > 0) {
            revert("redeemTokens zero");
        }

        /* Fail if redeem not allowed */
        comptroller.preRedeemHook(address(this), redeemer, redeemTokens);

        /* Fail gracefully if protocol has insufficient cash */
        if (_getCashPrior() - totalReserves < redeemAmount) {
            revert RedeemTransferOutNotPossible();
        }

        /////////////////////////
        // EFFECTS & INTERACTIONS
        // (No safe failures beyond this point)

        /*
         * We write the previously calculated values into storage.
         *  Note: Avoid token reentrancy attacks by writing reduced supply before external transfer.
         */
        totalSupply = totalSupply - redeemTokens;
        uint256 balanceAfter = accountTokens[redeemer] - redeemTokens;
        accountTokens[redeemer] = balanceAfter;

        /*
         * We invoke _doTransferOut for the redeemer and the redeemAmount.
         *  On success, the vToken has redeemAmount less of cash.
         *  _doTransferOut reverts if anything goes wrong, since we can't be sure if side effects occurred.
         */
        _doTransferOut(redeemer, redeemAmount);

        /* We emit a Transfer event, and a Redeem event */
        emit Transfer(redeemer, address(this), redeemTokens);
        emit Redeem(redeemer, redeemAmount, redeemTokens, balanceAfter);
    }

    /**
     * @notice Users borrow assets from the protocol to their own address
     * @param borrowAmount The amount of the underlying asset to borrow
     */
    function _borrowFresh(address borrower, uint256 borrowAmount) internal {
        /* Fail if borrow not allowed */
        comptroller.preBorrowHook(address(this), borrower, borrowAmount);

        /* Verify market's block number equals current block number */
        if (accrualBlockNumber != _getBlockNumber()) {
            revert BorrowFreshnessCheck();
        }

        /* Fail gracefully if protocol has insufficient underlying cash */
        if (_getCashPrior() - totalReserves < borrowAmount) {
            revert BorrowCashNotAvailable();
        }

        /*
         * We calculate the new borrower and total borrow balances, failing on overflow:
         *  accountBorrowNew = accountBorrow + borrowAmount
         *  totalBorrowsNew = totalBorrows + borrowAmount
         */
        uint256 accountBorrowsPrev = _borrowBalanceStored(borrower);
        uint256 accountBorrowsNew = accountBorrowsPrev + borrowAmount;
        uint256 totalBorrowsNew = totalBorrows + borrowAmount;

        /////////////////////////
        // EFFECTS & INTERACTIONS
        // (No safe failures beyond this point)

        /*
         * We write the previously calculated values into storage.
         *  Note: Avoid token reentrancy attacks by writing increased borrow before external transfer.
        `*/
        accountBorrows[borrower].principal = accountBorrowsNew;
        accountBorrows[borrower].interestIndex = borrowIndex;
        totalBorrows = totalBorrowsNew;

        /*
         * We invoke _doTransferOut for the borrower and the borrowAmount.
         *  On success, the vToken borrowAmount less of cash.
         *  _doTransferOut reverts if anything goes wrong, since we can't be sure if side effects occurred.
         */
        _doTransferOut(borrower, borrowAmount);

        /* We emit a Borrow event */
        emit Borrow(borrower, borrowAmount, accountBorrowsNew, totalBorrowsNew);
    }

    /**
     * @notice Borrows are repaid by another user (possibly the borrower).
     * @param payer the account paying off the borrow
     * @param borrower the account with the debt being payed off
     * @param repayAmount the amount of underlying tokens being returned, or -1 for the full outstanding amount
     * @return (uint) the actual repayment amount.
     */
    function _repayBorrowFresh(
        address payer,
        address borrower,
        uint256 repayAmount
    ) internal returns (uint256) {
        /* Fail if repayBorrow not allowed */
        comptroller.preRepayHook(address(this), borrower);

        /* Verify market's block number equals current block number */
        if (accrualBlockNumber != _getBlockNumber()) {
            revert RepayBorrowFreshnessCheck();
        }

        /* We fetch the amount the borrower owes, with accumulated interest */
        uint256 accountBorrowsPrev = _borrowBalanceStored(borrower);

        uint256 repayAmountFinal = repayAmount > accountBorrowsPrev ? accountBorrowsPrev : repayAmount;

        /////////////////////////
        // EFFECTS & INTERACTIONS
        // (No safe failures beyond this point)

        /*
         * We call _doTransferIn for the payer and the repayAmount
         *  On success, the vToken holds an additional repayAmount of cash.
         *  _doTransferIn reverts if anything goes wrong, since we can't be sure if side effects occurred.
         *   it returns the amount actually transferred, in case of a fee.
         */
        uint256 actualRepayAmount = _doTransferIn(payer, repayAmountFinal);

        /*
         * We calculate the new borrower and total borrow balances, failing on underflow:
         *  accountBorrowsNew = accountBorrows - actualRepayAmount
         *  totalBorrowsNew = totalBorrows - actualRepayAmount
         */
        uint256 accountBorrowsNew = accountBorrowsPrev - actualRepayAmount;
        uint256 totalBorrowsNew = totalBorrows - actualRepayAmount;

        /* We write the previously calculated values into storage */
        accountBorrows[borrower].principal = accountBorrowsNew;
        accountBorrows[borrower].interestIndex = borrowIndex;
        totalBorrows = totalBorrowsNew;

        /* We emit a RepayBorrow event */
        emit RepayBorrow(payer, borrower, actualRepayAmount, accountBorrowsNew, totalBorrowsNew);

        return actualRepayAmount;
    }

    /**
     * @notice The sender liquidates the borrowers collateral.
     *  The collateral seized is transferred to the liquidator.
     * @param liquidator The address repaying the borrow and seizing collateral
     * @param borrower The borrower of this vToken to be liquidated
     * @param vTokenCollateral The market in which to seize collateral from the borrower
     * @param repayAmount The amount of the underlying borrowed asset to repay
     * @param skipLiquidityCheck If set to true, allows to liquidate up to 100% of the borrow
     *   regardless of the account liquidity
     */
    function _liquidateBorrow(
        address liquidator,
        address borrower,
        uint256 repayAmount,
        VTokenInterface vTokenCollateral,
        bool skipLiquidityCheck
    ) internal nonReentrant {
        accrueInterest();

        uint256 error = vTokenCollateral.accrueInterest();
        if (error != NO_ERROR) {
            // accrueInterest emits logs on errors, but we still want to log the fact that an attempted liquidation failed
            revert LiquidateAccrueCollateralInterestFailed(error);
        }

        // _liquidateBorrowFresh emits borrow-specific logs on errors, so we don't need to
        _liquidateBorrowFresh(liquidator, borrower, repayAmount, vTokenCollateral, skipLiquidityCheck);
    }

    /**
     * @notice The liquidator liquidates the borrowers collateral.
     *  The collateral seized is transferred to the liquidator.
     * @param liquidator The address repaying the borrow and seizing collateral
     * @param borrower The borrower of this vToken to be liquidated
     * @param vTokenCollateral The market in which to seize collateral from the borrower
     * @param repayAmount The amount of the underlying borrowed asset to repay
     * @param skipLiquidityCheck If set to true, allows to liquidate up to 100% of the borrow
     *   regardless of the account liquidity
     */
    function _liquidateBorrowFresh(
        address liquidator,
        address borrower,
        uint256 repayAmount,
        VTokenInterface vTokenCollateral,
        bool skipLiquidityCheck
    ) internal {
        /* Fail if liquidate not allowed */
        comptroller.preLiquidateHook(
            address(this),
            address(vTokenCollateral),
            borrower,
            repayAmount,
            skipLiquidityCheck
        );

        /* Verify market's block number equals current block number */
        if (accrualBlockNumber != _getBlockNumber()) {
            revert LiquidateFreshnessCheck();
        }

        /* Verify vTokenCollateral market's block number equals current block number */
        if (vTokenCollateral.accrualBlockNumber() != _getBlockNumber()) {
            revert LiquidateCollateralFreshnessCheck();
        }

        /* Fail if borrower = liquidator */
        if (borrower == liquidator) {
            revert LiquidateLiquidatorIsBorrower();
        }

        /* Fail if repayAmount = 0 */
        if (repayAmount == 0) {
            revert LiquidateCloseAmountIsZero();
        }

        /* Fail if repayAmount = -1 */
        if (repayAmount == type(uint256).max) {
            revert LiquidateCloseAmountIsUintMax();
        }

        /* Fail if repayBorrow fails */
        uint256 actualRepayAmount = _repayBorrowFresh(liquidator, borrower, repayAmount);

        /////////////////////////
        // EFFECTS & INTERACTIONS
        // (No safe failures beyond this point)

        /* We calculate the number of collateral tokens that will be seized */
        (uint256 amountSeizeError, uint256 seizeTokens) = comptroller.liquidateCalculateSeizeTokens(
            address(this),
            address(vTokenCollateral),
            actualRepayAmount
        );
        require(amountSeizeError == NO_ERROR, "LIQUIDATE_COMPTROLLER_CALCULATE_AMOUNT_SEIZE_FAILED");

        /* Revert if borrower collateral token balance < seizeTokens */
        require(vTokenCollateral.balanceOf(borrower) >= seizeTokens, "LIQUIDATE_SEIZE_TOO_MUCH");

        // If this is also the collateral, call _seize internally to avoid re-entrancy, otherwise make an external call
        if (address(vTokenCollateral) == address(this)) {
            _seize(address(this), liquidator, borrower, seizeTokens);
        } else {
            vTokenCollateral.seize(liquidator, borrower, seizeTokens);
        }

        /* We emit a LiquidateBorrow event */
        emit LiquidateBorrow(liquidator, borrower, actualRepayAmount, address(vTokenCollateral), seizeTokens);
    }

    /**
     * @notice Transfers collateral tokens (this market) to the liquidator.
     * @dev Called only during an in-kind liquidation, or by liquidateBorrow during the liquidation of another VToken.
     *  It's absolutely critical to use msg.sender as the seizer vToken and not a parameter.
     * @param seizerContract The contract seizing the collateral (either borrowed vToken or Comptroller)
     * @param liquidator The account receiving seized collateral
     * @param borrower The account having collateral seized
     * @param seizeTokens The number of vTokens to seize
     */
    function _seize(
        address seizerContract,
        address liquidator,
        address borrower,
        uint256 seizeTokens
    ) internal {
        /* Fail if seize not allowed */
        comptroller.preSeizeHook(address(this), seizerContract, liquidator, borrower);

        /* Fail if borrower = liquidator */
        if (borrower == liquidator) {
            revert LiquidateSeizeLiquidatorIsBorrower();
        }

        /*
         * We calculate the new borrower and liquidator token balances, failing on underflow/overflow:
         *  borrowerTokensNew = accountTokens[borrower] - seizeTokens
         *  liquidatorTokensNew = accountTokens[liquidator] + seizeTokens
         */
        uint256 protocolSeizeTokens = mul_(seizeTokens, Exp({ mantissa: protocolSeizeShareMantissa }));
        uint256 liquidatorSeizeTokens = seizeTokens - protocolSeizeTokens;
        Exp memory exchangeRate = Exp({ mantissa: _exchangeRateStored() });
        uint256 protocolSeizeAmount = mul_ScalarTruncate(exchangeRate, protocolSeizeTokens);
        uint256 totalReservesNew = totalReserves + protocolSeizeAmount;

        /////////////////////////
        // EFFECTS & INTERACTIONS
        // (No safe failures beyond this point)

        /* We write the calculated values into storage */
        totalReserves = totalReservesNew;
        totalSupply = totalSupply - protocolSeizeTokens;
        accountTokens[borrower] = accountTokens[borrower] - seizeTokens;
        accountTokens[liquidator] = accountTokens[liquidator] + liquidatorSeizeTokens;

        /* Emit a Transfer event */
        emit Transfer(borrower, liquidator, liquidatorSeizeTokens);
        emit Transfer(borrower, address(this), protocolSeizeTokens);
        emit ReservesAdded(address(this), protocolSeizeAmount, totalReservesNew);
    }

    function _setComptroller(ComptrollerInterface newComptroller) internal {
        ComptrollerInterface oldComptroller = comptroller;
        // Ensure invoke comptroller.isComptroller() returns true
        require(newComptroller.isComptroller(), "marker method returned false");

        // Set market's comptroller to newComptroller
        comptroller = newComptroller;

        // Emit NewComptroller(oldComptroller, newComptroller)
        emit NewComptroller(oldComptroller, newComptroller);
    }

    /**
     * @notice Sets a new reserve factor for the protocol (*requires fresh interest accrual)
     * @dev Admin function to set a new reserve factor
     */
    function _setReserveFactorFresh(uint256 newReserveFactorMantissa) internal {
        // Verify market's block number equals current block number
        if (accrualBlockNumber != _getBlockNumber()) {
            revert SetReserveFactorFreshCheck();
        }

        // Check newReserveFactor ≤ maxReserveFactor
        if (newReserveFactorMantissa > reserveFactorMaxMantissa) {
            revert SetReserveFactorBoundsCheck();
        }

        uint256 oldReserveFactorMantissa = reserveFactorMantissa;
        reserveFactorMantissa = newReserveFactorMantissa;

        emit NewReserveFactor(oldReserveFactorMantissa, newReserveFactorMantissa);
    }

    /**
     * @notice Add reserves by transferring from caller
     * @dev Requires fresh interest accrual
     * @param addAmount Amount of addition to reserves
     * @return actualAddAmount The actual amount added, excluding the potential token fees
     */
    function _addReservesFresh(uint256 addAmount) internal returns (uint256) {
        // totalReserves + actualAddAmount
        uint256 totalReservesNew;
        uint256 actualAddAmount;

        // We fail gracefully unless market's block number equals current block number
        if (accrualBlockNumber != _getBlockNumber()) {
            revert AddReservesFactorFreshCheck(actualAddAmount);
        }

        actualAddAmount = _doTransferIn(msg.sender, addAmount);
        totalReservesNew = totalReserves + actualAddAmount;
        totalReserves = totalReservesNew;
        emit ReservesAdded(msg.sender, actualAddAmount, totalReservesNew);

        return actualAddAmount;
    }

    /**
     * @notice Reduces reserves by transferring to the protocol reserve contract
     * @dev Requires fresh interest accrual
     * @param reduceAmount Amount of reduction to reserves
     */
    function _reduceReservesFresh(uint256 reduceAmount) internal {
        // totalReserves - reduceAmount
        uint256 totalReservesNew;

        // We fail gracefully unless market's block number equals current block number
        if (accrualBlockNumber != _getBlockNumber()) {
            revert ReduceReservesFreshCheck();
        }

        // Fail gracefully if protocol has insufficient underlying cash
        if (_getCashPrior() < reduceAmount) {
            revert ReduceReservesCashNotAvailable();
        }

        // Check reduceAmount ≤ reserves[n] (totalReserves)
        if (reduceAmount > totalReserves) {
            revert ReduceReservesCashValidation();
        }

        /////////////////////////
        // EFFECTS & INTERACTIONS
        // (No safe failures beyond this point)

        totalReservesNew = totalReserves - reduceAmount;

        // Store reserves[n+1] = reserves[n] - reduceAmount
        totalReserves = totalReservesNew;

        // _doTransferOut reverts if anything goes wrong, since we can't be sure if side effects occurred.
        // Transferring an underlying asset to the protocolShareReserve contract to channel the funds for different use.
        _doTransferOut(protocolShareReserve, reduceAmount);

        // Update the pool asset's state in the protocol share reserve for the above transfer.
        IProtocolShareReserve(protocolShareReserve).updateAssetsState(address(comptroller), underlying);

        emit ReservesReduced(protocolShareReserve, reduceAmount, totalReservesNew);
    }

    /**
     * @notice updates the interest rate model (*requires fresh interest accrual)
     * @dev Admin function to update the interest rate model
     * @param newInterestRateModel the new interest rate model to use
     */
    function _setInterestRateModelFresh(InterestRateModel newInterestRateModel) internal {
        // Used to store old model for use in the event that is emitted on success
        InterestRateModel oldInterestRateModel;

        // We fail gracefully unless market's block number equals current block number
        if (accrualBlockNumber != _getBlockNumber()) {
            revert SetInterestRateModelFreshCheck();
        }

        // Track the market's current interest rate model
        oldInterestRateModel = interestRateModel;

        // Ensure invoke newInterestRateModel.isInterestRateModel() returns true
        require(newInterestRateModel.isInterestRateModel(), "marker method returned false");

        // Set the interest rate model to newInterestRateModel
        interestRateModel = newInterestRateModel;

        // Emit NewMarketInterestRateModel(oldInterestRateModel, newInterestRateModel)
        emit NewMarketInterestRateModel(oldInterestRateModel, newInterestRateModel);
    }

    /*** Safe Token ***/

    /**
     * @dev Similar to ERC-20 transfer, but handles tokens that have transfer fees.
     *      This function returns the actual amount received,
     *      which may be less than `amount` if there is a fee attached to the transfer.
     */
    function _doTransferIn(address from, uint256 amount) internal virtual returns (uint256) {
        IERC20Upgradeable token = IERC20Upgradeable(underlying);
        uint256 balanceBefore = token.balanceOf(address(this));
        token.safeTransferFrom(from, address(this), amount);
        uint256 balanceAfter = token.balanceOf(address(this));
        // Return the amount that was *actually* transferred
        return balanceAfter - balanceBefore;
    }

    /**
     * @dev Just a regular ERC-20 transfer, reverts on failure
     */
    function _doTransferOut(address to, uint256 amount) internal virtual {
        IERC20Upgradeable token = IERC20Upgradeable(underlying);
        token.safeTransfer(to, amount);
    }

    /**
     * @notice Transfer `tokens` tokens from `src` to `dst` by `spender`
     * @dev Called by both `transfer` and `transferFrom` internally
     * @param spender The address of the account performing the transfer
     * @param src The address of the source account
     * @param dst The address of the destination account
     * @param tokens The number of tokens to transfer
     */
    function _transferTokens(
        address spender,
        address src,
        address dst,
        uint256 tokens
    ) internal {
        /* Fail if transfer not allowed */
        comptroller.preTransferHook(address(this), src, dst, tokens);

        /* Do not allow self-transfers */
        if (src == dst) {
            revert TransferNotAllowed();
        }

        /* Get the allowance, infinite for the account owner */
        uint256 startingAllowance;
        if (spender == src) {
            startingAllowance = type(uint256).max;
        } else {
            startingAllowance = transferAllowances[src][spender];
        }

        /* Do the calculations, checking for {under,over}flow */
        uint256 allowanceNew = startingAllowance - tokens;
        uint256 srcTokensNew = accountTokens[src] - tokens;
        uint256 dstTokensNew = accountTokens[dst] + tokens;

        /////////////////////////
        // EFFECTS & INTERACTIONS

        accountTokens[src] = srcTokensNew;
        accountTokens[dst] = dstTokensNew;

        /* Eat some of the allowance (if necessary) */
        if (startingAllowance != type(uint256).max) {
            transferAllowances[src][spender] = allowanceNew;
        }

        /* We emit a Transfer event */
        emit Transfer(src, dst, tokens);
    }

    /**
     * @notice Initialize the money market
     * @param underlying_ The address of the underlying asset
     * @param comptroller_ The address of the Comptroller
     * @param interestRateModel_ The address of the interest rate model
     * @param initialExchangeRateMantissa_ The initial exchange rate, scaled by 1e18
     * @param name_ EIP-20 name of this token
     * @param symbol_ EIP-20 symbol of this token
     * @param decimals_ EIP-20 decimal precision of this token
     * @param reserveFactorMantissa_ Reserve factor mantissa (between 0 and 1e18)
     */
    function _initialize(
        address underlying_,
        ComptrollerInterface comptroller_,
        InterestRateModel interestRateModel_,
        uint256 initialExchangeRateMantissa_,
        string memory name_,
        string memory symbol_,
        uint8 decimals_,
        address admin_,
<<<<<<< HEAD
        AccessControlManager accessControlManager_,
        RiskManagementInit memory riskManagement,
        uint256 reserveFactorMantissa_
=======
        address accessControlManager_,
        RiskManagementInit memory riskManagement
>>>>>>> 9a871010
    ) internal onlyInitializing {
        __Ownable2Step_init();
        __AccessControlled_init_unchained(accessControlManager_);
        require(accrualBlockNumber == 0 && borrowIndex == 0, "market may only be initialized once");

        // Set initial exchange rate
        initialExchangeRateMantissa = initialExchangeRateMantissa_;
        require(initialExchangeRateMantissa > 0, "initial exchange rate must be greater than zero.");

        _setComptroller(comptroller_);

        // Initialize block number and borrow index (block number mocks depend on comptroller being set)
        accrualBlockNumber = _getBlockNumber();
        borrowIndex = mantissaOne;

        // Set the interest rate model (depends on block number / borrow index)
        _setInterestRateModelFresh(interestRateModel_);

        _setReserveFactorFresh(reserveFactorMantissa_);

        name = name_;
        symbol = symbol_;
        decimals = decimals_;
        shortfall = riskManagement.shortfall;
        riskFund = riskManagement.riskFund;
        protocolShareReserve = riskManagement.protocolShareReserve;
        protocolSeizeShareMantissa = 5e16; // 5%

        // Set underlying and sanity check it
        underlying = underlying_;
        IERC20Upgradeable(underlying).totalSupply();

        // The counter starts true to prevent changing it from zero to non-zero (i.e. smaller cost/refund)
        _notEntered = true;
        _transferOwnership(admin_);
    }

    /**
     * @notice Gets balance of this contract in terms of the underlying
     * @dev This excludes the value of the current message, if any
     * @return The quantity of underlying tokens owned by this contract
     */
    function _getCashPrior() internal view virtual returns (uint256) {
        IERC20Upgradeable token = IERC20Upgradeable(underlying);
        return token.balanceOf(address(this));
    }

    /**
     * @dev Function to simply retrieve block number
     *  This exists mainly for inheriting test contracts to stub this result.
     */
    function _getBlockNumber() internal view virtual returns (uint256) {
        return block.number;
    }

    /**
     * @notice Return the borrow balance of account based on stored data
     * @param account The address whose balance should be calculated
     * @return borrowBalance the calculated balance
     */
    function _borrowBalanceStored(address account) internal view returns (uint256) {
        /* Get borrowBalance and borrowIndex */
        BorrowSnapshot memory borrowSnapshot = accountBorrows[account];

        /* If borrowBalance = 0 then borrowIndex is likely also 0.
         * Rather than failing the calculation with a division by 0, we immediately return 0 in this case.
         */
        if (borrowSnapshot.principal == 0) {
            return 0;
        }

        /* Calculate new borrow balance using the interest index:
         *  recentBorrowBalance = borrower.borrowBalance * market.borrowIndex / borrower.borrowIndex
         */
        uint256 principalTimesIndex = borrowSnapshot.principal * borrowIndex;

        return principalTimesIndex / borrowSnapshot.interestIndex;
    }

    /**
     * @notice Calculates the exchange rate from the underlying to the VToken
     * @dev This function does not accrue interest before calculating the exchange rate
     * @return exchangeRate Calculated exchange rate scaled by 1e18
     */
    function _exchangeRateStored() internal view virtual returns (uint256) {
        uint256 _totalSupply = totalSupply;
        if (_totalSupply == 0) {
            /*
             * If there are no tokens minted:
             *  exchangeRate = initialExchangeRate
             */
            return initialExchangeRateMantissa;
        } else {
            /*
             * Otherwise:
             *  exchangeRate = (totalCash + totalBorrows + badDebt - totalReserves) / totalSupply
             */
            uint256 totalCash = _getCashPrior();
            uint256 cashPlusBorrowsMinusReserves = totalCash + totalBorrows + badDebt - totalReserves;
            uint256 exchangeRate = (cashPlusBorrowsMinusReserves * expScale) / _totalSupply;

            return exchangeRate;
        }
    }
}<|MERGE_RESOLUTION|>--- conflicted
+++ resolved
@@ -59,14 +59,9 @@
         string memory symbol_,
         uint8 decimals_,
         address admin_,
-<<<<<<< HEAD
-        AccessControlManager accessControlManager_,
+        address accessControlManager_,
         RiskManagementInit memory riskManagement,
         uint256 reserveFactorMantissa_
-=======
-        address accessControlManager_,
-        RiskManagementInit memory riskManagement
->>>>>>> 9a871010
     ) external initializer {
         require(admin_ != address(0), "invalid admin address");
         require(riskManagement.shortfall != address(0), "invalid shortfall address");
@@ -1338,14 +1333,9 @@
         string memory symbol_,
         uint8 decimals_,
         address admin_,
-<<<<<<< HEAD
-        AccessControlManager accessControlManager_,
+        address accessControlManager_,
         RiskManagementInit memory riskManagement,
         uint256 reserveFactorMantissa_
-=======
-        address accessControlManager_,
-        RiskManagementInit memory riskManagement
->>>>>>> 9a871010
     ) internal onlyInitializing {
         __Ownable2Step_init();
         __AccessControlled_init_unchained(accessControlManager_);
