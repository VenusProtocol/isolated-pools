--- conflicted
+++ resolved
@@ -803,19 +803,13 @@
         totalBorrows = totalBorrowsNew;
         totalReserves = totalReservesNew;
 
-<<<<<<< HEAD
         if (currentSlotNumber - reduceReservesBlockNumber >= reduceReservesBlockDelta) {
             reduceReservesBlockNumber = currentSlotNumber;
-            _reduceReservesFresh(totalReservesNew);
-=======
-        if (currentBlockNumber - reduceReservesBlockNumber >= reduceReservesBlockDelta) {
-            reduceReservesBlockNumber = currentBlockNumber;
             if (cashPrior < totalReservesNew) {
                 _reduceReservesFresh(cashPrior);
             } else {
                 _reduceReservesFresh(totalReservesNew);
             }
->>>>>>> 91f515f2
         }
 
         /* We emit an AccrueInterest event */
