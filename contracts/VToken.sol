// SPDX-License-Identifier: BSD-3-Clause
pragma solidity ^0.8.10;

import "./ComptrollerInterface.sol";
import "./VTokenInterfaces.sol";
import "./ErrorReporter.sol";
import "./EIP20Interface.sol";
import "./InterestRateModel.sol";
import "./ExponentialNoError.sol";
import "./Governance/AccessControlManager.sol";

/**
 * @title Venus VToken Contract
 * @notice Abstract base for VTokens
 * @author Venus Dev Team
 */
abstract contract VToken is VTokenInterface, ExponentialNoError, TokenErrorReporter {
    /**
     * @notice Initialize the money market
     * @param comptroller_ The address of the Comptroller
     * @param interestRateModel_ The address of the interest rate model
     * @param initialExchangeRateMantissa_ The initial exchange rate, scaled by 1e18
     * @param name_ EIP-20 name of this token
     * @param symbol_ EIP-20 symbol of this token
     * @param decimals_ EIP-20 decimal precision of this token
     */
    function initialize(ComptrollerInterface comptroller_,
                        InterestRateModel interestRateModel_,
                        uint initialExchangeRateMantissa_,
                        string memory name_,
                        string memory symbol_,
                        uint8 decimals_,
                        AccessControlManager accessControlManager_,
<<<<<<< HEAD
                        address payable riskFund_,
                        address payable protocolShareReserve_) public {
=======
                        VBep20Interface.RiskManagementInit memory riskManagement) public {
>>>>>>> 0d9a82be
        require(msg.sender == admin, "only admin may initialize the market");
        require(accrualBlockNumber == 0 && borrowIndex == 0, "market may only be initialized once");

        // Set the AccessControlManager for this token
        uint err = _setAccessControlAddress(accessControlManager_);
        require(err == NO_ERROR, "setting AccessControlManager failed");

        // Set initial exchange rate
        initialExchangeRateMantissa = initialExchangeRateMantissa_;
        require(initialExchangeRateMantissa > 0, "initial exchange rate must be greater than zero.");

        // Set the comptroller
        err = _setComptroller(comptroller_);
        require(err == NO_ERROR, "setting comptroller failed");

        // Initialize block number and borrow index (block number mocks depend on comptroller being set)
        accrualBlockNumber = getBlockNumber();
        borrowIndex = mantissaOne;

        // Set the interest rate model (depends on block number / borrow index)
        err = _setInterestRateModelFresh(interestRateModel_);
        require(err == NO_ERROR, "setting interest rate model failed");

        name = name_;
        symbol = symbol_;
        decimals = decimals_;
<<<<<<< HEAD
        riskFund = riskFund_;
        protocolShareReserve = protocolShareReserve_;
=======
        shortfall = riskManagement.shortfall;
        riskFund = riskManagement.riskFund;
        liquidatedShareReserve = riskManagement.liquidatedShareReserve;
>>>>>>> 0d9a82be

        // The counter starts true to prevent changing it from zero to non-zero (i.e. smaller cost/refund)
        _notEntered = true;
    }

    /**
     * @notice Transfer `tokens` tokens from `src` to `dst` by `spender`
     * @dev Called by both `transfer` and `transferFrom` internally
     * @param spender The address of the account performing the transfer
     * @param src The address of the source account
     * @param dst The address of the destination account
     * @param tokens The number of tokens to transfer
     * @return 0 if the transfer succeeded, else revert
     */
    function transferTokens(address spender, address src, address dst, uint tokens) internal returns (uint) {
        /* Fail if transfer not allowed */
        uint allowed = comptroller.transferAllowed(address(this), src, dst, tokens);
        if (allowed != 0) {
            revert TransferComptrollerRejection(allowed);
        }

        /* Do not allow self-transfers */
        if (src == dst) {
            revert TransferNotAllowed();
        }

        /* Get the allowance, infinite for the account owner */
        uint startingAllowance = 0;
        if (spender == src) {
            startingAllowance = type(uint).max;
        } else {
            startingAllowance = transferAllowances[src][spender];
        }

        /* Do the calculations, checking for {under,over}flow */
        uint allowanceNew = startingAllowance - tokens;
        uint srvTokensNew = accountTokens[src] - tokens;
        uint dstTokensNew = accountTokens[dst] + tokens;

        /////////////////////////
        // EFFECTS & INTERACTIONS
        // (No safe failures beyond this point)

        accountTokens[src] = srvTokensNew;
        accountTokens[dst] = dstTokensNew;

        /* Eat some of the allowance (if necessary) */
        if (startingAllowance != type(uint).max) {
            transferAllowances[src][spender] = allowanceNew;
        }

        /* We emit a Transfer event */
        emit Transfer(src, dst, tokens);

        // unused function
        // comptroller.transferVerify(address(this), src, dst, tokens);

        return NO_ERROR;
    }

    /**
     * @notice Transfer `amount` tokens from `msg.sender` to `dst`
     * @param dst The address of the destination account
     * @param amount The number of tokens to transfer
     * @return Whether or not the transfer succeeded
     */
    function transfer(address dst, uint256 amount) override external nonReentrant returns (bool) {
        return transferTokens(msg.sender, msg.sender, dst, amount) == NO_ERROR;
    }

    /**
     * @notice Transfer `amount` tokens from `src` to `dst`
     * @param src The address of the source account
     * @param dst The address of the destination account
     * @param amount The number of tokens to transfer
     * @return Whether or not the transfer succeeded
     */
    function transferFrom(address src, address dst, uint256 amount) override external nonReentrant returns (bool) {
        return transferTokens(msg.sender, src, dst, amount) == NO_ERROR;
    }

    /**
     * @notice Approve `spender` to transfer up to `amount` from `src`
     * @dev This will overwrite the approval amount for `spender`
     *  and is subject to issues noted [here](https://eips.ethereum.org/EIPS/eip-20#approve)
     * @param spender The address of the account which may transfer tokens
     * @param amount The number of tokens that are approved (uint256.max means infinite)
     * @return Whether or not the approval succeeded
     */
    function approve(address spender, uint256 amount) override external returns (bool) {
        address src = msg.sender;
        transferAllowances[src][spender] = amount;
        emit Approval(src, spender, amount);
        return true;
    }

    /**
     * @notice Get the current allowance from `owner` for `spender`
     * @param owner The address of the account which owns the tokens to be spent
     * @param spender The address of the account which may transfer tokens
     * @return The number of tokens allowed to be spent (-1 means infinite)
     */
    function allowance(address owner, address spender) override external view returns (uint256) {
        return transferAllowances[owner][spender];
    }

    /**
     * @notice Get the token balance of the `owner`
     * @param owner The address of the account to query
     * @return The number of tokens owned by `owner`
     */
    function balanceOf(address owner) override external view returns (uint256) {
        return accountTokens[owner];
    }

    /**
     * @notice Get the underlying balance of the `owner`
     * @dev This also accrues interest in a transaction
     * @param owner The address of the account to query
     * @return The amount of underlying owned by `owner`
     */
    function balanceOfUnderlying(address owner) override external returns (uint) {
        Exp memory exchangeRate = Exp({mantissa: exchangeRateCurrent()});
        return mul_ScalarTruncate(exchangeRate, accountTokens[owner]);
    }

    /**
     * @notice Get a snapshot of the account's balances, and the cached exchange rate
     * @dev This is used by comptroller to more efficiently perform liquidity checks.
     * @param account Address of the account to snapshot
     * @return (possible error, token balance, borrow balance, exchange rate mantissa)
     */
    function getAccountSnapshot(address account) override external view returns (uint, uint, uint, uint) {
        return (
            NO_ERROR,
            accountTokens[account],
            borrowBalanceStoredInternal(account),
            exchangeRateStoredInternal()
        );
    }

    /**
     * @dev Function to simply retrieve block number
     *  This exists mainly for inheriting test contracts to stub this result.
     */
    function getBlockNumber() virtual internal view returns (uint) {
        return block.number;
    }

    /**
     * @notice Returns the current per-block borrow interest rate for this vToken
     * @return The borrow interest rate per block, scaled by 1e18
     */
    function borrowRatePerBlock() override external view returns (uint) {
        return interestRateModel.getBorrowRate(getCashPrior(), totalBorrows, totalReserves);
    }

    /**
     * @notice Returns the current per-block supply interest rate for this v
     * @return The supply interest rate per block, scaled by 1e18
     */
    function supplyRatePerBlock() override external view returns (uint) {
        return interestRateModel.getSupplyRate(getCashPrior(), totalBorrows, totalReserves, reserveFactorMantissa);
    }

    /**
     * @notice Returns the current total borrows plus accrued interest
     * @return The total borrows with interest
     */
    function totalBorrowsCurrent() override external nonReentrant returns (uint) {
        accrueInterest();
        return totalBorrows;
    }

    /**
     * @notice Accrue interest to updated borrowIndex and then calculate account's borrow balance using the updated borrowIndex
     * @param account The address whose balance should be calculated after updating borrowIndex
     * @return The calculated balance
     */
    function borrowBalanceCurrent(address account) override external nonReentrant returns (uint) {
        accrueInterest();
        return borrowBalanceStored(account);
    }

    /**
     * @notice Return the borrow balance of account based on stored data
     * @param account The address whose balance should be calculated
     * @return The calculated balance
     */
    function borrowBalanceStored(address account) override public view returns (uint) {
        return borrowBalanceStoredInternal(account);
    }

    /**
     * @notice Return the borrow balance of account based on stored data
     * @param account The address whose balance should be calculated
     * @return (error code, the calculated balance or 0 if error code is non-zero)
     */
    function borrowBalanceStoredInternal(address account) internal view returns (uint) {
        /* Get borrowBalance and borrowIndex */
        BorrowSnapshot storage borrowSnapshot = accountBorrows[account];

        /* If borrowBalance = 0 then borrowIndex is likely also 0.
         * Rather than failing the calculation with a division by 0, we immediately return 0 in this case.
         */
        if (borrowSnapshot.principal == 0) {
            return 0;
        }

        /* Calculate new borrow balance using the interest index:
         *  recentBorrowBalance = borrower.borrowBalance * market.borrowIndex / borrower.borrowIndex
         */
        uint principalTimesIndex = borrowSnapshot.principal * borrowIndex;
        return principalTimesIndex / borrowSnapshot.interestIndex;
    }

    /**
     * @notice Accrue interest then return the up-to-date exchange rate
     * @return Calculated exchange rate scaled by 1e18
     */
    function exchangeRateCurrent() override public nonReentrant returns (uint) {
        accrueInterest();
        return exchangeRateStored();
    }

    /**
     * @notice Calculates the exchange rate from the underlying to the VToken
     * @dev This function does not accrue interest before calculating the exchange rate
     * @return Calculated exchange rate scaled by 1e18
     */
    function exchangeRateStored() override public view returns (uint) {
        return exchangeRateStoredInternal();
    }

    /**
     * @notice Calculates the exchange rate from the underlying to the VToken
     * @dev This function does not accrue interest before calculating the exchange rate
     * @return calculated exchange rate scaled by 1e18
     */
    function exchangeRateStoredInternal() virtual internal view returns (uint) {
        uint _totalSupply = totalSupply;
        if (_totalSupply == 0) {
            /*
             * If there are no tokens minted:
             *  exchangeRate = initialExchangeRate
             */
            return initialExchangeRateMantissa;
        } else {
            /*
             * Otherwise:
             *  exchangeRate = (totalCash + totalBorrows + badDebt - totalReserves) / totalSupply
             */
            uint totalCash = getCashPrior();
            uint cashPlusBorrowsMinusReserves = totalCash + totalBorrows + badDebt - totalReserves;
            uint exchangeRate = cashPlusBorrowsMinusReserves * expScale / _totalSupply;

            return exchangeRate;
        }
    }

    /**
     * @notice Get cash balance of this vToken in the underlying asset
     * @return The quantity of underlying asset owned by this contract
     */
    function getCash() override external view returns (uint) {
        return getCashPrior();
    }

    /**
     * @notice Applies accrued interest to total borrows and reserves
     * @dev This calculates interest accrued from the last checkpointed block
     *   up to the current block and writes new checkpoint to storage.
     */
    function accrueInterest() virtual override public returns (uint) {
        /* Remember the initial block number */
        uint currentBlockNumber = getBlockNumber();
        uint accrualBlockNumberPrior = accrualBlockNumber;

        /* Short-circuit accumulating 0 interest */
        if (accrualBlockNumberPrior == currentBlockNumber) {
            return NO_ERROR;
        }

        /* Read the previous values out of storage */
        uint cashPrior = getCashPrior();
        uint borrowsPrior = totalBorrows;
        uint reservesPrior = totalReserves;
        uint borrowIndexPrior = borrowIndex;

        /* Calculate the current borrow interest rate */
        uint borrowRateMantissa = interestRateModel.getBorrowRate(cashPrior, borrowsPrior, reservesPrior);
        require(borrowRateMantissa <= borrowRateMaxMantissa, "borrow rate is absurdly high");

        /* Calculate the number of blocks elapsed since the last accrual */
        uint blockDelta = currentBlockNumber - accrualBlockNumberPrior;

        /*
         * Calculate the interest accumulated into borrows and reserves and the new index:
         *  simpleInterestFactor = borrowRate * blockDelta
         *  interestAccumulated = simpleInterestFactor * totalBorrows
         *  totalBorrowsNew = interestAccumulated + totalBorrows
         *  totalReservesNew = interestAccumulated * reserveFactor + totalReserves
         *  borrowIndexNew = simpleInterestFactor * borrowIndex + borrowIndex
         */

        Exp memory simpleInterestFactor = mul_(Exp({mantissa: borrowRateMantissa}), blockDelta);
        uint interestAccumulated = mul_ScalarTruncate(simpleInterestFactor, borrowsPrior);
        uint totalBorrowsNew = interestAccumulated + borrowsPrior;
        uint totalReservesNew = mul_ScalarTruncateAddUInt(Exp({mantissa: reserveFactorMantissa}), interestAccumulated, reservesPrior);
        uint borrowIndexNew = mul_ScalarTruncateAddUInt(simpleInterestFactor, borrowIndexPrior, borrowIndexPrior);

        /////////////////////////
        // EFFECTS & INTERACTIONS
        // (No safe failures beyond this point)

        /* We write the previously calculated values into storage */
        accrualBlockNumber = currentBlockNumber;
        borrowIndex = borrowIndexNew;
        totalBorrows = totalBorrowsNew;
        totalReserves = totalReservesNew;

        /* We emit an AccrueInterest event */
        emit AccrueInterest(cashPrior, interestAccumulated, borrowIndexNew, totalBorrowsNew);

        return NO_ERROR;
    }

    /**
     * @notice Sender supplies assets into the market and receives vTokens in exchange
     * @dev Accrues interest whether or not the operation succeeds, unless reverted
     * @param mintAmount The amount of the underlying asset to supply
     */
    function mintInternal(uint mintAmount) internal nonReentrant {
        accrueInterest();
        // mintFresh emits the actual Mint event if successful and logs on errors, so we don't need to
        mintFresh(msg.sender, mintAmount);
    }

    /**
     * @notice User supplies assets into the market and receives vTokens in exchange
     * @dev Assumes interest has already been accrued up to the current block
     * @param minter The address of the account which is supplying the assets
     * @param mintAmount The amount of the underlying asset to supply
     */
    function mintFresh(address minter, uint mintAmount) internal {
        /* Fail if mint not allowed */
        uint allowed = comptroller.mintAllowed(address(this), minter, mintAmount);
        if (allowed != 0) {
            revert MintComptrollerRejection(allowed);
        }

        /* Verify market's block number equals current block number */
        if (accrualBlockNumber != getBlockNumber()) {
            revert MintFreshnessCheck();
        }

        Exp memory exchangeRate = Exp({mantissa: exchangeRateStoredInternal()});

        /////////////////////////
        // EFFECTS & INTERACTIONS
        // (No safe failures beyond this point)

        /*
         *  We call `doTransferIn` for the minter and the mintAmount.
         *  Note: The vToken must handle variations between ERC-20 and ETH underlying.
         *  `doTransferIn` reverts if anything goes wrong, since we can't be sure if
         *  side-effects occurred. The function returns the amount actually transferred,
         *  in case of a fee. On success, the vToken holds an additional `actualMintAmount`
         *  of cash.
         */
        uint actualMintAmount = doTransferIn(minter, mintAmount);

        /*
         * We get the current exchange rate and calculate the number of vTokens to be minted:
         *  mintTokens = actualMintAmount / exchangeRate
         */

        uint mintTokens = div_(actualMintAmount, exchangeRate);

        /*
         * We calculate the new total supply of vTokens and minter token balance, checking for overflow:
         *  totalSupplyNew = totalSupply + mintTokens
         *  accountTokensNew = accountTokens[minter] + mintTokens
         * And write them into storage
         */
        totalSupply = totalSupply + mintTokens;
        accountTokens[minter] = accountTokens[minter] + mintTokens;

        /* We emit a Mint event, and a Transfer event */
        emit Mint(minter, actualMintAmount, mintTokens);
        emit Transfer(address(this), minter, mintTokens);

        /* We call the defense hook */
        // unused function
        // comptroller.mintVerify(address(this), minter, actualMintAmount, mintTokens);
    }

    /**
     * @notice Sender redeems vTokens in exchange for the underlying asset
     * @dev Accrues interest whether or not the operation succeeds, unless reverted
     * @param redeemTokens The number of vTokens to redeem into underlying
     */
    function redeemInternal(uint redeemTokens) internal nonReentrant {
        accrueInterest();
        // redeemFresh emits redeem-specific logs on errors, so we don't need to
        redeemFresh(payable(msg.sender), redeemTokens, 0);
    }

    /**
     * @notice Sender redeems vTokens in exchange for a specified amount of underlying asset
     * @dev Accrues interest whether or not the operation succeeds, unless reverted
     * @param redeemAmount The amount of underlying to receive from redeeming vTokens
     */
    function redeemUnderlyingInternal(uint redeemAmount) internal nonReentrant {
        accrueInterest();
        // redeemFresh emits redeem-specific logs on errors, so we don't need to
        redeemFresh(payable(msg.sender), 0, redeemAmount);
    }

    /**
     * @notice User redeems vTokens in exchange for the underlying asset
     * @dev Assumes interest has already been accrued up to the current block
     * @param redeemer The address of the account which is redeeming the tokens
     * @param redeemTokensIn The number of vTokens to redeem into underlying (only one of redeemTokensIn or redeemAmountIn may be non-zero)
     * @param redeemAmountIn The number of underlying tokens to receive from redeeming vTokens (only one of redeemTokensIn or redeemAmountIn may be non-zero)
     */
    function redeemFresh(address payable redeemer, uint redeemTokensIn, uint redeemAmountIn) internal {
        require(redeemTokensIn == 0 || redeemAmountIn == 0, "one of redeemTokensIn or redeemAmountIn must be zero");

        /* exchangeRate = invoke Exchange Rate Stored() */
        Exp memory exchangeRate = Exp({mantissa: exchangeRateStoredInternal() });

        uint redeemTokens;
        uint redeemAmount;
        /* If redeemTokensIn > 0: */
        if (redeemTokensIn > 0) {
            /*
             * We calculate the exchange rate and the amount of underlying to be redeemed:
             *  redeemTokens = redeemTokensIn
             *  redeemAmount = redeemTokensIn x exchangeRateCurrent
             */
            redeemTokens = redeemTokensIn;
            redeemAmount = mul_ScalarTruncate(exchangeRate, redeemTokensIn);
        } else {
            /*
             * We get the current exchange rate and calculate the amount to be redeemed:
             *  redeemTokens = redeemAmountIn / exchangeRate
             *  redeemAmount = redeemAmountIn
             */
            redeemTokens = div_(redeemAmountIn, exchangeRate);
            redeemAmount = redeemAmountIn;
        }

        /* Fail if redeem not allowed */
        uint allowed = comptroller.redeemAllowed(address(this), redeemer, redeemTokens);
        if (allowed != 0) {
            revert RedeemComptrollerRejection(allowed);
        }

        /* Verify market's block number equals current block number */
        if (accrualBlockNumber != getBlockNumber()) {
            revert RedeemFreshnessCheck();
        }

        /* Fail gracefully if protocol has insufficient cash */
        if (getCashPrior() < redeemAmount) {
            revert RedeemTransferOutNotPossible();
        }

        /////////////////////////
        // EFFECTS & INTERACTIONS
        // (No safe failures beyond this point)


        /*
         * We write the previously calculated values into storage.
         *  Note: Avoid token reentrancy attacks by writing reduced supply before external transfer.
         */
        totalSupply = totalSupply - redeemTokens;
        accountTokens[redeemer] = accountTokens[redeemer] - redeemTokens;

        /*
         * We invoke doTransferOut for the redeemer and the redeemAmount.
         *  Note: The vToken must handle variations between ERC-20 and ETH underlying.
         *  On success, the vToken has redeemAmount less of cash.
         *  doTransferOut reverts if anything goes wrong, since we can't be sure if side effects occurred.
         */
        doTransferOut(redeemer, redeemAmount);

        /* We emit a Transfer event, and a Redeem event */
        emit Transfer(redeemer, address(this), redeemTokens);
        emit Redeem(redeemer, redeemAmount, redeemTokens);

        /* We call the defense hook */
        comptroller.redeemVerify(address(this), redeemer, redeemAmount, redeemTokens);
    }

    /**
      * @notice Sender borrows assets from the protocol to their own address
      * @param borrowAmount The amount of the underlying asset to borrow
      */
    function borrowInternal(uint borrowAmount) internal nonReentrant {
        accrueInterest();
        // borrowFresh emits borrow-specific logs on errors, so we don't need to
        borrowFresh(payable(msg.sender), borrowAmount);
    }

    /**
      * @notice Users borrow assets from the protocol to their own address
      * @param borrowAmount The amount of the underlying asset to borrow
      */
    function borrowFresh(address payable borrower, uint borrowAmount) internal {
        /* Fail if borrow not allowed */
        uint allowed = comptroller.borrowAllowed(address(this), borrower, borrowAmount);
        if (allowed != 0) {
            revert BorrowComptrollerRejection(allowed);
        }

        /* Verify market's block number equals current block number */
        if (accrualBlockNumber != getBlockNumber()) {
            revert BorrowFreshnessCheck();
        }

        /* Fail gracefully if protocol has insufficient underlying cash */
        if (getCashPrior() < borrowAmount) {
            revert BorrowCashNotAvailable();
        }

        /*
         * We calculate the new borrower and total borrow balances, failing on overflow:
         *  accountBorrowNew = accountBorrow + borrowAmount
         *  totalBorrowsNew = totalBorrows + borrowAmount
         */
        uint accountBorrowsPrev = borrowBalanceStoredInternal(borrower);
        uint accountBorrowsNew = accountBorrowsPrev + borrowAmount;
        uint totalBorrowsNew = totalBorrows + borrowAmount;

        /////////////////////////
        // EFFECTS & INTERACTIONS
        // (No safe failures beyond this point)

        /*
         * We write the previously calculated values into storage.
         *  Note: Avoid token reentrancy attacks by writing increased borrow before external transfer.
        `*/
        accountBorrows[borrower].principal = accountBorrowsNew;
        accountBorrows[borrower].interestIndex = borrowIndex;
        totalBorrows = totalBorrowsNew;

        /*
         * We invoke doTransferOut for the borrower and the borrowAmount.
         *  Note: The vToken must handle variations between ERC-20 and ETH underlying.
         *  On success, the vToken borrowAmount less of cash.
         *  doTransferOut reverts if anything goes wrong, since we can't be sure if side effects occurred.
         */
        doTransferOut(borrower, borrowAmount);

        /* We emit a Borrow event */
        emit Borrow(borrower, borrowAmount, accountBorrowsNew, totalBorrowsNew);
    }

    /**
     * @notice Sender repays their own borrow
     * @param repayAmount The amount to repay, or -1 for the full outstanding amount
     */
    function repayBorrowInternal(uint repayAmount) internal nonReentrant {
        accrueInterest();
        // repayBorrowFresh emits repay-borrow-specific logs on errors, so we don't need to
        repayBorrowFresh(msg.sender, msg.sender, repayAmount);
    }

    /**
     * @notice Sender repays a borrow belonging to borrower
     * @param borrower the account with the debt being payed off
     * @param repayAmount The amount to repay, or -1 for the full outstanding amount
     */
    function repayBorrowBehalfInternal(address borrower, uint repayAmount) internal nonReentrant {
        accrueInterest();
        // repayBorrowFresh emits repay-borrow-specific logs on errors, so we don't need to
        repayBorrowFresh(msg.sender, borrower, repayAmount);
    }

    /**
     * @notice Borrows are repaid by another user (possibly the borrower).
     * @param payer the account paying off the borrow
     * @param borrower the account with the debt being payed off
     * @param repayAmount the amount of underlying tokens being returned, or -1 for the full outstanding amount
     * @return (uint) the actual repayment amount.
     */
    function repayBorrowFresh(address payer, address borrower, uint repayAmount) internal returns (uint) {
        /* Fail if repayBorrow not allowed */
        uint allowed = comptroller.repayBorrowAllowed(address(this), payer, borrower, repayAmount);
        if (allowed != 0) {
            revert RepayBorrowComptrollerRejection(allowed);
        }

        /* Verify market's block number equals current block number */
        if (accrualBlockNumber != getBlockNumber()) {
            revert RepayBorrowFreshnessCheck();
        }

        /* We fetch the amount the borrower owes, with accumulated interest */
        uint accountBorrowsPrev = borrowBalanceStoredInternal(borrower);

        /* If repayAmount == -1, repayAmount = accountBorrows */
        uint repayAmountFinal = repayAmount == type(uint).max ? accountBorrowsPrev : repayAmount;

        /////////////////////////
        // EFFECTS & INTERACTIONS
        // (No safe failures beyond this point)

        /*
         * We call doTransferIn for the payer and the repayAmount
         *  Note: The vToken must handle variations between ERC-20 and ETH underlying.
         *  On success, the vToken holds an additional repayAmount of cash.
         *  doTransferIn reverts if anything goes wrong, since we can't be sure if side effects occurred.
         *   it returns the amount actually transferred, in case of a fee.
         */
        uint actualRepayAmount = doTransferIn(payer, repayAmountFinal);

        /*
         * We calculate the new borrower and total borrow balances, failing on underflow:
         *  accountBorrowsNew = accountBorrows - actualRepayAmount
         *  totalBorrowsNew = totalBorrows - actualRepayAmount
         */
        uint accountBorrowsNew = accountBorrowsPrev - actualRepayAmount;
        uint totalBorrowsNew = totalBorrows - actualRepayAmount;

        /* We write the previously calculated values into storage */
        accountBorrows[borrower].principal = accountBorrowsNew;
        accountBorrows[borrower].interestIndex = borrowIndex;
        totalBorrows = totalBorrowsNew;

        /* We emit a RepayBorrow event */
        emit RepayBorrow(payer, borrower, actualRepayAmount, accountBorrowsNew, totalBorrowsNew);

        return actualRepayAmount;
    }

    /**
     * @notice The sender liquidates the borrowers collateral.
     *  The collateral seized is transferred to the liquidator.
     * @param borrower The borrower of this vToken to be liquidated
     * @param vTokenCollateral The market in which to seize collateral from the borrower
     * @param repayAmount The amount of the underlying borrowed asset to repay
     */
    function liquidateBorrowInternal(address borrower, uint repayAmount, VTokenInterface vTokenCollateral) internal nonReentrant {
        accrueInterest();

        uint error = vTokenCollateral.accrueInterest();
        if (error != NO_ERROR) {
            // accrueInterest emits logs on errors, but we still want to log the fact that an attempted liquidation failed
            revert LiquidateAccrueCollateralInterestFailed(error);
        }

        // liquidateBorrowFresh emits borrow-specific logs on errors, so we don't need to
        liquidateBorrowFresh(msg.sender, borrower, repayAmount, vTokenCollateral);
    }

    /**
     * @notice The liquidator liquidates the borrowers collateral.
     *  The collateral seized is transferred to the liquidator.
     * @param borrower The borrower of this vToken to be liquidated
     * @param liquidator The address repaying the borrow and seizing collateral
     * @param vTokenCollateral The market in which to seize collateral from the borrower
     * @param repayAmount The amount of the underlying borrowed asset to repay
     */
    function liquidateBorrowFresh(address liquidator, address borrower, uint repayAmount, VTokenInterface vTokenCollateral) internal {
        /* Fail if liquidate not allowed */
        uint allowed = comptroller.liquidateBorrowAllowed(address(this), address(vTokenCollateral), liquidator, borrower, repayAmount);
        if (allowed != 0) {
            revert LiquidateComptrollerRejection(allowed);
        }

        /* Verify market's block number equals current block number */
        if (accrualBlockNumber != getBlockNumber()) {
            revert LiquidateFreshnessCheck();
        }

        /* Verify vTokenCollateral market's block number equals current block number */
        if (vTokenCollateral.accrualBlockNumber() != getBlockNumber()) {
            revert LiquidateCollateralFreshnessCheck();
        }

        /* Fail if borrower = liquidator */
        if (borrower == liquidator) {
            revert LiquidateLiquidatorIsBorrower();
        }

        /* Fail if repayAmount = 0 */
        if (repayAmount == 0) {
            revert LiquidateCloseAmountIsZero();
        }

        /* Fail if repayAmount = -1 */
        if (repayAmount == type(uint).max) {
            revert LiquidateCloseAmountIsUintMax();
        }

        /* Fail if repayBorrow fails */
        uint actualRepayAmount = repayBorrowFresh(liquidator, borrower, repayAmount);

        /////////////////////////
        // EFFECTS & INTERACTIONS
        // (No safe failures beyond this point)

        /* We calculate the number of collateral tokens that will be seized */
        (uint amountSeizeError, uint seizeTokens) = comptroller.liquidateCalculateSeizeTokens(address(this), address(vTokenCollateral), actualRepayAmount);
        require(amountSeizeError == NO_ERROR, "LIQUIDATE_COMPTROLLER_CALCULATE_AMOUNT_SEIZE_FAILED");

        /* Revert if borrower collateral token balance < seizeTokens */
        require(vTokenCollateral.balanceOf(borrower) >= seizeTokens, "LIQUIDATE_SEIZE_TOO_MUCH");

        // If this is also the collateral, run seizeInternal to avoid re-entrancy, otherwise make an external call
        if (address(vTokenCollateral) == address(this)) {
            seizeInternal(address(this), liquidator, borrower, seizeTokens);
        } else {
            require(vTokenCollateral.seize(liquidator, borrower, seizeTokens) == NO_ERROR, "token seizure failed");
        }

        /* We emit a LiquidateBorrow event */
        emit LiquidateBorrow(liquidator, borrower, actualRepayAmount, address(vTokenCollateral), seizeTokens);
    }

    /**
     * @notice Transfers collateral tokens (this market) to the liquidator.
     * @dev Will fail unless called by another vToken during the process of liquidation.
     *  Its absolutely critical to use msg.sender as the borrowed vToken and not a parameter.
     * @param liquidator The account receiving seized collateral
     * @param borrower The account having collateral seized
     * @param seizeTokens The number of vTokens to seize
     * @return uint 0=success, otherwise a failure (see ErrorReporter.sol for details)
     */
    function seize(address liquidator, address borrower, uint seizeTokens) override external nonReentrant returns (uint) {
        seizeInternal(msg.sender, liquidator, borrower, seizeTokens);

        return NO_ERROR;
    }

    /**
     * @notice Transfers collateral tokens (this market) to the liquidator.
     * @dev Called only during an in-kind liquidation, or by liquidateBorrow during the liquidation of another VToken.
     *  Its absolutely critical to use msg.sender as the seizer vToken and not a parameter.
     * @param seizerToken The contract seizing the collateral (i.e. borrowed vToken)
     * @param liquidator The account receiving seized collateral
     * @param borrower The account having collateral seized
     * @param seizeTokens The number of vTokens to seize
     */
    function seizeInternal(address seizerToken, address liquidator, address borrower, uint seizeTokens) internal {
        /* Fail if seize not allowed */
        uint allowed = comptroller.seizeAllowed(address(this), seizerToken, liquidator, borrower, seizeTokens);
        if (allowed != 0) {
            revert LiquidateSeizeComptrollerRejection(allowed);
        }

        /* Fail if borrower = liquidator */
        if (borrower == liquidator) {
            revert LiquidateSeizeLiquidatorIsBorrower();
        }

        /*
         * We calculate the new borrower and liquidator token balances, failing on underflow/overflow:
         *  borrowerTokensNew = accountTokens[borrower] - seizeTokens
         *  liquidatorTokensNew = accountTokens[liquidator] + seizeTokens
         */
        uint protocolSeizeTokens = mul_(seizeTokens, Exp({mantissa: protocolSeizeShareMantissa}));
        uint liquidatorSeizeTokens = seizeTokens - protocolSeizeTokens;
        Exp memory exchangeRate = Exp({mantissa: exchangeRateStoredInternal()});
        uint protocolSeizeAmount = mul_ScalarTruncate(exchangeRate, protocolSeizeTokens);
        uint totalReservesNew = totalReserves + protocolSeizeAmount;

        /////////////////////////
        // EFFECTS & INTERACTIONS
        // (No safe failures beyond this point)

        /* We write the calculated values into storage */
        totalReserves = totalReservesNew;
        totalSupply = totalSupply - protocolSeizeTokens;
        accountTokens[borrower] = accountTokens[borrower] - seizeTokens;
        accountTokens[liquidator] = accountTokens[liquidator] + liquidatorSeizeTokens;

        /* Emit a Transfer event */
        emit Transfer(borrower, liquidator, liquidatorSeizeTokens);
        emit Transfer(borrower, address(this), protocolSeizeTokens);
        emit ReservesAdded(address(this), protocolSeizeAmount, totalReservesNew);
    }


    /*** Admin Functions ***/

    /**
      * @notice Begins transfer of admin rights. The newPendingAdmin must call `_acceptAdmin` to finalize the transfer.
      * @dev Admin function to begin change of admin. The newPendingAdmin must call `_acceptAdmin` to finalize the transfer.
      * @param newPendingAdmin New pending admin.
      * @return uint 0=success, otherwise a failure (see ErrorReporter.sol for details)
      */
    function _setPendingAdmin(address payable newPendingAdmin) override external returns (uint) {
        // Check caller = admin
        if (msg.sender != admin) {
            revert SetPendingAdminOwnerCheck();
        }

        // Save current value, if any, for inclusion in log
        address oldPendingAdmin = pendingAdmin;

        // Store pendingAdmin with value newPendingAdmin
        pendingAdmin = newPendingAdmin;

        // Emit NewPendingAdmin(oldPendingAdmin, newPendingAdmin)
        emit NewPendingAdmin(oldPendingAdmin, newPendingAdmin);

        return NO_ERROR;
    }

    /**
      * @notice Accepts transfer of admin rights. msg.sender must be pendingAdmin
      * @dev Admin function for pending admin to accept role and update admin
      * @return uint 0=success, otherwise a failure (see ErrorReporter.sol for details)
      */
    function _acceptAdmin() override external returns (uint) {
        // Check caller is pendingAdmin and pendingAdmin ≠ address(0)
        if (msg.sender != pendingAdmin || msg.sender == address(0)) {
            revert AcceptAdminPendingAdminCheck();
        }

        // Save current values for inclusion in log
        address oldAdmin = admin;
        address oldPendingAdmin = pendingAdmin;

        // Store admin with value pendingAdmin
        admin = pendingAdmin;

        // Clear the pending value
        pendingAdmin = payable(address(0));

        emit NewAdmin(oldAdmin, admin);
        emit NewPendingAdmin(oldPendingAdmin, pendingAdmin);

        return NO_ERROR;
    }

    /**
      * @notice Sets a new comptroller for the market
      * @dev Admin function to set a new comptroller
      * @return uint 0=success, otherwise a failure (see ErrorReporter.sol for details)
      */
    function _setComptroller(ComptrollerInterface newComptroller) override public returns (uint) {
        // Check caller is admin
        if (msg.sender != admin) {
            revert SetComptrollerOwnerCheck();
        }

        ComptrollerInterface oldComptroller = comptroller;
        // Ensure invoke comptroller.isComptroller() returns true
        require(newComptroller.isComptroller(), "marker method returned false");

        // Set market's comptroller to newComptroller
        comptroller = newComptroller;

        // Emit NewComptroller(oldComptroller, newComptroller)
        emit NewComptroller(oldComptroller, newComptroller);

        return NO_ERROR;
    }

    /**
      * @notice accrues interest and sets a new reserve factor for the protocol using _setReserveFactorFresh
      * @dev Admin function to accrue interest and set a new reserve factor
      * @return uint 0=success, otherwise a failure (see ErrorReporter.sol for details)
      */
    function _setReserveFactor(uint newReserveFactorMantissa) override external nonReentrant returns (uint) {
        accrueInterest();
        // _setReserveFactorFresh emits reserve-factor-specific logs on errors, so we don't need to.
        return _setReserveFactorFresh(newReserveFactorMantissa);
    }

    /**
      * @notice Sets a new reserve factor for the protocol (*requires fresh interest accrual)
      * @dev Admin function to set a new reserve factor
      * @return uint 0=success, otherwise a failure (see ErrorReporter.sol for details)
      */
    function _setReserveFactorFresh(uint newReserveFactorMantissa) internal returns (uint) {

        bool canCallFunction = AccessControlManager(accessControlManager)
            .isAllowedToCall(msg.sender, "_setReserveFactorFresh(uint)");
        // Check caller is allowed to call this function
        if (!canCallFunction) {
            revert SetReserveFactorAdminCheck();
        }

        // Verify market's block number equals current block number
        if (accrualBlockNumber != getBlockNumber()) {
            revert SetReserveFactorFreshCheck();
        }

        // Check newReserveFactor ≤ maxReserveFactor
        if (newReserveFactorMantissa > reserveFactorMaxMantissa) {
            revert SetReserveFactorBoundsCheck();
        }

        uint oldReserveFactorMantissa = reserveFactorMantissa;
        reserveFactorMantissa = newReserveFactorMantissa;

        emit NewReserveFactor(oldReserveFactorMantissa, newReserveFactorMantissa);

        return NO_ERROR;
    }

    /**
     * @notice Accrues interest and reduces reserves by transferring from msg.sender
     * @param addAmount Amount of addition to reserves
     * @return uint 0=success, otherwise a failure (see ErrorReporter.sol for details)
     */
    function _addReservesInternal(uint addAmount) internal nonReentrant returns (uint) {
        accrueInterest();

        // _addReservesFresh emits reserve-addition-specific logs on errors, so we don't need to.
        _addReservesFresh(addAmount);
        return NO_ERROR;
    }

    /**
     * @notice Add reserves by transferring from caller
     * @dev Requires fresh interest accrual
     * @param addAmount Amount of addition to reserves
     * @return (uint, uint) An error code (0=success, otherwise a failure (see ErrorReporter.sol for details)) and the actual amount added, net token fees
     */
    function _addReservesFresh(uint addAmount) internal returns (uint, uint) {
        // totalReserves + actualAddAmount
        uint totalReservesNew;
        uint actualAddAmount;

        // We fail gracefully unless market's block number equals current block number
        if (accrualBlockNumber != getBlockNumber()) {
            revert AddReservesFactorFreshCheck(actualAddAmount);
        }

        /////////////////////////
        // EFFECTS & INTERACTIONS
        // (No safe failures beyond this point)

        /*
         * We call doTransferIn for the caller and the addAmount
         *  Note: The vToken must handle variations between ERC-20 and ETH underlying.
         *  On success, the vToken holds an additional addAmount of cash.
         *  doTransferIn reverts if anything goes wrong, since we can't be sure if side effects occurred.
         *  it returns the amount actually transferred, in case of a fee.
         */

        actualAddAmount = doTransferIn(msg.sender, addAmount);

        totalReservesNew = totalReserves + actualAddAmount;

        // Store reserves[n+1] = reserves[n] + actualAddAmount
        totalReserves = totalReservesNew;

        /* Emit NewReserves(admin, actualAddAmount, reserves[n+1]) */
        emit ReservesAdded(msg.sender, actualAddAmount, totalReservesNew);

        /* Return (NO_ERROR, actualAddAmount) */
        return (NO_ERROR, actualAddAmount);
    }


    /**
     * @notice Accrues interest and reduces reserves by transferring to admin
     * @param reduceAmount Amount of reduction to reserves
     * @return uint 0=success, otherwise a failure (see ErrorReporter.sol for details)
     */
    function _reduceReserves(uint reduceAmount) override external nonReentrant returns (uint) {
        accrueInterest();
        // _reduceReservesFresh emits reserve-reduction-specific logs on errors, so we don't need to.
        return _reduceReservesFresh(reduceAmount);
    }

    /**
     * @notice Reduces reserves by transferring to admin
     * @dev Requires fresh interest accrual
     * @param reduceAmount Amount of reduction to reserves
     * @return uint 0=success, otherwise a failure (see ErrorReporter.sol for details)
     */
    function _reduceReservesFresh(uint reduceAmount) internal returns (uint) {
        // totalReserves - reduceAmount
        uint totalReservesNew;

        // We fail gracefully unless market's block number equals current block number
        if (accrualBlockNumber != getBlockNumber()) {
            revert ReduceReservesFreshCheck();
        }

        // Fail gracefully if protocol has insufficient underlying cash
        if (getCashPrior() < reduceAmount) {
            revert ReduceReservesCashNotAvailable();
        }

        // Check reduceAmount ≤ reserves[n] (totalReserves)
        if (reduceAmount > totalReserves) {
            revert ReduceReservesCashValidation();
        }

        /////////////////////////
        // EFFECTS & INTERACTIONS
        // (No safe failures beyond this point)

        totalReservesNew = totalReserves - reduceAmount;

        // Store reserves[n+1] = reserves[n] - reduceAmount
        totalReserves = totalReservesNew;

        // doTransferOut reverts if anything goes wrong, since we can't be sure if side effects occurred.
        // Transferring an underlying asset to the protocolShareReserve contract to channel the funds for different use.
        doTransferOut(protocolShareReserve, reduceAmount);

        emit ReservesReduced(admin, reduceAmount, totalReservesNew);

        return NO_ERROR;
    }

    /**
     * @notice accrues interest and updates the interest rate model using _setInterestRateModelFresh
     * @dev Admin function to accrue interest and update the interest rate model
     * @param newInterestRateModel the new interest rate model to use
     * @return uint 0=success, otherwise a failure (see ErrorReporter.sol for details)
     */
    function _setInterestRateModel(InterestRateModel newInterestRateModel) override public returns (uint) {
        accrueInterest();
        // _setInterestRateModelFresh emits interest-rate-model-update-specific logs on errors, so we don't need to.
        return _setInterestRateModelFresh(newInterestRateModel);
    }

    /**
     * @notice updates the interest rate model (*requires fresh interest accrual)
     * @dev Admin function to update the interest rate model
     * @param newInterestRateModel the new interest rate model to use
     * @return uint 0=success, otherwise a failure (see ErrorReporter.sol for details)
     */
    function _setInterestRateModelFresh(InterestRateModel newInterestRateModel) internal returns (uint) {

        // Used to store old model for use in the event that is emitted on success
        InterestRateModel oldInterestRateModel;

        bool canCallFunction = AccessControlManager(accessControlManager).isAllowedToCall(
            msg.sender,
            "_setInterestRateModelFresh(InterestRateModel)"
        );

        // Check if caller has call permissions
        if (!canCallFunction) {
            revert SetInterestRateModelOwnerCheck();
        }

        // We fail gracefully unless market's block number equals current block number
        if (accrualBlockNumber != getBlockNumber()) {
            revert SetInterestRateModelFreshCheck();
        }

        // Track the market's current interest rate model
        oldInterestRateModel = interestRateModel;

        // Ensure invoke newInterestRateModel.isInterestRateModel() returns true
        require(newInterestRateModel.isInterestRateModel(), "marker method returned false");

        // Set the interest rate model to newInterestRateModel
        interestRateModel = newInterestRateModel;

        // Emit NewMarketInterestRateModel(oldInterestRateModel, newInterestRateModel)
        emit NewMarketInterestRateModel(oldInterestRateModel, newInterestRateModel);

        return NO_ERROR;
    }

	 /**
     * @notice Sets the address of AccessControlManager
     * @dev Admin function to set address of AccessControlManager
     * @param newAccessControlManager The new address of the AccessControlManager
     * @return uint 0=success, otherwise a failure
     */
    function _setAccessControlAddress(
        AccessControlManager newAccessControlManager
    ) public returns (uint256) {
        // Check caller is admin
        require(msg.sender == admin, "only admin can set ACL address");

        AccessControlManager oldAccessControlManager = accessControlManager;
        accessControlManager = newAccessControlManager;
        emit NewAccessControlManager(
            oldAccessControlManager,
            accessControlManager
        );

        return uint256(NO_ERROR);
    }

    /*** Safe Token ***/

    /**
     * @notice Gets balance of this contract in terms of the underlying
     * @dev This excludes the value of the current message, if any
     * @return The quantity of underlying owned by this contract
     */
    function getCashPrior() virtual internal view returns (uint);

    /**
     * @dev Performs a transfer in, reverting upon failure. Returns the amount actually transferred to the protocol, in case of a fee.
     *  This may revert due to insufficient balance or insufficient allowance.
     */
    function doTransferIn(address from, uint amount) virtual internal returns (uint);

    /**
     * @dev Performs a transfer out, ideally returning an explanatory error code upon failure rather than reverting.
     *  If caller has not called checked protocol's balance, may revert due to insufficient cash held in the contract.
     *  If caller has checked protocol's balance, and verified it is >= amount, this should not revert in normal conditions.
     */
    function doTransferOut(address payable to, uint amount) virtual internal;


    /*** Reentrancy Guard ***/

    /**
     * @dev Prevents a contract from calling itself, directly or indirectly.
     */
    modifier nonReentrant() {
        require(_notEntered, "re-entered");
        _notEntered = false;
        _;
        _notEntered = true; // get a gas-refund post-Istanbul
    }

    /*** Handling Bad Debt and Shortfall ***/

    /**
     * @notice Tracks market bad debt.
     * @dev Called only when bad debt is detected during liquidation.
     * @param borrower The borrow account which is liquidated
     */
    function accountBadDebtDetected(address borrower) internal {
        BorrowSnapshot storage borrowSnapshot = accountBorrows[borrower];
        badDebt = badDebt + borrowSnapshot.principal * (borrowIndex / borrowSnapshot.interestIndex);
        totalBorrows = totalBorrows - borrowSnapshot.principal;
        borrowSnapshot.principal = 0;
    }

    /**
     * @notice Updates bad debt
     * @dev Called only when bad debt is recovered from action
     * @param _badDebt The amount of bad debt recovered
     */
    function badDebtRecovered(uint256 _badDebt) external {
        require(msg.sender == shortfall, "only shortfall contract can update bad debt");
        require(_badDebt <= badDebt, "more than bad debt recovered from auction");

        badDebt = badDebt - _badDebt;
    }
}<|MERGE_RESOLUTION|>--- conflicted
+++ resolved
@@ -31,12 +31,7 @@
                         string memory symbol_,
                         uint8 decimals_,
                         AccessControlManager accessControlManager_,
-<<<<<<< HEAD
-                        address payable riskFund_,
-                        address payable protocolShareReserve_) public {
-=======
                         VBep20Interface.RiskManagementInit memory riskManagement) public {
->>>>>>> 0d9a82be
         require(msg.sender == admin, "only admin may initialize the market");
         require(accrualBlockNumber == 0 && borrowIndex == 0, "market may only be initialized once");
 
@@ -63,14 +58,9 @@
         name = name_;
         symbol = symbol_;
         decimals = decimals_;
-<<<<<<< HEAD
-        riskFund = riskFund_;
-        protocolShareReserve = protocolShareReserve_;
-=======
         shortfall = riskManagement.shortfall;
         riskFund = riskManagement.riskFund;
-        liquidatedShareReserve = riskManagement.liquidatedShareReserve;
->>>>>>> 0d9a82be
+        protocolShareReserve = riskManagement.protocolShareReserve;
 
         // The counter starts true to prevent changing it from zero to non-zero (i.e. smaller cost/refund)
         _notEntered = true;
