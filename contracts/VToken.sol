// SPDX-License-Identifier: BSD-3-Clause
pragma solidity ^0.8.10;

import "./ComptrollerInterface.sol";
import "./VTokenInterfaces.sol";
import "./ErrorReporter.sol";
import "./EIP20Interface.sol";
import "./InterestRateModel.sol";
import "./ExponentialNoError.sol";
import "./Governance/AccessControlManager.sol";

/**
 * @title Venus VToken Contract
 * @notice Abstract base for VTokens
 * @author Venus Dev Team
 */
abstract contract VToken is VTokenInterface, ExponentialNoError, TokenErrorReporter {
    /**
     * @notice Initialize the money market
     * @param comptroller_ The address of the Comptroller
     * @param interestRateModel_ The address of the interest rate model
     * @param initialExchangeRateMantissa_ The initial exchange rate, scaled by 1e18
     * @param name_ EIP-20 name of this token
     * @param symbol_ EIP-20 symbol of this token
     * @param decimals_ EIP-20 decimal precision of this token
     */
    function initialize(ComptrollerInterface comptroller_,
                        InterestRateModel interestRateModel_,
                        uint initialExchangeRateMantissa_,
                        string memory name_,
                        string memory symbol_,
                        uint8 decimals_,
                        AccessControlManager accessControlManager_,
<<<<<<< HEAD
                        address shortfall_) public {
=======
                        address payable riskFund_,
                        address payable liquidatedShareReserve_) public {
>>>>>>> 5d661091
        require(msg.sender == admin, "only admin may initialize the market");
        require(accrualBlockNumber == 0 && borrowIndex == 0, "market may only be initialized once");

        // Set the AccessControlManager for this token
        uint err = _setAccessControlAddress(accessControlManager_);
        require(err == NO_ERROR, "setting AccessControlManager failed");

        // Set initial exchange rate
        initialExchangeRateMantissa = initialExchangeRateMantissa_;
        require(initialExchangeRateMantissa > 0, "initial exchange rate must be greater than zero.");

        // Set the comptroller
        err = _setComptroller(comptroller_);
        require(err == NO_ERROR, "setting comptroller failed");

        // Initialize block number and borrow index (block number mocks depend on comptroller being set)
        accrualBlockNumber = getBlockNumber();
        borrowIndex = mantissaOne;

        // Set the interest rate model (depends on block number / borrow index)
        err = _setInterestRateModelFresh(interestRateModel_);
        require(err == NO_ERROR, "setting interest rate model failed");

        name = name_;
        symbol = symbol_;
        decimals = decimals_;
<<<<<<< HEAD
        shortfall = shortfall_;
=======
        riskFund = riskFund_;
        liquidatedShareReserve = liquidatedShareReserve_;
>>>>>>> 5d661091

        // The counter starts true to prevent changing it from zero to non-zero (i.e. smaller cost/refund)
        _notEntered = true;
    }

    /**
     * @notice Transfer `tokens` tokens from `src` to `dst` by `spender`
     * @dev Called by both `transfer` and `transferFrom` internally
     * @param spender The address of the account performing the transfer
     * @param src The address of the source account
     * @param dst The address of the destination account
     * @param tokens The number of tokens to transfer
     * @return 0 if the transfer succeeded, else revert
     */
    function transferTokens(address spender, address src, address dst, uint tokens) internal returns (uint) {
        /* Fail if transfer not allowed */
        uint allowed = comptroller.transferAllowed(address(this), src, dst, tokens);
        if (allowed != 0) {
            revert TransferComptrollerRejection(allowed);
        }

        /* Do not allow self-transfers */
        if (src == dst) {
            revert TransferNotAllowed();
        }

        /* Get the allowance, infinite for the account owner */
        uint startingAllowance = 0;
        if (spender == src) {
            startingAllowance = type(uint).max;
        } else {
            startingAllowance = transferAllowances[src][spender];
        }

        /* Do the calculations, checking for {under,over}flow */
        uint allowanceNew = startingAllowance - tokens;
        uint srvTokensNew = accountTokens[src] - tokens;
        uint dstTokensNew = accountTokens[dst] + tokens;

        /////////////////////////
        // EFFECTS & INTERACTIONS
        // (No safe failures beyond this point)

        accountTokens[src] = srvTokensNew;
        accountTokens[dst] = dstTokensNew;

        /* Eat some of the allowance (if necessary) */
        if (startingAllowance != type(uint).max) {
            transferAllowances[src][spender] = allowanceNew;
        }

        /* We emit a Transfer event */
        emit Transfer(src, dst, tokens);

        // unused function
        // comptroller.transferVerify(address(this), src, dst, tokens);

        return NO_ERROR;
    }

    /**
     * @notice Transfer `amount` tokens from `msg.sender` to `dst`
     * @param dst The address of the destination account
     * @param amount The number of tokens to transfer
     * @return Whether or not the transfer succeeded
     */
    function transfer(address dst, uint256 amount) override external nonReentrant returns (bool) {
        return transferTokens(msg.sender, msg.sender, dst, amount) == NO_ERROR;
    }

    /**
     * @notice Transfer `amount` tokens from `src` to `dst`
     * @param src The address of the source account
     * @param dst The address of the destination account
     * @param amount The number of tokens to transfer
     * @return Whether or not the transfer succeeded
     */
    function transferFrom(address src, address dst, uint256 amount) override external nonReentrant returns (bool) {
        return transferTokens(msg.sender, src, dst, amount) == NO_ERROR;
    }

    /**
     * @notice Approve `spender` to transfer up to `amount` from `src`
     * @dev This will overwrite the approval amount for `spender`
     *  and is subject to issues noted [here](https://eips.ethereum.org/EIPS/eip-20#approve)
     * @param spender The address of the account which may transfer tokens
     * @param amount The number of tokens that are approved (uint256.max means infinite)
     * @return Whether or not the approval succeeded
     */
    function approve(address spender, uint256 amount) override external returns (bool) {
        address src = msg.sender;
        transferAllowances[src][spender] = amount;
        emit Approval(src, spender, amount);
        return true;
    }

    /**
     * @notice Get the current allowance from `owner` for `spender`
     * @param owner The address of the account which owns the tokens to be spent
     * @param spender The address of the account which may transfer tokens
     * @return The number of tokens allowed to be spent (-1 means infinite)
     */
    function allowance(address owner, address spender) override external view returns (uint256) {
        return transferAllowances[owner][spender];
    }

    /**
     * @notice Get the token balance of the `owner`
     * @param owner The address of the account to query
     * @return The number of tokens owned by `owner`
     */
    function balanceOf(address owner) override external view returns (uint256) {
        return accountTokens[owner];
    }

    /**
     * @notice Get the underlying balance of the `owner`
     * @dev This also accrues interest in a transaction
     * @param owner The address of the account to query
     * @return The amount of underlying owned by `owner`
     */
    function balanceOfUnderlying(address owner) override external returns (uint) {
        Exp memory exchangeRate = Exp({mantissa: exchangeRateCurrent()});
        return mul_ScalarTruncate(exchangeRate, accountTokens[owner]);
    }

    /**
     * @notice Get a snapshot of the account's balances, and the cached exchange rate
     * @dev This is used by comptroller to more efficiently perform liquidity checks.
     * @param account Address of the account to snapshot
     * @return (possible error, token balance, borrow balance, exchange rate mantissa)
     */
    function getAccountSnapshot(address account) override external view returns (uint, uint, uint, uint) {
        return (
            NO_ERROR,
            accountTokens[account],
            borrowBalanceStoredInternal(account),
            exchangeRateStoredInternal()
        );
    }

    /**
     * @dev Function to simply retrieve block number
     *  This exists mainly for inheriting test contracts to stub this result.
     */
    function getBlockNumber() virtual internal view returns (uint) {
        return block.number;
    }

    /**
     * @notice Returns the current per-block borrow interest rate for this vToken
     * @return The borrow interest rate per block, scaled by 1e18
     */
    function borrowRatePerBlock() override external view returns (uint) {
        return interestRateModel.getBorrowRate(getCashPrior(), totalBorrows, totalReserves);
    }

    /**
     * @notice Returns the current per-block supply interest rate for this v
     * @return The supply interest rate per block, scaled by 1e18
     */
    function supplyRatePerBlock() override external view returns (uint) {
        return interestRateModel.getSupplyRate(getCashPrior(), totalBorrows, totalReserves, reserveFactorMantissa);
    }

    /**
     * @notice Returns the current total borrows plus accrued interest
     * @return The total borrows with interest
     */
    function totalBorrowsCurrent() override external nonReentrant returns (uint) {
        accrueInterest();
        return totalBorrows;
    }

    /**
     * @notice Accrue interest to updated borrowIndex and then calculate account's borrow balance using the updated borrowIndex
     * @param account The address whose balance should be calculated after updating borrowIndex
     * @return The calculated balance
     */
    function borrowBalanceCurrent(address account) override external nonReentrant returns (uint) {
        accrueInterest();
        return borrowBalanceStored(account);
    }

    /**
     * @notice Return the borrow balance of account based on stored data
     * @param account The address whose balance should be calculated
     * @return The calculated balance
     */
    function borrowBalanceStored(address account) override public view returns (uint) {
        return borrowBalanceStoredInternal(account);
    }

    /**
     * @notice Return the borrow balance of account based on stored data
     * @param account The address whose balance should be calculated
     * @return (error code, the calculated balance or 0 if error code is non-zero)
     */
    function borrowBalanceStoredInternal(address account) internal view returns (uint) {
        /* Get borrowBalance and borrowIndex */
        BorrowSnapshot storage borrowSnapshot = accountBorrows[account];

        /* If borrowBalance = 0 then borrowIndex is likely also 0.
         * Rather than failing the calculation with a division by 0, we immediately return 0 in this case.
         */
        if (borrowSnapshot.principal == 0) {
            return 0;
        }

        /* Calculate new borrow balance using the interest index:
         *  recentBorrowBalance = borrower.borrowBalance * market.borrowIndex / borrower.borrowIndex
         */
        uint principalTimesIndex = borrowSnapshot.principal * borrowIndex;
        return principalTimesIndex / borrowSnapshot.interestIndex;
    }

    /**
     * @notice Accrue interest then return the up-to-date exchange rate
     * @return Calculated exchange rate scaled by 1e18
     */
    function exchangeRateCurrent() override public nonReentrant returns (uint) {
        accrueInterest();
        return exchangeRateStored();
    }

    /**
     * @notice Calculates the exchange rate from the underlying to the VToken
     * @dev This function does not accrue interest before calculating the exchange rate
     * @return Calculated exchange rate scaled by 1e18
     */
    function exchangeRateStored() override public view returns (uint) {
        return exchangeRateStoredInternal();
    }

    /**
     * @notice Calculates the exchange rate from the underlying to the VToken
     * @dev This function does not accrue interest before calculating the exchange rate
     * @return calculated exchange rate scaled by 1e18
     */
    function exchangeRateStoredInternal() virtual internal view returns (uint) {
        uint _totalSupply = totalSupply;
        if (_totalSupply == 0) {
            /*
             * If there are no tokens minted:
             *  exchangeRate = initialExchangeRate
             */
            return initialExchangeRateMantissa;
        } else {
            /*
             * Otherwise:
             *  exchangeRate = (totalCash + totalBorrows + badDebt - totalReserves) / totalSupply
             */
            uint totalCash = getCashPrior();
            uint cashPlusBorrowsMinusReserves = totalCash + totalBorrows + badDebt - totalReserves;
            uint exchangeRate = cashPlusBorrowsMinusReserves * expScale / _totalSupply;

            return exchangeRate;
        }
    }

    /**
     * @notice Get cash balance of this vToken in the underlying asset
     * @return The quantity of underlying asset owned by this contract
     */
    function getCash() override external view returns (uint) {
        return getCashPrior();
    }

    /**
     * @notice Applies accrued interest to total borrows and reserves
     * @dev This calculates interest accrued from the last checkpointed block
     *   up to the current block and writes new checkpoint to storage.
     */
    function accrueInterest() virtual override public returns (uint) {
        /* Remember the initial block number */
        uint currentBlockNumber = getBlockNumber();
        uint accrualBlockNumberPrior = accrualBlockNumber;

        /* Short-circuit accumulating 0 interest */
        if (accrualBlockNumberPrior == currentBlockNumber) {
            return NO_ERROR;
        }

        /* Read the previous values out of storage */
        uint cashPrior = getCashPrior();
        uint borrowsPrior = totalBorrows;
        uint reservesPrior = totalReserves;
        uint borrowIndexPrior = borrowIndex;

        /* Calculate the current borrow interest rate */
        uint borrowRateMantissa = interestRateModel.getBorrowRate(cashPrior, borrowsPrior, reservesPrior);
        require(borrowRateMantissa <= borrowRateMaxMantissa, "borrow rate is absurdly high");

        /* Calculate the number of blocks elapsed since the last accrual */
        uint blockDelta = currentBlockNumber - accrualBlockNumberPrior;

        /*
         * Calculate the interest accumulated into borrows and reserves and the new index:
         *  simpleInterestFactor = borrowRate * blockDelta
         *  interestAccumulated = simpleInterestFactor * totalBorrows
         *  totalBorrowsNew = interestAccumulated + totalBorrows
         *  totalReservesNew = interestAccumulated * reserveFactor + totalReserves
         *  borrowIndexNew = simpleInterestFactor * borrowIndex + borrowIndex
         */

        Exp memory simpleInterestFactor = mul_(Exp({mantissa: borrowRateMantissa}), blockDelta);
        uint interestAccumulated = mul_ScalarTruncate(simpleInterestFactor, borrowsPrior);
        uint totalBorrowsNew = interestAccumulated + borrowsPrior;
        uint totalReservesNew = mul_ScalarTruncateAddUInt(Exp({mantissa: reserveFactorMantissa}), interestAccumulated, reservesPrior);
        uint borrowIndexNew = mul_ScalarTruncateAddUInt(simpleInterestFactor, borrowIndexPrior, borrowIndexPrior);

        /////////////////////////
        // EFFECTS & INTERACTIONS
        // (No safe failures beyond this point)

        /* We write the previously calculated values into storage */
        accrualBlockNumber = currentBlockNumber;
        borrowIndex = borrowIndexNew;
        totalBorrows = totalBorrowsNew;
        totalReserves = totalReservesNew;

        /* We emit an AccrueInterest event */
        emit AccrueInterest(cashPrior, interestAccumulated, borrowIndexNew, totalBorrowsNew);

        return NO_ERROR;
    }

    /**
     * @notice Sender supplies assets into the market and receives vTokens in exchange
     * @dev Accrues interest whether or not the operation succeeds, unless reverted
     * @param mintAmount The amount of the underlying asset to supply
     */
    function mintInternal(uint mintAmount) internal nonReentrant {
        accrueInterest();
        // mintFresh emits the actual Mint event if successful and logs on errors, so we don't need to
        mintFresh(msg.sender, mintAmount);
    }

    /**
     * @notice User supplies assets into the market and receives vTokens in exchange
     * @dev Assumes interest has already been accrued up to the current block
     * @param minter The address of the account which is supplying the assets
     * @param mintAmount The amount of the underlying asset to supply
     */
    function mintFresh(address minter, uint mintAmount) internal {
        /* Fail if mint not allowed */
        uint allowed = comptroller.mintAllowed(address(this), minter, mintAmount);
        if (allowed != 0) {
            revert MintComptrollerRejection(allowed);
        }

        /* Verify market's block number equals current block number */
        if (accrualBlockNumber != getBlockNumber()) {
            revert MintFreshnessCheck();
        }

        Exp memory exchangeRate = Exp({mantissa: exchangeRateStoredInternal()});

        /////////////////////////
        // EFFECTS & INTERACTIONS
        // (No safe failures beyond this point)

        /*
         *  We call `doTransferIn` for the minter and the mintAmount.
         *  Note: The vToken must handle variations between ERC-20 and ETH underlying.
         *  `doTransferIn` reverts if anything goes wrong, since we can't be sure if
         *  side-effects occurred. The function returns the amount actually transferred,
         *  in case of a fee. On success, the vToken holds an additional `actualMintAmount`
         *  of cash.
         */
        uint actualMintAmount = doTransferIn(minter, mintAmount);

        /*
         * We get the current exchange rate and calculate the number of vTokens to be minted:
         *  mintTokens = actualMintAmount / exchangeRate
         */

        uint mintTokens = div_(actualMintAmount, exchangeRate);

        /*
         * We calculate the new total supply of vTokens and minter token balance, checking for overflow:
         *  totalSupplyNew = totalSupply + mintTokens
         *  accountTokensNew = accountTokens[minter] + mintTokens
         * And write them into storage
         */
        totalSupply = totalSupply + mintTokens;
        accountTokens[minter] = accountTokens[minter] + mintTokens;

        /* We emit a Mint event, and a Transfer event */
        emit Mint(minter, actualMintAmount, mintTokens);
        emit Transfer(address(this), minter, mintTokens);

        /* We call the defense hook */
        // unused function
        // comptroller.mintVerify(address(this), minter, actualMintAmount, mintTokens);
    }

    /**
     * @notice Sender redeems vTokens in exchange for the underlying asset
     * @dev Accrues interest whether or not the operation succeeds, unless reverted
     * @param redeemTokens The number of vTokens to redeem into underlying
     */
    function redeemInternal(uint redeemTokens) internal nonReentrant {
        accrueInterest();
        // redeemFresh emits redeem-specific logs on errors, so we don't need to
        redeemFresh(payable(msg.sender), redeemTokens, 0);
    }

    /**
     * @notice Sender redeems vTokens in exchange for a specified amount of underlying asset
     * @dev Accrues interest whether or not the operation succeeds, unless reverted
     * @param redeemAmount The amount of underlying to receive from redeeming vTokens
     */
    function redeemUnderlyingInternal(uint redeemAmount) internal nonReentrant {
        accrueInterest();
        // redeemFresh emits redeem-specific logs on errors, so we don't need to
        redeemFresh(payable(msg.sender), 0, redeemAmount);
    }

    /**
     * @notice User redeems vTokens in exchange for the underlying asset
     * @dev Assumes interest has already been accrued up to the current block
     * @param redeemer The address of the account which is redeeming the tokens
     * @param redeemTokensIn The number of vTokens to redeem into underlying (only one of redeemTokensIn or redeemAmountIn may be non-zero)
     * @param redeemAmountIn The number of underlying tokens to receive from redeeming vTokens (only one of redeemTokensIn or redeemAmountIn may be non-zero)
     */
    function redeemFresh(address payable redeemer, uint redeemTokensIn, uint redeemAmountIn) internal {
        require(redeemTokensIn == 0 || redeemAmountIn == 0, "one of redeemTokensIn or redeemAmountIn must be zero");

        /* exchangeRate = invoke Exchange Rate Stored() */
        Exp memory exchangeRate = Exp({mantissa: exchangeRateStoredInternal() });

        uint redeemTokens;
        uint redeemAmount;
        /* If redeemTokensIn > 0: */
        if (redeemTokensIn > 0) {
            /*
             * We calculate the exchange rate and the amount of underlying to be redeemed:
             *  redeemTokens = redeemTokensIn
             *  redeemAmount = redeemTokensIn x exchangeRateCurrent
             */
            redeemTokens = redeemTokensIn;
            redeemAmount = mul_ScalarTruncate(exchangeRate, redeemTokensIn);
        } else {
            /*
             * We get the current exchange rate and calculate the amount to be redeemed:
             *  redeemTokens = redeemAmountIn / exchangeRate
             *  redeemAmount = redeemAmountIn
             */
            redeemTokens = div_(redeemAmountIn, exchangeRate);
            redeemAmount = redeemAmountIn;
        }

        /* Fail if redeem not allowed */
        uint allowed = comptroller.redeemAllowed(address(this), redeemer, redeemTokens);
        if (allowed != 0) {
            revert RedeemComptrollerRejection(allowed);
        }

        /* Verify market's block number equals current block number */
        if (accrualBlockNumber != getBlockNumber()) {
            revert RedeemFreshnessCheck();
        }

        /* Fail gracefully if protocol has insufficient cash */
        if (getCashPrior() < redeemAmount) {
            revert RedeemTransferOutNotPossible();
        }

        /////////////////////////
        // EFFECTS & INTERACTIONS
        // (No safe failures beyond this point)


        /*
         * We write the previously calculated values into storage.
         *  Note: Avoid token reentrancy attacks by writing reduced supply before external transfer.
         */
        totalSupply = totalSupply - redeemTokens;
        accountTokens[redeemer] = accountTokens[redeemer] - redeemTokens;

        /*
         * We invoke doTransferOut for the redeemer and the redeemAmount.
         *  Note: The vToken must handle variations between ERC-20 and ETH underlying.
         *  On success, the vToken has redeemAmount less of cash.
         *  doTransferOut reverts if anything goes wrong, since we can't be sure if side effects occurred.
         */
        doTransferOut(redeemer, redeemAmount);

        /* We emit a Transfer event, and a Redeem event */
        emit Transfer(redeemer, address(this), redeemTokens);
        emit Redeem(redeemer, redeemAmount, redeemTokens);

        /* We call the defense hook */
        comptroller.redeemVerify(address(this), redeemer, redeemAmount, redeemTokens);
    }

    /**
      * @notice Sender borrows assets from the protocol to their own address
      * @param borrowAmount The amount of the underlying asset to borrow
      */
    function borrowInternal(uint borrowAmount) internal nonReentrant {
        accrueInterest();
        // borrowFresh emits borrow-specific logs on errors, so we don't need to
        borrowFresh(payable(msg.sender), borrowAmount);
    }

    /**
      * @notice Users borrow assets from the protocol to their own address
      * @param borrowAmount The amount of the underlying asset to borrow
      */
    function borrowFresh(address payable borrower, uint borrowAmount) internal {
        /* Fail if borrow not allowed */
        uint allowed = comptroller.borrowAllowed(address(this), borrower, borrowAmount);
        if (allowed != 0) {
            revert BorrowComptrollerRejection(allowed);
        }

        /* Verify market's block number equals current block number */
        if (accrualBlockNumber != getBlockNumber()) {
            revert BorrowFreshnessCheck();
        }

        /* Fail gracefully if protocol has insufficient underlying cash */
        if (getCashPrior() < borrowAmount) {
            revert BorrowCashNotAvailable();
        }

        /*
         * We calculate the new borrower and total borrow balances, failing on overflow:
         *  accountBorrowNew = accountBorrow + borrowAmount
         *  totalBorrowsNew = totalBorrows + borrowAmount
         */
        uint accountBorrowsPrev = borrowBalanceStoredInternal(borrower);
        uint accountBorrowsNew = accountBorrowsPrev + borrowAmount;
        uint totalBorrowsNew = totalBorrows + borrowAmount;

        /////////////////////////
        // EFFECTS & INTERACTIONS
        // (No safe failures beyond this point)

        /*
         * We write the previously calculated values into storage.
         *  Note: Avoid token reentrancy attacks by writing increased borrow before external transfer.
        `*/
        accountBorrows[borrower].principal = accountBorrowsNew;
        accountBorrows[borrower].interestIndex = borrowIndex;
        totalBorrows = totalBorrowsNew;

        /*
         * We invoke doTransferOut for the borrower and the borrowAmount.
         *  Note: The vToken must handle variations between ERC-20 and ETH underlying.
         *  On success, the vToken borrowAmount less of cash.
         *  doTransferOut reverts if anything goes wrong, since we can't be sure if side effects occurred.
         */
        doTransferOut(borrower, borrowAmount);

        /* We emit a Borrow event */
        emit Borrow(borrower, borrowAmount, accountBorrowsNew, totalBorrowsNew);
    }

    /**
     * @notice Sender repays their own borrow
     * @param repayAmount The amount to repay, or -1 for the full outstanding amount
     */
    function repayBorrowInternal(uint repayAmount) internal nonReentrant {
        accrueInterest();
        // repayBorrowFresh emits repay-borrow-specific logs on errors, so we don't need to
        repayBorrowFresh(msg.sender, msg.sender, repayAmount);
    }

    /**
     * @notice Sender repays a borrow belonging to borrower
     * @param borrower the account with the debt being payed off
     * @param repayAmount The amount to repay, or -1 for the full outstanding amount
     */
    function repayBorrowBehalfInternal(address borrower, uint repayAmount) internal nonReentrant {
        accrueInterest();
        // repayBorrowFresh emits repay-borrow-specific logs on errors, so we don't need to
        repayBorrowFresh(msg.sender, borrower, repayAmount);
    }

    /**
     * @notice Borrows are repaid by another user (possibly the borrower).
     * @param payer the account paying off the borrow
     * @param borrower the account with the debt being payed off
     * @param repayAmount the amount of underlying tokens being returned, or -1 for the full outstanding amount
     * @return (uint) the actual repayment amount.
     */
    function repayBorrowFresh(address payer, address borrower, uint repayAmount) internal returns (uint) {
        /* Fail if repayBorrow not allowed */
        uint allowed = comptroller.repayBorrowAllowed(address(this), payer, borrower, repayAmount);
        if (allowed != 0) {
            revert RepayBorrowComptrollerRejection(allowed);
        }

        /* Verify market's block number equals current block number */
        if (accrualBlockNumber != getBlockNumber()) {
            revert RepayBorrowFreshnessCheck();
        }

        /* We fetch the amount the borrower owes, with accumulated interest */
        uint accountBorrowsPrev = borrowBalanceStoredInternal(borrower);

        /* If repayAmount == -1, repayAmount = accountBorrows */
        uint repayAmountFinal = repayAmount == type(uint).max ? accountBorrowsPrev : repayAmount;

        /////////////////////////
        // EFFECTS & INTERACTIONS
        // (No safe failures beyond this point)

        /*
         * We call doTransferIn for the payer and the repayAmount
         *  Note: The vToken must handle variations between ERC-20 and ETH underlying.
         *  On success, the vToken holds an additional repayAmount of cash.
         *  doTransferIn reverts if anything goes wrong, since we can't be sure if side effects occurred.
         *   it returns the amount actually transferred, in case of a fee.
         */
        uint actualRepayAmount = doTransferIn(payer, repayAmountFinal);

        /*
         * We calculate the new borrower and total borrow balances, failing on underflow:
         *  accountBorrowsNew = accountBorrows - actualRepayAmount
         *  totalBorrowsNew = totalBorrows - actualRepayAmount
         */
        uint accountBorrowsNew = accountBorrowsPrev - actualRepayAmount;
        uint totalBorrowsNew = totalBorrows - actualRepayAmount;

        /* We write the previously calculated values into storage */
        accountBorrows[borrower].principal = accountBorrowsNew;
        accountBorrows[borrower].interestIndex = borrowIndex;
        totalBorrows = totalBorrowsNew;

        /* We emit a RepayBorrow event */
        emit RepayBorrow(payer, borrower, actualRepayAmount, accountBorrowsNew, totalBorrowsNew);

        return actualRepayAmount;
    }

    /**
     * @notice The sender liquidates the borrowers collateral.
     *  The collateral seized is transferred to the liquidator.
     * @param borrower The borrower of this vToken to be liquidated
     * @param vTokenCollateral The market in which to seize collateral from the borrower
     * @param repayAmount The amount of the underlying borrowed asset to repay
     */
    function liquidateBorrowInternal(address borrower, uint repayAmount, VTokenInterface vTokenCollateral) internal nonReentrant {
        accrueInterest();

        uint error = vTokenCollateral.accrueInterest();
        if (error != NO_ERROR) {
            // accrueInterest emits logs on errors, but we still want to log the fact that an attempted liquidation failed
            revert LiquidateAccrueCollateralInterestFailed(error);
        }

        // liquidateBorrowFresh emits borrow-specific logs on errors, so we don't need to
        liquidateBorrowFresh(msg.sender, borrower, repayAmount, vTokenCollateral);
    }

    /**
     * @notice The liquidator liquidates the borrowers collateral.
     *  The collateral seized is transferred to the liquidator.
     * @param borrower The borrower of this vToken to be liquidated
     * @param liquidator The address repaying the borrow and seizing collateral
     * @param vTokenCollateral The market in which to seize collateral from the borrower
     * @param repayAmount The amount of the underlying borrowed asset to repay
     */
    function liquidateBorrowFresh(address liquidator, address borrower, uint repayAmount, VTokenInterface vTokenCollateral) internal {
        /* Fail if liquidate not allowed */
        uint allowed = comptroller.liquidateBorrowAllowed(address(this), address(vTokenCollateral), liquidator, borrower, repayAmount);
        if (allowed != 0) {
            revert LiquidateComptrollerRejection(allowed);
        }

        /* Verify market's block number equals current block number */
        if (accrualBlockNumber != getBlockNumber()) {
            revert LiquidateFreshnessCheck();
        }

        /* Verify vTokenCollateral market's block number equals current block number */
        if (vTokenCollateral.accrualBlockNumber() != getBlockNumber()) {
            revert LiquidateCollateralFreshnessCheck();
        }

        /* Fail if borrower = liquidator */
        if (borrower == liquidator) {
            revert LiquidateLiquidatorIsBorrower();
        }

        /* Fail if repayAmount = 0 */
        if (repayAmount == 0) {
            revert LiquidateCloseAmountIsZero();
        }

        /* Fail if repayAmount = -1 */
        if (repayAmount == type(uint).max) {
            revert LiquidateCloseAmountIsUintMax();
        }

        /* Fail if repayBorrow fails */
        uint actualRepayAmount = repayBorrowFresh(liquidator, borrower, repayAmount);

        /////////////////////////
        // EFFECTS & INTERACTIONS
        // (No safe failures beyond this point)

        /* We calculate the number of collateral tokens that will be seized */
        (uint amountSeizeError, uint seizeTokens) = comptroller.liquidateCalculateSeizeTokens(address(this), address(vTokenCollateral), actualRepayAmount);
        require(amountSeizeError == NO_ERROR, "LIQUIDATE_COMPTROLLER_CALCULATE_AMOUNT_SEIZE_FAILED");

        /* Revert if borrower collateral token balance < seizeTokens */
        require(vTokenCollateral.balanceOf(borrower) >= seizeTokens, "LIQUIDATE_SEIZE_TOO_MUCH");

        // If this is also the collateral, run seizeInternal to avoid re-entrancy, otherwise make an external call
        if (address(vTokenCollateral) == address(this)) {
            seizeInternal(address(this), liquidator, borrower, seizeTokens);
        } else {
            require(vTokenCollateral.seize(liquidator, borrower, seizeTokens) == NO_ERROR, "token seizure failed");
        }

        /* We emit a LiquidateBorrow event */
        emit LiquidateBorrow(liquidator, borrower, actualRepayAmount, address(vTokenCollateral), seizeTokens);
    }

    /**
     * @notice Transfers collateral tokens (this market) to the liquidator.
     * @dev Will fail unless called by another vToken during the process of liquidation.
     *  Its absolutely critical to use msg.sender as the borrowed vToken and not a parameter.
     * @param liquidator The account receiving seized collateral
     * @param borrower The account having collateral seized
     * @param seizeTokens The number of vTokens to seize
     * @return uint 0=success, otherwise a failure (see ErrorReporter.sol for details)
     */
    function seize(address liquidator, address borrower, uint seizeTokens) override external nonReentrant returns (uint) {
        seizeInternal(msg.sender, liquidator, borrower, seizeTokens);

        return NO_ERROR;
    }

    /**
     * @notice Transfers collateral tokens (this market) to the liquidator.
     * @dev Called only during an in-kind liquidation, or by liquidateBorrow during the liquidation of another VToken.
     *  Its absolutely critical to use msg.sender as the seizer vToken and not a parameter.
     * @param seizerToken The contract seizing the collateral (i.e. borrowed vToken)
     * @param liquidator The account receiving seized collateral
     * @param borrower The account having collateral seized
     * @param seizeTokens The number of vTokens to seize
     */
    function seizeInternal(address seizerToken, address liquidator, address borrower, uint seizeTokens) internal {
        /* Fail if seize not allowed */
        uint allowed = comptroller.seizeAllowed(address(this), seizerToken, liquidator, borrower, seizeTokens);
        if (allowed != 0) {
            revert LiquidateSeizeComptrollerRejection(allowed);
        }

        /* Fail if borrower = liquidator */
        if (borrower == liquidator) {
            revert LiquidateSeizeLiquidatorIsBorrower();
        }

        /*
         * We calculate the new borrower and liquidator token balances, failing on underflow/overflow:
         *  borrowerTokensNew = accountTokens[borrower] - seizeTokens
         *  liquidatorTokensNew = accountTokens[liquidator] + seizeTokens
         */
        uint protocolSeizeTokens = mul_(seizeTokens, Exp({mantissa: protocolSeizeShareMantissa}));
        uint liquidatorSeizeTokens = seizeTokens - protocolSeizeTokens;
        Exp memory exchangeRate = Exp({mantissa: exchangeRateStoredInternal()});
        uint protocolSeizeAmount = mul_ScalarTruncate(exchangeRate, protocolSeizeTokens);


        /////////////////////////
        // EFFECTS & INTERACTIONS
        // (No safe failures beyond this point)

        /* We write the calculated values into storage */
        totalSupply = totalSupply - protocolSeizeTokens;
        accountTokens[borrower] = accountTokens[borrower] - seizeTokens;
        accountTokens[liquidator] = accountTokens[liquidator] + liquidatorSeizeTokens;

        doTransferOut(liquidatedShareReserve, protocolSeizeAmount);

        /* Emit a Transfer event */
        emit Transfer(borrower, liquidator, liquidatorSeizeTokens);
        emit Transfer(borrower, address(this), protocolSeizeTokens);
        emit Transfer(address(this), liquidatedShareReserve, protocolSeizeAmount);
    }


    /*** Admin Functions ***/

    /**
      * @notice Begins transfer of admin rights. The newPendingAdmin must call `_acceptAdmin` to finalize the transfer.
      * @dev Admin function to begin change of admin. The newPendingAdmin must call `_acceptAdmin` to finalize the transfer.
      * @param newPendingAdmin New pending admin.
      * @return uint 0=success, otherwise a failure (see ErrorReporter.sol for details)
      */
    function _setPendingAdmin(address payable newPendingAdmin) override external returns (uint) {
        // Check caller = admin
        if (msg.sender != admin) {
            revert SetPendingAdminOwnerCheck();
        }

        // Save current value, if any, for inclusion in log
        address oldPendingAdmin = pendingAdmin;

        // Store pendingAdmin with value newPendingAdmin
        pendingAdmin = newPendingAdmin;

        // Emit NewPendingAdmin(oldPendingAdmin, newPendingAdmin)
        emit NewPendingAdmin(oldPendingAdmin, newPendingAdmin);

        return NO_ERROR;
    }

    /**
      * @notice Accepts transfer of admin rights. msg.sender must be pendingAdmin
      * @dev Admin function for pending admin to accept role and update admin
      * @return uint 0=success, otherwise a failure (see ErrorReporter.sol for details)
      */
    function _acceptAdmin() override external returns (uint) {
        // Check caller is pendingAdmin and pendingAdmin ≠ address(0)
        if (msg.sender != pendingAdmin || msg.sender == address(0)) {
            revert AcceptAdminPendingAdminCheck();
        }

        // Save current values for inclusion in log
        address oldAdmin = admin;
        address oldPendingAdmin = pendingAdmin;

        // Store admin with value pendingAdmin
        admin = pendingAdmin;

        // Clear the pending value
        pendingAdmin = payable(address(0));

        emit NewAdmin(oldAdmin, admin);
        emit NewPendingAdmin(oldPendingAdmin, pendingAdmin);

        return NO_ERROR;
    }

    /**
      * @notice Sets a new comptroller for the market
      * @dev Admin function to set a new comptroller
      * @return uint 0=success, otherwise a failure (see ErrorReporter.sol for details)
      */
    function _setComptroller(ComptrollerInterface newComptroller) override public returns (uint) {
        // Check caller is admin
        if (msg.sender != admin) {
            revert SetComptrollerOwnerCheck();
        }

        ComptrollerInterface oldComptroller = comptroller;
        // Ensure invoke comptroller.isComptroller() returns true
        require(newComptroller.isComptroller(), "marker method returned false");

        // Set market's comptroller to newComptroller
        comptroller = newComptroller;

        // Emit NewComptroller(oldComptroller, newComptroller)
        emit NewComptroller(oldComptroller, newComptroller);

        return NO_ERROR;
    }

    /**
      * @notice accrues interest and sets a new reserve factor for the protocol using _setReserveFactorFresh
      * @dev Admin function to accrue interest and set a new reserve factor
      * @return uint 0=success, otherwise a failure (see ErrorReporter.sol for details)
      */
    function _setReserveFactor(uint newReserveFactorMantissa) override external nonReentrant returns (uint) {
        accrueInterest();
        // _setReserveFactorFresh emits reserve-factor-specific logs on errors, so we don't need to.
        return _setReserveFactorFresh(newReserveFactorMantissa);
    }

    /**
      * @notice Sets a new reserve factor for the protocol (*requires fresh interest accrual)
      * @dev Admin function to set a new reserve factor
      * @return uint 0=success, otherwise a failure (see ErrorReporter.sol for details)
      */
    function _setReserveFactorFresh(uint newReserveFactorMantissa) internal returns (uint) {

        bool canCallFunction = AccessControlManager(accessControlManager)
            .isAllowedToCall(msg.sender, "_setReserveFactorFresh(uint)");
        // Check caller is allowed to call this function
        if (!canCallFunction) {
            revert SetReserveFactorAdminCheck();
        }

        // Verify market's block number equals current block number
        if (accrualBlockNumber != getBlockNumber()) {
            revert SetReserveFactorFreshCheck();
        }

        // Check newReserveFactor ≤ maxReserveFactor
        if (newReserveFactorMantissa > reserveFactorMaxMantissa) {
            revert SetReserveFactorBoundsCheck();
        }

        uint oldReserveFactorMantissa = reserveFactorMantissa;
        reserveFactorMantissa = newReserveFactorMantissa;

        emit NewReserveFactor(oldReserveFactorMantissa, newReserveFactorMantissa);

        return NO_ERROR;
    }

    /**
     * @notice Accrues interest and reduces reserves by transferring from msg.sender
     * @param addAmount Amount of addition to reserves
     * @return uint 0=success, otherwise a failure (see ErrorReporter.sol for details)
     */
    function _addReservesInternal(uint addAmount) internal nonReentrant returns (uint) {
        accrueInterest();

        // _addReservesFresh emits reserve-addition-specific logs on errors, so we don't need to.
        _addReservesFresh(addAmount);
        return NO_ERROR;
    }

    /**
     * @notice Add reserves by transferring from caller
     * @dev Requires fresh interest accrual
     * @param addAmount Amount of addition to reserves
     * @return (uint, uint) An error code (0=success, otherwise a failure (see ErrorReporter.sol for details)) and the actual amount added, net token fees
     */
    function _addReservesFresh(uint addAmount) internal returns (uint, uint) {
        // totalReserves + actualAddAmount
        uint totalReservesNew;
        uint actualAddAmount;

        // We fail gracefully unless market's block number equals current block number
        if (accrualBlockNumber != getBlockNumber()) {
            revert AddReservesFactorFreshCheck(actualAddAmount);
        }

        /////////////////////////
        // EFFECTS & INTERACTIONS
        // (No safe failures beyond this point)

        /*
         * We call doTransferIn for the caller and the addAmount
         *  Note: The vToken must handle variations between ERC-20 and ETH underlying.
         *  On success, the vToken holds an additional addAmount of cash.
         *  doTransferIn reverts if anything goes wrong, since we can't be sure if side effects occurred.
         *  it returns the amount actually transferred, in case of a fee.
         */

        actualAddAmount = doTransferIn(msg.sender, addAmount);

        totalReservesNew = totalReserves + actualAddAmount;

        // Store reserves[n+1] = reserves[n] + actualAddAmount
        totalReserves = totalReservesNew;

        /* Emit NewReserves(admin, actualAddAmount, reserves[n+1]) */
        emit ReservesAdded(msg.sender, actualAddAmount, totalReservesNew);

        /* Return (NO_ERROR, actualAddAmount) */
        return (NO_ERROR, actualAddAmount);
    }


    /**
     * @notice Accrues interest and reduces reserves by transferring to admin
     * @param reduceAmount Amount of reduction to reserves
     * @return uint 0=success, otherwise a failure (see ErrorReporter.sol for details)
     */
    function _reduceReserves(uint reduceAmount) override external nonReentrant returns (uint) {
        accrueInterest();
        // _reduceReservesFresh emits reserve-reduction-specific logs on errors, so we don't need to.
        return _reduceReservesFresh(reduceAmount);
    }

    /**
     * @notice Reduces reserves by transferring to admin
     * @dev Requires fresh interest accrual
     * @param reduceAmount Amount of reduction to reserves
     * @return uint 0=success, otherwise a failure (see ErrorReporter.sol for details)
     */
    function _reduceReservesFresh(uint reduceAmount) internal returns (uint) {
        // totalReserves - reduceAmount
        uint totalReservesNew;

        // Check caller is admin
        if (msg.sender != admin) {
            revert ReduceReservesAdminCheck();
        }

        // We fail gracefully unless market's block number equals current block number
        if (accrualBlockNumber != getBlockNumber()) {
            revert ReduceReservesFreshCheck();
        }

        // Fail gracefully if protocol has insufficient underlying cash
        if (getCashPrior() < reduceAmount) {
            revert ReduceReservesCashNotAvailable();
        }

        // Check reduceAmount ≤ reserves[n] (totalReserves)
        if (reduceAmount > totalReserves) {
            revert ReduceReservesCashValidation();
        }

        /////////////////////////
        // EFFECTS & INTERACTIONS
        // (No safe failures beyond this point)

        totalReservesNew = totalReserves - reduceAmount;

        // Store reserves[n+1] = reserves[n] - reduceAmount
        totalReserves = totalReservesNew;

        uint256 riskFundShare = mul_(Exp({mantissa: reduceAmount}), div_(Exp({mantissa: 30*expScale}), 100)).mantissa;

        uint256 remainingReduceReserves = reduceAmount - riskFundShare;

         // doTransferOut reverts if anything goes wrong, since we can't be sure if side effects occurred.
        doTransferOut(riskFund, riskFundShare);

        // doTransferOut reverts if anything goes wrong, since we can't be sure if side effects occurred.
        doTransferOut(admin, remainingReduceReserves);

        emit ReservesReduced(admin, reduceAmount, totalReservesNew);

        return NO_ERROR;
    }

    /**
     * @notice accrues interest and updates the interest rate model using _setInterestRateModelFresh
     * @dev Admin function to accrue interest and update the interest rate model
     * @param newInterestRateModel the new interest rate model to use
     * @return uint 0=success, otherwise a failure (see ErrorReporter.sol for details)
     */
    function _setInterestRateModel(InterestRateModel newInterestRateModel) override public returns (uint) {
        accrueInterest();
        // _setInterestRateModelFresh emits interest-rate-model-update-specific logs on errors, so we don't need to.
        return _setInterestRateModelFresh(newInterestRateModel);
    }

    /**
     * @notice updates the interest rate model (*requires fresh interest accrual)
     * @dev Admin function to update the interest rate model
     * @param newInterestRateModel the new interest rate model to use
     * @return uint 0=success, otherwise a failure (see ErrorReporter.sol for details)
     */
    function _setInterestRateModelFresh(InterestRateModel newInterestRateModel) internal returns (uint) {

        // Used to store old model for use in the event that is emitted on success
        InterestRateModel oldInterestRateModel;

        bool canCallFunction = AccessControlManager(accessControlManager).isAllowedToCall(
            msg.sender,
            "_setInterestRateModelFresh(InterestRateModel)"
        );

        // Check if caller has call permissions
        if (!canCallFunction) {
            revert SetInterestRateModelOwnerCheck();
        }

        // We fail gracefully unless market's block number equals current block number
        if (accrualBlockNumber != getBlockNumber()) {
            revert SetInterestRateModelFreshCheck();
        }

        // Track the market's current interest rate model
        oldInterestRateModel = interestRateModel;

        // Ensure invoke newInterestRateModel.isInterestRateModel() returns true
        require(newInterestRateModel.isInterestRateModel(), "marker method returned false");

        // Set the interest rate model to newInterestRateModel
        interestRateModel = newInterestRateModel;

        // Emit NewMarketInterestRateModel(oldInterestRateModel, newInterestRateModel)
        emit NewMarketInterestRateModel(oldInterestRateModel, newInterestRateModel);

        return NO_ERROR;
    }

	 /**
     * @notice Sets the address of AccessControlManager
     * @dev Admin function to set address of AccessControlManager
     * @param newAccessControlManager The new address of the AccessControlManager
     * @return uint 0=success, otherwise a failure
     */
    function _setAccessControlAddress(
        AccessControlManager newAccessControlManager
    ) public returns (uint256) {
        // Check caller is admin
        require(msg.sender == admin, "only admin can set ACL address");

        AccessControlManager oldAccessControlManager = accessControlManager;
        accessControlManager = newAccessControlManager;
        emit NewAccessControlManager(
            oldAccessControlManager,
            accessControlManager
        );

        return uint256(NO_ERROR);
    }

    /*** Safe Token ***/

    /**
     * @notice Gets balance of this contract in terms of the underlying
     * @dev This excludes the value of the current message, if any
     * @return The quantity of underlying owned by this contract
     */
    function getCashPrior() virtual internal view returns (uint);

    /**
     * @dev Performs a transfer in, reverting upon failure. Returns the amount actually transferred to the protocol, in case of a fee.
     *  This may revert due to insufficient balance or insufficient allowance.
     */
    function doTransferIn(address from, uint amount) virtual internal returns (uint);

    /**
     * @dev Performs a transfer out, ideally returning an explanatory error code upon failure rather than reverting.
     *  If caller has not called checked protocol's balance, may revert due to insufficient cash held in the contract.
     *  If caller has checked protocol's balance, and verified it is >= amount, this should not revert in normal conditions.
     */
    function doTransferOut(address payable to, uint amount) virtual internal;


    /*** Reentrancy Guard ***/

    /**
     * @dev Prevents a contract from calling itself, directly or indirectly.
     */
    modifier nonReentrant() {
        require(_notEntered, "re-entered");
        _notEntered = false;
        _;
        _notEntered = true; // get a gas-refund post-Istanbul
    }

    /*** Handling Bad Debt and Shortfall ***/

    /**
     * @notice Tracks market bad debt.
     * @dev Called only when bad debt is detected during liquidation.
     * @param borrower The borrow account which is liquidated
     */
    function accountBadDebtDetected(address borrower) internal {
        BorrowSnapshot storage borrowSnapshot = accountBorrows[borrower];
        badDebt = badDebt + borrowSnapshot.principal * (borrowIndex / borrowSnapshot.interestIndex);
        totalBorrows = totalBorrows - borrowSnapshot.principal;
        borrowSnapshot.principal = 0;
    }

    /**
     * @notice Updates bad debt
     * @dev Called only when bad debt is recovered from action
     * @param _badDebt The amount of bad debt recovered
     */
    function badDebtRecovered(uint256 _badDebt) external {
        require(msg.sender == shortfall, "only shortfall contract can update bad debt");
        require(_badDebt <= badDebt, "more than bad debt recovered from auction");

        badDebt = badDebt - _badDebt;
    }
}<|MERGE_RESOLUTION|>--- conflicted
+++ resolved
@@ -31,12 +31,9 @@
                         string memory symbol_,
                         uint8 decimals_,
                         AccessControlManager accessControlManager_,
-<<<<<<< HEAD
-                        address shortfall_) public {
-=======
+                        address shortfall_,
                         address payable riskFund_,
                         address payable liquidatedShareReserve_) public {
->>>>>>> 5d661091
         require(msg.sender == admin, "only admin may initialize the market");
         require(accrualBlockNumber == 0 && borrowIndex == 0, "market may only be initialized once");
 
@@ -63,12 +60,9 @@
         name = name_;
         symbol = symbol_;
         decimals = decimals_;
-<<<<<<< HEAD
         shortfall = shortfall_;
-=======
         riskFund = riskFund_;
         liquidatedShareReserve = liquidatedShareReserve_;
->>>>>>> 5d661091
 
         // The counter starts true to prevent changing it from zero to non-zero (i.e. smaller cost/refund)
         _notEntered = true;
