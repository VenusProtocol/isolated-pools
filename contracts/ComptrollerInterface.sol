--- conflicted
+++ resolved
@@ -82,11 +82,6 @@
     function liquidationIncentiveMantissa() external view virtual returns (uint256);
 
     function minLiquidatableCollateral() external view virtual returns (uint256);
-<<<<<<< HEAD
-=======
-
-    function getXVSRewardsByMarket(address) external view virtual returns (uint256, uint256);
 
     function getRewardDistributors() external view virtual returns (RewardsDistributor[] memory);
->>>>>>> c355c6e6
 }