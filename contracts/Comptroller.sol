--- conflicted
+++ resolved
@@ -15,44 +15,9 @@
  * @author Compound
  */
 contract Comptroller is Ownable2StepUpgradeable, ComptrollerV1Storage, ComptrollerInterface, ExponentialNoError {
-<<<<<<< HEAD
-=======
-    struct LiquidationOrder {
-        VToken vTokenCollateral;
-        VToken vTokenBorrowed;
-        uint256 repayAmount;
-    }
-
-    struct AccountLiquiditySnapshot {
-        uint256 totalCollateral;
-        uint256 weightedCollateral;
-        uint256 borrows;
-        uint256 effects;
-        uint256 liquidity;
-        uint256 shortfall;
-    }
-
-    struct RewardSpeeds {
-        address rewardToken;
-        uint256 supplySpeed;
-        uint256 borrowSpeed;
-    }
-
     /// @notice Indicator that this is a Comptroller contract (for inspection)
     bool public constant isComptroller = true;
 
-    uint256 internal constant NO_ERROR = 0;
-
-    // closeFactorMantissa must be strictly greater than this value
-    uint256 internal constant closeFactorMinMantissa = 0.05e18; // 0.05
-
-    // closeFactorMantissa must not exceed this value
-    uint256 internal constant closeFactorMaxMantissa = 0.9e18; // 0.9
-
-    // No collateralFactorMantissa may exceed this value
-    uint256 internal constant collateralFactorMaxMantissa = 0.9e18; // 0.9
-
->>>>>>> 4bbd9341
     // PoolRegistry, immutable to save on gas
     /// @custom:oz-upgrades-unsafe-allow state-variable-immutable
     address public immutable poolRegistry;
