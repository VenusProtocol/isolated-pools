--- conflicted
+++ resolved
@@ -101,12 +101,6 @@
     /// @notice Emitted when minimum pool bad debt is updated
     event MinimumPoolBadDebtUpdated(uint256 oldMinimumPoolBadDebt, uint256 newMinimumPoolBadDebt);
 
-<<<<<<< HEAD
-    /// @notice Emitted when convertible base asset address is updated
-    event ConvertibleBaseAssetUpdated(address indexed oldBaseAsset, address indexed newBaseAsset);
-
-=======
->>>>>>> c355c6e6
     /// @custom:oz-upgrades-unsafe-allow constructor
     constructor() {
         // Note that the contract is upgradeable. Use initialize() or reinitializers
@@ -134,20 +128,6 @@
     }
 
     /**
-<<<<<<< HEAD
-     * @dev Convertible base asset setter
-     * @param _convertibleBaseAsset Address of the asset.
-     */
-    function setConvertibleBaseAsset(address _convertibleBaseAsset) external onlyOwner {
-        require(_convertibleBaseAsset != address(0), "Shortfall: Asset address invalid");
-        address oldBaseAsset = convertibleBaseAsset;
-        convertibleBaseAsset = _convertibleBaseAsset;
-        emit ConvertibleBaseAssetUpdated(oldBaseAsset, _convertibleBaseAsset);
-    }
-
-    /**
-=======
->>>>>>> c355c6e6
      * @notice Place a bid greater than the previous in an ongoing auction
      * @param comptroller Comptroller address of the pool
      * @param bidBps The bid percent of the risk fund or bad debt depending on auction type
