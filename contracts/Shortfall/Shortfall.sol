/// @notice  SPDX-License-Identifier: BSD-3-Clause
pragma solidity 0.8.13;

import { Ownable2StepUpgradeable } from "@openzeppelin/contracts-upgradeable/access/Ownable2StepUpgradeable.sol";
import { IERC20Upgradeable } from "@openzeppelin/contracts-upgradeable/token/ERC20/IERC20Upgradeable.sol";
import { SafeERC20Upgradeable } from "@openzeppelin/contracts-upgradeable/token/ERC20/utils/SafeERC20Upgradeable.sol";
import { ReentrancyGuardUpgradeable } from "@openzeppelin/contracts-upgradeable/security/ReentrancyGuardUpgradeable.sol";
import { ResilientOracleInterface } from "@venusprotocol/oracle/contracts/interfaces/OracleInterface.sol";
import { AccessControlledV8 } from "@venusprotocol/governance-contracts/contracts/Governance/AccessControlledV8.sol";
import { VToken } from "../VToken.sol";
import { ComptrollerInterface, ComptrollerViewInterface } from "../ComptrollerInterface.sol";
import { IRiskFund } from "../RiskFund/IRiskFund.sol";
import { PoolRegistry } from "../Pool/PoolRegistry.sol";
import { PoolRegistryInterface } from "../Pool/PoolRegistryInterface.sol";
import { TokenDebtTracker } from "../lib/TokenDebtTracker.sol";
import { ensureNonzeroAddress } from "../lib/validators.sol";
import { EXP_SCALE } from "../lib/constants.sol";

/**
 * @title Shortfall
 * @author Venus
 * @notice Shortfall is an auction contract designed to auction off the `convertibleBaseAsset` accumulated in `RiskFund`. The `convertibleBaseAsset`
 * is auctioned in exchange for users paying off the pool's bad debt. An auction can be started by anyone once a pool's bad debt has reached a minimum value.
 * This value is set and can be changed by the authorized accounts. If the pool’s bad debt exceeds the risk fund plus a 10% incentive, then the auction winner
 * is determined by who will pay off the largest percentage of the pool's bad debt. The auction winner then exchanges for the entire risk fund. Otherwise,
 * if the risk fund covers the pool's bad debt plus the 10% incentive, then the auction winner is determined by who will take the smallest percentage of the
 * risk fund in exchange for paying off all the pool's bad debt.
 */
<<<<<<< HEAD
contract Shortfall is Ownable2StepUpgradeable, AccessControlledV8, ReentrancyGuardUpgradeable {
=======
contract Shortfall is
    Ownable2StepUpgradeable,
    AccessControlledV8,
    ReentrancyGuardUpgradeable,
    TokenDebtTracker,
    IShortfall
{
>>>>>>> 7a6384d3
    using SafeERC20Upgradeable for IERC20Upgradeable;

    /// @notice Type of auction
    enum AuctionType {
        LARGE_POOL_DEBT,
        LARGE_RISK_FUND
    }

    /// @notice Status of auction
    enum AuctionStatus {
        NOT_STARTED,
        STARTED,
        ENDED
    }

    /// @notice Auction metadata
    struct Auction {
        uint256 startBlock;
        AuctionType auctionType;
        AuctionStatus status;
        VToken[] markets;
        uint256 seizedRiskFund;
        address highestBidder;
        uint256 highestBidBps;
        uint256 highestBidBlock;
        uint256 startBidBps;
        mapping(VToken => uint256) marketDebt;
        mapping(VToken => uint256) bidAmount;
    }

    /// @dev Max basis points i.e., 100%
    uint256 private constant MAX_BPS = 10000;

    uint256 private constant DEFAULT_NEXT_BIDDER_BLOCK_LIMIT = 100;

    uint256 private constant DEFAULT_WAIT_FOR_FIRST_BIDDER = 100;

    uint256 private constant DEFAULT_INCENTIVE_BPS = 1000; // 10%

    /// @notice Pool registry address
    address public poolRegistry;

    /// @notice Risk fund address
    IRiskFund public riskFund;

    /// @notice Minimum USD debt in pool for shortfall to trigger
    uint256 public minimumPoolBadDebt;

    /// @notice Incentive to auction participants, initial value set to 1000 or 10%
    uint256 public incentiveBps;

    /// @notice Time to wait for next bidder. Initially waits for 100 blocks
    uint256 public nextBidderBlockLimit;

    /// @notice Boolean of if auctions are paused
    bool public auctionsPaused;

    /// @notice Time to wait for first bidder. Initially waits for 100 blocks
    uint256 public waitForFirstBidder;

    /// @notice Auctions for each pool
    mapping(address => Auction) public auctions;

    /// @notice Emitted when a auction starts
    event AuctionStarted(
        address indexed comptroller,
        uint256 auctionStartBlock,
        AuctionType auctionType,
        VToken[] markets,
        uint256[] marketsDebt,
        uint256 seizedRiskFund,
        uint256 startBidBps
    );

    /// @notice Emitted when a bid is placed
    event BidPlaced(address indexed comptroller, uint256 auctionStartBlock, uint256 bidBps, address indexed bidder);

    /// @notice Emitted when a auction is completed
    event AuctionClosed(
        address indexed comptroller,
        uint256 auctionStartBlock,
        address indexed highestBidder,
        uint256 highestBidBps,
        uint256 seizedRiskFind,
        VToken[] markets,
        uint256[] marketDebt
    );

    /// @notice Emitted when a auction is restarted
    event AuctionRestarted(address indexed comptroller, uint256 auctionStartBlock);

    /// @notice Emitted when pool registry address is updated
    event PoolRegistryUpdated(address indexed oldPoolRegistry, address indexed newPoolRegistry);

    /// @notice Emitted when minimum pool bad debt is updated
    event MinimumPoolBadDebtUpdated(uint256 oldMinimumPoolBadDebt, uint256 newMinimumPoolBadDebt);

    /// @notice Emitted when wait for first bidder block count is updated
    event WaitForFirstBidderUpdated(uint256 oldWaitForFirstBidder, uint256 newWaitForFirstBidder);

    /// @notice Emitted when next bidder block limit is updated
    event NextBidderBlockLimitUpdated(uint256 oldNextBidderBlockLimit, uint256 newNextBidderBlockLimit);

    /// @notice Emitted when incentiveBps is updated
    event IncentiveBpsUpdated(uint256 oldIncentiveBps, uint256 newIncentiveBps);

    /// @notice Emitted when auctions are paused
    event AuctionsPaused(address sender);

    /// @notice Emitted when auctions are unpaused
    event AuctionsResumed(address sender);

    /// @custom:oz-upgrades-unsafe-allow constructor
    constructor() {
        // Note that the contract is upgradeable. Use initialize() or reinitializers
        // to set the state variables.
        _disableInitializers();
    }

    /**
     * @notice Initialize the shortfall contract
     * @param riskFund_ RiskFund contract address
     * @param minimumPoolBadDebt_ Minimum bad debt in base asset for a pool to start auction
     * @param accessControlManager_ AccessControlManager contract address
     * @custom:error ZeroAddressNotAllowed is thrown when convertible base asset address is zero
     * @custom:error ZeroAddressNotAllowed is thrown when risk fund address is zero
     */
    function initialize(
        IRiskFund riskFund_,
        uint256 minimumPoolBadDebt_,
        address accessControlManager_
    ) external initializer {
        ensureNonzeroAddress(address(riskFund_));
        require(minimumPoolBadDebt_ != 0, "invalid minimum pool bad debt");

        __Ownable2Step_init();
        __AccessControlled_init_unchained(accessControlManager_);
        __ReentrancyGuard_init();
        __TokenDebtTracker_init();
        minimumPoolBadDebt = minimumPoolBadDebt_;
        riskFund = riskFund_;
        waitForFirstBidder = DEFAULT_WAIT_FOR_FIRST_BIDDER;
        nextBidderBlockLimit = DEFAULT_NEXT_BIDDER_BLOCK_LIMIT;
        incentiveBps = DEFAULT_INCENTIVE_BPS;
        auctionsPaused = false;
    }

    /**
     * @notice Place a bid greater than the previous in an ongoing auction
     * @param comptroller Comptroller address of the pool
     * @param bidBps The bid percent of the risk fund or bad debt depending on auction type
     * @param auctionStartBlock The block number when auction started
     * @custom:event Emits BidPlaced event on success
     */
    function placeBid(
        address comptroller,
        uint256 bidBps,
        uint256 auctionStartBlock
    ) external nonReentrant {
        Auction storage auction = auctions[comptroller];

        require(auction.startBlock == auctionStartBlock, "auction has been restarted");
        require(_isStarted(auction), "no on-going auction");
        require(!_isStale(auction), "auction is stale, restart it");
        require(bidBps > 0, "basis points cannot be zero");
        require(bidBps <= MAX_BPS, "basis points cannot be more than 10000");
        require(
            (auction.auctionType == AuctionType.LARGE_POOL_DEBT &&
                ((auction.highestBidder != address(0) && bidBps > auction.highestBidBps) ||
                    (auction.highestBidder == address(0) && bidBps >= auction.startBidBps))) ||
                (auction.auctionType == AuctionType.LARGE_RISK_FUND &&
                    ((auction.highestBidder != address(0) && bidBps < auction.highestBidBps) ||
                        (auction.highestBidder == address(0) && bidBps <= auction.startBidBps))),
            "your bid is not the highest"
        );

        uint256 marketsCount = auction.markets.length;
        for (uint256 i; i < marketsCount; ++i) {
            VToken vToken = VToken(address(auction.markets[i]));
            IERC20Upgradeable erc20 = IERC20Upgradeable(address(vToken.underlying()));

            if (auction.highestBidder != address(0)) {
                _transferOutOrTrackDebt(erc20, auction.highestBidder, auction.bidAmount[auction.markets[i]]);
            }
            uint256 balanceBefore = erc20.balanceOf(address(this));

            if (auction.auctionType == AuctionType.LARGE_POOL_DEBT) {
                uint256 currentBidAmount = ((auction.marketDebt[auction.markets[i]] * bidBps) / MAX_BPS);
                erc20.safeTransferFrom(msg.sender, address(this), currentBidAmount);
            } else {
                erc20.safeTransferFrom(msg.sender, address(this), auction.marketDebt[auction.markets[i]]);
            }

            uint256 balanceAfter = erc20.balanceOf(address(this));
            auction.bidAmount[auction.markets[i]] = balanceAfter - balanceBefore;
        }

        auction.highestBidder = msg.sender;
        auction.highestBidBps = bidBps;
        auction.highestBidBlock = block.number;

        emit BidPlaced(comptroller, auction.startBlock, bidBps, msg.sender);
    }

    /**
     * @notice Close an auction
     * @param comptroller Comptroller address of the pool
     * @custom:event Emits AuctionClosed event on successful close
     */
    function closeAuction(address comptroller) external nonReentrant {
        Auction storage auction = auctions[comptroller];

        require(_isStarted(auction), "no on-going auction");
        require(
            block.number > auction.highestBidBlock + nextBidderBlockLimit && auction.highestBidder != address(0),
            "waiting for next bidder. cannot close auction"
        );

        uint256 marketsCount = auction.markets.length;
        uint256[] memory marketsDebt = new uint256[](marketsCount);

        auction.status = AuctionStatus.ENDED;

        for (uint256 i; i < marketsCount; ++i) {
            VToken vToken = VToken(address(auction.markets[i]));
            IERC20Upgradeable erc20 = IERC20Upgradeable(address(vToken.underlying()));

            uint256 balanceBefore = erc20.balanceOf(address(auction.markets[i]));
            erc20.safeTransfer(address(auction.markets[i]), auction.bidAmount[auction.markets[i]]);
            uint256 balanceAfter = erc20.balanceOf(address(auction.markets[i]));
            marketsDebt[i] = balanceAfter - balanceBefore;

            auction.markets[i].badDebtRecovered(marketsDebt[i]);
        }

        uint256 riskFundBidAmount;

        if (auction.auctionType == AuctionType.LARGE_POOL_DEBT) {
            riskFundBidAmount = auction.seizedRiskFund;
        } else {
            riskFundBidAmount = (auction.seizedRiskFund * auction.highestBidBps) / MAX_BPS;
        }

<<<<<<< HEAD
        uint256 transferredAmount = riskFund.transferReserveForAuction(
            comptroller,
            auction.highestBidder,
            riskFundBidAmount
        );
=======
        uint256 transferredAmount = riskFund.transferReserveForAuction(comptroller, riskFundBidAmount);
        _transferOutOrTrackDebt(IERC20Upgradeable(convertibleBaseAsset), auction.highestBidder, riskFundBidAmount);
>>>>>>> 7a6384d3

        emit AuctionClosed(
            comptroller,
            auction.startBlock,
            auction.highestBidder,
            auction.highestBidBps,
            transferredAmount,
            auction.markets,
            marketsDebt
        );
    }

    /**
     * @notice Start a auction when there is not currently one active
     * @param comptroller Comptroller address of the pool
     * @custom:event Emits AuctionStarted event on success
     * @custom:event Errors if auctions are paused
     */
    function startAuction(address comptroller) external nonReentrant {
        require(!auctionsPaused, "Auctions are paused");
        _startAuction(comptroller);
    }

    /**
     * @notice Restart an auction
     * @param comptroller Address of the pool
     * @custom:event Emits AuctionRestarted event on successful restart
     */
    function restartAuction(address comptroller) external nonReentrant {
        Auction storage auction = auctions[comptroller];

        require(!auctionsPaused, "auctions are paused");
        require(_isStarted(auction), "no on-going auction");
        require(_isStale(auction), "you need to wait for more time for first bidder");

        auction.status = AuctionStatus.ENDED;

        emit AuctionRestarted(comptroller, auction.startBlock);
        _startAuction(comptroller);
    }

    /**
     * @notice Update next bidder block limit which is used determine when an auction can be closed
     * @param _nextBidderBlockLimit  New next bidder block limit
     * @custom:event Emits NextBidderBlockLimitUpdated on success
     * @custom:access Restricted by ACM
     */
    function updateNextBidderBlockLimit(uint256 _nextBidderBlockLimit) external {
        _checkAccessAllowed("updateNextBidderBlockLimit(uint256)");
        require(_nextBidderBlockLimit != 0, "_nextBidderBlockLimit must not be 0");
        uint256 oldNextBidderBlockLimit = nextBidderBlockLimit;
        nextBidderBlockLimit = _nextBidderBlockLimit;
        emit NextBidderBlockLimitUpdated(oldNextBidderBlockLimit, _nextBidderBlockLimit);
    }

    /**
     * @notice Updates the incentive BPS
     * @param _incentiveBps New incentive BPS
     * @custom:event Emits IncentiveBpsUpdated on success
     * @custom:access Restricted by ACM
     */
    function updateIncentiveBps(uint256 _incentiveBps) external {
        _checkAccessAllowed("updateIncentiveBps(uint256)");
        require(_incentiveBps != 0, "incentiveBps must not be 0");
        uint256 oldIncentiveBps = incentiveBps;
        incentiveBps = _incentiveBps;
        emit IncentiveBpsUpdated(oldIncentiveBps, _incentiveBps);
    }

    /**
     * @notice Update minimum pool bad debt to start auction
     * @param _minimumPoolBadDebt Minimum bad debt in BUSD for a pool to start auction
     * @custom:event Emits MinimumPoolBadDebtUpdated on success
     * @custom:access Restricted by ACM
     */
    function updateMinimumPoolBadDebt(uint256 _minimumPoolBadDebt) external {
        _checkAccessAllowed("updateMinimumPoolBadDebt(uint256)");
        uint256 oldMinimumPoolBadDebt = minimumPoolBadDebt;
        minimumPoolBadDebt = _minimumPoolBadDebt;
        emit MinimumPoolBadDebtUpdated(oldMinimumPoolBadDebt, _minimumPoolBadDebt);
    }

    /**
     * @notice Update wait for first bidder block count. If the first bid is not made within this limit, the auction is closed and needs to be restarted
     * @param _waitForFirstBidder  New wait for first bidder block count
     * @custom:event Emits WaitForFirstBidderUpdated on success
     * @custom:access Restricted by ACM
     */
    function updateWaitForFirstBidder(uint256 _waitForFirstBidder) external {
        _checkAccessAllowed("updateWaitForFirstBidder(uint256)");
        uint256 oldWaitForFirstBidder = waitForFirstBidder;
        waitForFirstBidder = _waitForFirstBidder;
        emit WaitForFirstBidderUpdated(oldWaitForFirstBidder, _waitForFirstBidder);
    }

    /**
     * @notice Update the pool registry this shortfall supports
     * @dev After Pool Registry is deployed we need to set the pool registry address
     * @param poolRegistry_ Address of pool registry contract
     * @custom:event Emits PoolRegistryUpdated on success
     * @custom:access Restricted to owner
     * @custom:error ZeroAddressNotAllowed is thrown when pool registry address is zero
     */
    function updatePoolRegistry(address poolRegistry_) external onlyOwner {
        ensureNonzeroAddress(poolRegistry_);
        address oldPoolRegistry = poolRegistry;
        poolRegistry = poolRegistry_;
        emit PoolRegistryUpdated(oldPoolRegistry, poolRegistry_);
    }

    /**
     * @notice Pause auctions. This disables starting new auctions but lets the current auction finishes
     * @custom:event Emits AuctionsPaused on success
     * @custom:error Errors is auctions are paused
     * @custom:access Restricted by ACM
     */
    function pauseAuctions() external {
        _checkAccessAllowed("pauseAuctions()");
        require(!auctionsPaused, "Auctions are already paused");
        auctionsPaused = true;
        emit AuctionsPaused(msg.sender);
    }

    /**
     * @notice Resume paused auctions.
     * @custom:event Emits AuctionsResumed on success
     * @custom:error Errors is auctions are active
     * @custom:access Restricted by ACM
     */
    function resumeAuctions() external {
        _checkAccessAllowed("resumeAuctions()");
        require(auctionsPaused, "Auctions are not paused");
        auctionsPaused = false;
        emit AuctionsResumed(msg.sender);
    }

    /**
     * @notice Start a auction when there is not currently one active
     * @param comptroller Comptroller address of the pool
     */
    function _startAuction(address comptroller) internal {
        PoolRegistryInterface.VenusPool memory pool = PoolRegistry(poolRegistry).getPoolByComptroller(comptroller);
        require(pool.comptroller == comptroller, "comptroller doesn't exist pool registry");

        Auction storage auction = auctions[comptroller];
        require(
            auction.status == AuctionStatus.NOT_STARTED || auction.status == AuctionStatus.ENDED,
            "auction is on-going"
        );

        auction.highestBidBps = 0;
        auction.highestBidBlock = 0;

        uint256 marketsCount = auction.markets.length;
        for (uint256 i; i < marketsCount; ++i) {
            VToken vToken = auction.markets[i];
            auction.marketDebt[vToken] = 0;
        }

        delete auction.markets;

        VToken[] memory vTokens = _getAllMarkets(comptroller);
        marketsCount = vTokens.length;
        ResilientOracleInterface priceOracle = _getPriceOracle(comptroller);
        uint256 poolBadDebt;

        uint256[] memory marketsDebt = new uint256[](marketsCount);
        auction.markets = new VToken[](marketsCount);

        for (uint256 i; i < marketsCount; ++i) {
            uint256 marketBadDebt = vTokens[i].badDebt();

            priceOracle.updatePrice(address(vTokens[i]));
            uint256 usdValue = (priceOracle.getUnderlyingPrice(address(vTokens[i])) * marketBadDebt) / EXP_SCALE;

            poolBadDebt = poolBadDebt + usdValue;
            auction.markets[i] = vTokens[i];
            auction.marketDebt[vTokens[i]] = marketBadDebt;
            marketsDebt[i] = marketBadDebt;
        }

        require(poolBadDebt >= minimumPoolBadDebt, "pool bad debt is too low");

        priceOracle.updateAssetPrice(riskFund.convertibleBaseAsset());
        uint256 riskFundBalance = (priceOracle.getPrice(riskFund.convertibleBaseAsset()) *
            riskFund.getPoolsBaseAssetReserves(comptroller)) / EXP_SCALE;
        uint256 remainingRiskFundBalance = riskFundBalance;
        uint256 badDebtPlusIncentive = poolBadDebt + ((poolBadDebt * incentiveBps) / MAX_BPS);
        if (badDebtPlusIncentive >= riskFundBalance) {
            auction.startBidBps =
                (MAX_BPS * MAX_BPS * remainingRiskFundBalance) /
                (poolBadDebt * (MAX_BPS + incentiveBps));
            remainingRiskFundBalance = 0;
            auction.auctionType = AuctionType.LARGE_POOL_DEBT;
        } else {
            uint256 maxSeizeableRiskFundBalance = badDebtPlusIncentive;

            remainingRiskFundBalance = remainingRiskFundBalance - maxSeizeableRiskFundBalance;
            auction.auctionType = AuctionType.LARGE_RISK_FUND;
            auction.startBidBps = MAX_BPS;
        }

        auction.seizedRiskFund = riskFundBalance - remainingRiskFundBalance;
        auction.startBlock = block.number;
        auction.status = AuctionStatus.STARTED;
        auction.highestBidder = address(0);

        emit AuctionStarted(
            comptroller,
            auction.startBlock,
            auction.auctionType,
            auction.markets,
            marketsDebt,
            auction.seizedRiskFund,
            auction.startBidBps
        );
    }

    /**
     * @dev Returns the price oracle of the pool
     * @param comptroller Address of the pool's comptroller
     * @return oracle The pool's price oracle
     */
    function _getPriceOracle(address comptroller) internal view returns (ResilientOracleInterface) {
        return ResilientOracleInterface(ComptrollerViewInterface(comptroller).oracle());
    }

    /**
     * @dev Returns all markets of the pool
     * @param comptroller Address of the pool's comptroller
     * @return markets The pool's markets as VToken array
     */
    function _getAllMarkets(address comptroller) internal view returns (VToken[] memory) {
        return ComptrollerInterface(comptroller).getAllMarkets();
    }

    /**
     * @dev Checks if the auction has started
     * @param auction The auction to query the status for
     * @return True if the auction has started
     */
    function _isStarted(Auction storage auction) internal view returns (bool) {
        return auction.status == AuctionStatus.STARTED;
    }

    /**
     * @dev Checks if the auction is stale, i.e. there's no bidder and the auction
     *   was started more than waitForFirstBidder blocks ago.
     * @param auction The auction to query the status for
     * @return True if the auction is stale
     */
    function _isStale(Auction storage auction) internal view returns (bool) {
        bool noBidder = auction.highestBidder == address(0);
        return noBidder && (block.number > auction.startBlock + waitForFirstBidder);
    }
}<|MERGE_RESOLUTION|>--- conflicted
+++ resolved
@@ -26,17 +26,7 @@
  * if the risk fund covers the pool's bad debt plus the 10% incentive, then the auction winner is determined by who will take the smallest percentage of the
  * risk fund in exchange for paying off all the pool's bad debt.
  */
-<<<<<<< HEAD
-contract Shortfall is Ownable2StepUpgradeable, AccessControlledV8, ReentrancyGuardUpgradeable {
-=======
-contract Shortfall is
-    Ownable2StepUpgradeable,
-    AccessControlledV8,
-    ReentrancyGuardUpgradeable,
-    TokenDebtTracker,
-    IShortfall
-{
->>>>>>> 7a6384d3
+contract Shortfall is Ownable2StepUpgradeable, AccessControlledV8, ReentrancyGuardUpgradeable, TokenDebtTracker {
     using SafeERC20Upgradeable for IERC20Upgradeable;
 
     /// @notice Type of auction
@@ -280,16 +270,10 @@
             riskFundBidAmount = (auction.seizedRiskFund * auction.highestBidBps) / MAX_BPS;
         }
 
-<<<<<<< HEAD
-        uint256 transferredAmount = riskFund.transferReserveForAuction(
-            comptroller,
-            auction.highestBidder,
-            riskFundBidAmount
-        );
-=======
+        address convertibleBaseAsset = riskFund.convertibleBaseAsset();
+
         uint256 transferredAmount = riskFund.transferReserveForAuction(comptroller, riskFundBidAmount);
         _transferOutOrTrackDebt(IERC20Upgradeable(convertibleBaseAsset), auction.highestBidder, riskFundBidAmount);
->>>>>>> 7a6384d3
 
         emit AuctionClosed(
             comptroller,
