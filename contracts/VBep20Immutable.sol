--- conflicted
+++ resolved
@@ -32,21 +32,14 @@
                 uint8 decimals_,
                 address payable admin_, 
                 AccessControlManager accessControlManager_,
-<<<<<<< HEAD
-                address shortfall) {
-=======
+                address shortfall,
                 address payable riskFund_,
                 address payable liquidatedShareReserve_) {
->>>>>>> 5d661091
         // Creator of the contract is admin during initialization
         admin = payable(msg.sender);
 
         // Initialize the market
-<<<<<<< HEAD
-        initialize(underlying_, comptroller_, interestRateModel_, initialExchangeRateMantissa_, name_, symbol_, decimals_, accessControlManager_, shortfall);
-=======
-        initialize(underlying_, comptroller_, interestRateModel_, initialExchangeRateMantissa_, name_, symbol_, decimals_, accessControlManager_, riskFund_, liquidatedShareReserve_);
->>>>>>> 5d661091
+        initialize(underlying_, comptroller_, interestRateModel_, initialExchangeRateMantissa_, name_, symbol_, decimals_, accessControlManager_, shortfall, riskFund_, liquidatedShareReserve_);
 
         // Set the proper admin now that initialization is done
         admin = admin_;
