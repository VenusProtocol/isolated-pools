--- conflicted
+++ resolved
@@ -26,12 +26,9 @@
     VBep20ImmutableFactory private vTokenFactory;
     JumpRateModelFactory private jumpRateFactory;
     WhitePaperInterestRateModelFactory private whitePaperFactory;
-<<<<<<< HEAD
     Shortfall private shortfall;    
-=======
     address payable private riskFund;
     address payable private liquidatedShareReserve;
->>>>>>> 5d661091
 
     /**
      * @dev Initializes the deployer to owner.
@@ -40,24 +37,18 @@
         VBep20ImmutableFactory _vTokenFactory,
         JumpRateModelFactory _jumpRateFactory,
         WhitePaperInterestRateModelFactory _whitePaperFactory,
-<<<<<<< HEAD
-        Shortfall _shortfall
-=======
+        Shortfall _shortfall,
         address payable riskFund_,
         address payable liquidationSeizeFund_
->>>>>>> 5d661091
     ) public initializer {
         __Ownable_init();
 
         vTokenFactory = _vTokenFactory;
         jumpRateFactory = _jumpRateFactory;
         whitePaperFactory = _whitePaperFactory;
-<<<<<<< HEAD
         shortfall = _shortfall;
-=======
         riskFund = riskFund_;
         liquidatedShareReserve = liquidationSeizeFund_;
->>>>>>> 5d661091
     }
 
     /**
@@ -400,12 +391,9 @@
             input.decimals,
             payable(msg.sender),
             input.accessControlManager,
-<<<<<<< HEAD
-            address(shortfall)
-=======
+            address(shortfall),
             riskFund,
             liquidatedShareReserve
->>>>>>> 5d661091
         );
 
         comptroller._supportMarket(vToken);
