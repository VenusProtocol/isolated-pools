--- conflicted
+++ resolved
@@ -178,11 +178,7 @@
         uint256 closeFactor,
         uint256 liquidationIncentive,
         address priceOracle
-<<<<<<< HEAD
     ) external virtual returns (uint256, address) {
-=======
-    ) external virtual onlyOwner returns (uint256, address) {
->>>>>>> 56bbf8a7
         // Input validation
         require(
             implementation != address(0),
@@ -256,11 +252,7 @@
      */
     function getAllPools() external view returns (VenusPool[] memory) {
         VenusPool[] memory _pools = new VenusPool[](_numberOfPools);
-<<<<<<< HEAD
         for (uint256 i = 1; i <= _numberOfPools; ++i) {
-=======
-        for (uint256 i = 1; i <= _numberOfPools; i++) {
->>>>>>> 56bbf8a7
             _pools[i - 1] = (_poolsByID[i]);
         }
         return _pools;
@@ -302,16 +294,12 @@
         return _bookmarks[account];
     }
 
-<<<<<<< HEAD
-    function addMarket(AddMarketInput memory input) external {
-=======
     /**
      * @notice Add a market to an existing pool
      */
     function addMarket(
         AddMarketInput memory input
     ) external {
->>>>>>> 56bbf8a7
         InterestRateModel rate;
         if (input.rateModel == InterestRateModels.JumpRate) {
             rate = InterestRateModel(
@@ -373,7 +361,7 @@
     /**
      * @notice Update metadata of an existing pool
      */
-    function updatePoolMetadata(uint256 poolId, VenusPoolMetaData memory _metadata) external onlyOwner {
+    function updatePoolMetadata(uint256 poolId, VenusPoolMetaData memory _metadata) external {
         metadata[poolId] = _metadata;
     }
 }