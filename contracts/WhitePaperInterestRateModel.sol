// SPDX-License-Identifier: BSD-3-Clause
pragma solidity 0.8.13;

import { InterestRateModel } from "./InterestRateModel.sol";
import { BLOCKS_PER_YEAR, EXP_SCALE, MANTISSA_ONE } from "./lib/constants.sol";

/**
 * @title Compound's WhitePaperInterestRateModel Contract
 * @author Compound
 * @notice The parameterized model described in section 2.4 of the original Compound Protocol whitepaper
 */
contract WhitePaperInterestRateModel is InterestRateModel {
    /**
     * @notice The multiplier of utilization rate that gives the slope of the interest rate
     */
    uint256 public immutable multiplierPerBlock;

    /**
     * @notice The base interest rate which is the y-intercept when utilization rate is 0
     */
    uint256 public immutable baseRatePerBlock;

    event NewInterestParams(uint256 baseRatePerBlock, uint256 multiplierPerBlock);

    /**
     * @notice Construct an interest rate model
     * @param baseRatePerYear The approximate target base APR, as a mantissa (scaled by EXP_SCALE)
     * @param multiplierPerYear The rate of increase in interest rate wrt utilization (scaled by EXP_SCALE)
     */
    constructor(uint256 baseRatePerYear, uint256 multiplierPerYear) {
        baseRatePerBlock = baseRatePerYear / BLOCKS_PER_YEAR;
        multiplierPerBlock = multiplierPerYear / BLOCKS_PER_YEAR;

        emit NewInterestParams(baseRatePerBlock, multiplierPerBlock);
    }

    /**
     * @notice Calculates the current borrow rate per block, with the error code expected by the market
     * @param cash The amount of cash in the market
     * @param borrows The amount of borrows in the market
     * @param reserves The amount of reserves in the market
     * @return The borrow rate percentage per block as a mantissa (scaled by EXP_SCALE)
     */
    function getBorrowRate(
        uint256 cash,
        uint256 borrows,
        uint256 reserves
    ) public view override returns (uint256) {
        uint256 ur = utilizationRate(cash, borrows, reserves);
        return ((ur * multiplierPerBlock) / EXP_SCALE) + baseRatePerBlock;
    }

    /**
     * @notice Calculates the current supply rate per block
     * @param cash The amount of cash in the market
     * @param borrows The amount of borrows in the market
     * @param reserves The amount of reserves in the market
     * @param reserveFactorMantissa The current reserve factor for the market
     * @return The supply rate percentage per block as a mantissa (scaled by EXP_SCALE)
     */
    function getSupplyRate(
        uint256 cash,
        uint256 borrows,
        uint256 reserves,
        uint256 reserveFactorMantissa
    ) public view override returns (uint256) {
        uint256 oneMinusReserveFactor = MANTISSA_ONE - reserveFactorMantissa;
        uint256 borrowRate = getBorrowRate(cash, borrows, reserves);
        uint256 rateToPool = (borrowRate * oneMinusReserveFactor) / EXP_SCALE;
        return (utilizationRate(cash, borrows, reserves) * rateToPool) / EXP_SCALE;
    }

    /**
     * @notice Calculates the utilization rate of the market: `borrows / (cash + borrows - reserves)`
     * @param cash The amount of cash in the market
     * @param borrows The amount of borrows in the market
     * @param reserves The amount of reserves in the market (currently unused)
     * @return The utilization rate as a mantissa between [0, MANTISSA_ONE]
     */
    function utilizationRate(
        uint256 cash,
        uint256 borrows,
        uint256 reserves
    ) public pure returns (uint256) {
        // Utilization rate is 0 when there are no borrows
        if (borrows == 0) {
            return 0;
        }

<<<<<<< HEAD
        uint256 rate = (borrows * BASE) / (cash + borrows - reserves);

        if (rate > BASE) {
            rate = BASE;
        }

        return rate;
=======
        return (borrows * EXP_SCALE) / (cash + borrows - reserves);
>>>>>>> fe2c8d40
    }
}<|MERGE_RESOLUTION|>--- conflicted
+++ resolved
@@ -87,7 +87,6 @@
             return 0;
         }
 
-<<<<<<< HEAD
         uint256 rate = (borrows * BASE) / (cash + borrows - reserves);
 
         if (rate > BASE) {
@@ -95,8 +94,5 @@
         }
 
         return rate;
-=======
-        return (borrows * EXP_SCALE) / (cash + borrows - reserves);
->>>>>>> fe2c8d40
     }
 }