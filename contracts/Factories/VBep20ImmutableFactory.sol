--- conflicted
+++ resolved
@@ -15,12 +15,9 @@
     uint8 decimals_,
     address payable admin_,
     AccessControlManager accessControlManager_,
-<<<<<<< HEAD
-    address shortfall
-=======
+    address shortfall,
     address payable riskFund_,
     address payable liquidatedShareReserve_
->>>>>>> 5d661091
   ) external returns (VBep20Immutable) {
     VBep20Immutable cToken = new VBep20Immutable(
       underlying_,
@@ -32,12 +29,9 @@
       decimals_,
       admin_,
       accessControlManager_,
-<<<<<<< HEAD
-      shortfall
-=======
+      shortfall,
       riskFund_,
       liquidatedShareReserve_
->>>>>>> 5d661091
     );
 
     return cToken;
