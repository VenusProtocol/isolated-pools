--- conflicted
+++ resolved
@@ -22,23 +22,6 @@
                 string memory symbol_,
                 uint8 decimals_,
                 address payable admin_,
-<<<<<<< HEAD
-                AccessControlManager accessControlManager_,
-                address payable riskFund_,
-                address payable protocolShareReserve)
-    VBep20Immutable(
-    underlying_,
-    comptroller_,
-    interestRateModel_,
-    initialExchangeRateMantissa_,
-    name_,
-    symbol_,
-    decimals_,
-    admin_,
-    accessControlManager_,
-    riskFund_,
-    protocolShareReserve) {}
-=======
                 AccessControlManager accessControlManager_, 
                 RiskManagementInit memory riskManagement)
         VBep20Immutable(
@@ -54,7 +37,6 @@
             riskManagement
         ) {}
   
->>>>>>> 0d9a82be
 
     function doTransferOut(address payable to, uint amount) override internal {
         require(failTransferToAddresses[to] == false, "TOKEN_TRANSFER_OUT_FAILED");
@@ -188,23 +170,6 @@
                 uint8 decimals_,
                 address payable admin_,
                 AccessControlManager accessControlManager_,
-<<<<<<< HEAD
-                address payable riskFund_,
-                address payable protocolShareReserve)
-    VBep20Immutable(
-    underlying_,
-    comptroller_,
-    interestRateModel_,
-    initialExchangeRateMantissa_,
-    name_,
-    symbol_,
-    decimals_,
-    admin_,
-    accessControlManager_,
-    riskFund_,
-    protocolShareReserve) {}
-
-=======
                 VBep20Interface.RiskManagementInit memory riskManagement)
         VBep20Immutable(
             underlying_,
@@ -219,7 +184,6 @@
             riskManagement
         ) {}
                 
->>>>>>> 0d9a82be
     function setTotalBorrows(uint totalBorrows_) public {
         totalBorrows = totalBorrows_;
     }
@@ -244,22 +208,6 @@
                 uint8 decimals_,
                 address payable admin_,
                 AccessControlManager accessControlManager_,
-<<<<<<< HEAD
-                address payable riskFund_,
-                address payable protocolShareReserve)
-    VBep20Scenario(
-    underlying_,
-    comptroller_,
-    interestRateModel_,
-    initialExchangeRateMantissa_,
-    name_,
-    symbol_,
-    decimals_,
-    admin_,
-    accessControlManager_,
-    riskFund_,
-    protocolShareReserve) {}
-=======
                 VBep20Interface.RiskManagementInit memory riskManagement)
         VBep20Scenario(
             underlying_,
@@ -273,7 +221,6 @@
             accessControlManager_,
             riskManagement
         ) {}
->>>>>>> 0d9a82be
 
     function evilSeize(VToken treasure, address liquidator, address borrower, uint seizeTokens) public returns (uint) {
         return treasure.seize(liquidator, borrower, seizeTokens);
