pragma solidity 0.8.13;

import { Prime } from "@venusprotocol/venus-protocol/contracts/Tokens/Prime/Prime.sol";
import { IPrimeLiquidityProvider } from "@venusprotocol/venus-protocol/contracts/Tokens/Prime/Interfaces/IPrimeLiquidityProvider.sol";
import { Scores } from "@venusprotocol/venus-protocol/contracts/Tokens/Prime/libs/Scores.sol";

contract PrimeScenario is Prime {
    constructor(
        address _wbnb,
        address _vbnb,
        uint256 _blocksPerYear,
        uint256 _stakingPeriod,
        uint256 _minimumStakedXVS,
        uint256 _maximumXVSCap,
<<<<<<< HEAD
        bool _isTimeBased
    ) Prime(_wbnb, _vbnb, _blocksPerYear, _stakingPeriod, _minimumStakedXVS, _maximumXVSCap, _isTimeBased) {}
=======
        bool _timeBased
    ) Prime(_wbnb, _vbnb, _blocksPerYear, _stakingPeriod, _minimumStakedXVS, _maximumXVSCap, _timeBased) {}
>>>>>>> 88722191

    function setPLP(address plp) external {
        primeLiquidityProvider = plp;
    }

    function mintForUser(address user) external {
        tokens[user] = Token(true, true);
    }

    function burnForUser(address user) external {
        tokens[user] = Token(false, false);
    }

    function calculateScore(uint256 xvs, uint256 capital) external view returns (uint256) {
        return Scores._calculateScore(xvs, capital, alphaNumerator, alphaDenominator);
    }
}<|MERGE_RESOLUTION|>--- conflicted
+++ resolved
@@ -12,13 +12,8 @@
         uint256 _stakingPeriod,
         uint256 _minimumStakedXVS,
         uint256 _maximumXVSCap,
-<<<<<<< HEAD
-        bool _isTimeBased
-    ) Prime(_wbnb, _vbnb, _blocksPerYear, _stakingPeriod, _minimumStakedXVS, _maximumXVSCap, _isTimeBased) {}
-=======
         bool _timeBased
     ) Prime(_wbnb, _vbnb, _blocksPerYear, _stakingPeriod, _minimumStakedXVS, _maximumXVSCap, _timeBased) {}
->>>>>>> 88722191
 
     function setPLP(address plp) external {
         primeLiquidityProvider = plp;
