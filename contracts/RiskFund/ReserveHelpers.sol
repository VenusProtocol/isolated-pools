--- conflicted
+++ resolved
@@ -5,15 +5,10 @@
 import { IERC20Upgradeable } from "@openzeppelin/contracts-upgradeable/token/ERC20/IERC20Upgradeable.sol";
 import { SafeERC20Upgradeable } from "@openzeppelin/contracts-upgradeable/token/ERC20/utils/SafeERC20Upgradeable.sol";
 
-<<<<<<< HEAD
-import "../ComptrollerInterface.sol";
-import "../Pool/PoolRegistryInterface.sol";
-import "./IProtocolShareReserve.sol";
-=======
 import { ensureNonzeroAddress } from "../lib/validators.sol";
 import { ComptrollerInterface } from "../ComptrollerInterface.sol";
 import { PoolRegistryInterface } from "../Pool/PoolRegistryInterface.sol";
->>>>>>> 226b8d5d
+import "./IProtocolShareReserve.sol";
 
 contract ReserveHelpers is Ownable2StepUpgradeable {
     using SafeERC20Upgradeable for IERC20Upgradeable;
@@ -103,16 +98,12 @@
      * @param asset Asset address.
      * @custom:error ZeroAddressNotAllowed is thrown when asset address is zero
      */
-<<<<<<< HEAD
     function updateAssetsState(
         address comptroller,
         address asset,
         IProtocolShareReserve.IncomeType kind
     ) public virtual {
-=======
-    function updateAssetsState(address comptroller, address asset) public virtual {
         ensureNonzeroAddress(asset);
->>>>>>> 226b8d5d
         require(ComptrollerInterface(comptroller).isComptroller(), "ReserveHelpers: Comptroller address invalid");
         address poolRegistry_ = poolRegistry;
         require(poolRegistry_ != address(0), "ReserveHelpers: Pool Registry address is not set");
