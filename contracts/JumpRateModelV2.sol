// SPDX-License-Identifier: BSD-3-Clause
pragma solidity 0.8.13;

import "./BaseJumpRateModelV2.sol";

/**
 * @title Compound's JumpRateModel Contract V2 for V2 vTokens
 * @author Arr00
 * @notice Supports only for V2 vTokens
 */
contract JumpRateModelV2 is BaseJumpRateModelV2 {
    constructor(
        uint256 baseRatePerYear,
        uint256 multiplierPerYear,
        uint256 jumpMultiplierPerYear,
        uint256 kink_,
<<<<<<< HEAD
        IAccessControlManager accessControlManager_
    )
        BaseJumpRateModelV2(baseRatePerYear, multiplierPerYear, jumpMultiplierPerYear, kink_, accessControlManager_)
    /* solhint-disable-next-line no-empty-blocks */
    {

    }
=======
        IAccessControlManagerV8 accessControlManager_
    ) BaseJumpRateModelV2(baseRatePerYear, multiplierPerYear, jumpMultiplierPerYear, kink_, accessControlManager_) {}
>>>>>>> 27caa4e3

    /**
     * @notice Calculates the current borrow rate per block
     * @param cash The amount of cash in the market
     * @param borrows The amount of borrows in the market
     * @param reserves The amount of reserves in the market
     * @return The borrow rate percentage per block as a mantissa (scaled by 1e18)
     */
    function getBorrowRate(
        uint256 cash,
        uint256 borrows,
        uint256 reserves
    ) external view override returns (uint256) {
        return _getBorrowRate(cash, borrows, reserves);
    }
}<|MERGE_RESOLUTION|>--- conflicted
+++ resolved
@@ -14,18 +14,13 @@
         uint256 multiplierPerYear,
         uint256 jumpMultiplierPerYear,
         uint256 kink_,
-<<<<<<< HEAD
-        IAccessControlManager accessControlManager_
+        IAccessControlManagerV8 accessControlManager_
     )
         BaseJumpRateModelV2(baseRatePerYear, multiplierPerYear, jumpMultiplierPerYear, kink_, accessControlManager_)
     /* solhint-disable-next-line no-empty-blocks */
     {
 
     }
-=======
-        IAccessControlManagerV8 accessControlManager_
-    ) BaseJumpRateModelV2(baseRatePerYear, multiplierPerYear, jumpMultiplierPerYear, kink_, accessControlManager_) {}
->>>>>>> 27caa4e3
 
     /**
      * @notice Calculates the current borrow rate per block
