--- conflicted
+++ resolved
@@ -13137,12 +13137,6 @@
         }
       ]
     },
-<<<<<<< HEAD
-    "VenusERC4626Factory": {
-      "address": "0x102fEb723C25c67dbdfDccCa3B1c1a6e1a662D2f",
-      "abi": [
-        {
-=======
     "VToken_vweETH_Core": {
       "address": "0x0170398083eb0D0387709523baFCA6426146C218",
       "abi": [
@@ -13163,7 +13157,6 @@
           "type": "constructor"
         },
         {
->>>>>>> 31d6d272
           "anonymous": false,
           "inputs": [
             {
@@ -13213,46 +13206,6 @@
           "type": "fallback"
         },
         {
-<<<<<<< HEAD
-          "inputs": [],
-          "name": "admin",
-          "outputs": [
-            {
-              "internalType": "address",
-              "name": "admin_",
-              "type": "address"
-            }
-          ],
-          "stateMutability": "nonpayable",
-          "type": "function"
-        },
-        {
-          "inputs": [],
-          "name": "implementation",
-          "outputs": [
-            {
-              "internalType": "address",
-              "name": "implementation_",
-              "type": "address"
-            }
-          ],
-          "stateMutability": "nonpayable",
-          "type": "function"
-        },
-        {
-          "inputs": [
-            {
-              "internalType": "address",
-              "name": "newImplementation",
-              "type": "address"
-            }
-          ],
-          "name": "upgradeTo",
-          "outputs": [],
-          "stateMutability": "nonpayable",
-          "type": "function"
-        },
-=======
           "stateMutability": "payable",
           "type": "receive"
         }
@@ -13261,16 +13214,11 @@
     "VToken_vwstETH_Core": {
       "address": "0xbEC19Bef402C697a7be315d3e59E5F65b89Fa1BB",
       "abi": [
->>>>>>> 31d6d272
-        {
-          "inputs": [
-            {
-              "internalType": "address",
-<<<<<<< HEAD
-              "name": "newImplementation",
-=======
+        {
+          "inputs": [
+            {
+              "internalType": "address",
               "name": "beacon",
->>>>>>> 31d6d272
               "type": "address"
             },
             {
@@ -13279,7 +13227,168 @@
               "type": "bytes"
             }
           ],
-<<<<<<< HEAD
+          "stateMutability": "payable",
+          "type": "constructor"
+        },
+        {
+          "anonymous": false,
+          "inputs": [
+            {
+              "indexed": false,
+              "internalType": "address",
+              "name": "previousAdmin",
+              "type": "address"
+            },
+            {
+              "indexed": false,
+              "internalType": "address",
+              "name": "newAdmin",
+              "type": "address"
+            }
+          ],
+          "name": "AdminChanged",
+          "type": "event"
+        },
+        {
+          "anonymous": false,
+          "inputs": [
+            {
+              "indexed": true,
+              "internalType": "address",
+              "name": "beacon",
+              "type": "address"
+            }
+          ],
+          "name": "BeaconUpgraded",
+          "type": "event"
+        },
+        {
+          "anonymous": false,
+          "inputs": [
+            {
+              "indexed": true,
+              "internalType": "address",
+              "name": "implementation",
+              "type": "address"
+            }
+          ],
+          "name": "Upgraded",
+          "type": "event"
+        },
+        {
+          "stateMutability": "payable",
+          "type": "fallback"
+        },
+        {
+          "stateMutability": "payable",
+          "type": "receive"
+        }
+      ]
+    },
+    "VenusERC4626Factory": {
+      "address": "0x102fEb723C25c67dbdfDccCa3B1c1a6e1a662D2f",
+      "abi": [
+        {
+          "anonymous": false,
+          "inputs": [
+            {
+              "indexed": false,
+              "internalType": "address",
+              "name": "previousAdmin",
+              "type": "address"
+            },
+            {
+              "indexed": false,
+              "internalType": "address",
+              "name": "newAdmin",
+              "type": "address"
+            }
+          ],
+          "name": "AdminChanged",
+          "type": "event"
+        },
+        {
+          "anonymous": false,
+          "inputs": [
+            {
+              "indexed": true,
+              "internalType": "address",
+              "name": "beacon",
+              "type": "address"
+            }
+          ],
+          "name": "BeaconUpgraded",
+          "type": "event"
+        },
+        {
+          "anonymous": false,
+          "inputs": [
+            {
+              "indexed": true,
+              "internalType": "address",
+              "name": "implementation",
+              "type": "address"
+            }
+          ],
+          "name": "Upgraded",
+          "type": "event"
+        },
+        {
+          "stateMutability": "payable",
+          "type": "fallback"
+        },
+        {
+          "inputs": [],
+          "name": "admin",
+          "outputs": [
+            {
+              "internalType": "address",
+              "name": "admin_",
+              "type": "address"
+            }
+          ],
+          "stateMutability": "nonpayable",
+          "type": "function"
+        },
+        {
+          "inputs": [],
+          "name": "implementation",
+          "outputs": [
+            {
+              "internalType": "address",
+              "name": "implementation_",
+              "type": "address"
+            }
+          ],
+          "stateMutability": "nonpayable",
+          "type": "function"
+        },
+        {
+          "inputs": [
+            {
+              "internalType": "address",
+              "name": "newImplementation",
+              "type": "address"
+            }
+          ],
+          "name": "upgradeTo",
+          "outputs": [],
+          "stateMutability": "nonpayable",
+          "type": "function"
+        },
+        {
+          "inputs": [
+            {
+              "internalType": "address",
+              "name": "newImplementation",
+              "type": "address"
+            },
+            {
+              "internalType": "bytes",
+              "name": "data",
+              "type": "bytes"
+            }
+          ],
           "name": "upgradeToAndCall",
           "outputs": [],
           "stateMutability": "payable",
@@ -13391,28 +13500,19 @@
           ],
           "name": "MaxLoopsLimitUpdated",
           "type": "event"
-=======
-          "stateMutability": "payable",
-          "type": "constructor"
->>>>>>> 31d6d272
-        },
-        {
-          "anonymous": false,
-          "inputs": [
-            {
-              "indexed": false,
-              "internalType": "address",
-<<<<<<< HEAD
+        },
+        {
+          "anonymous": false,
+          "inputs": [
+            {
+              "indexed": false,
+              "internalType": "address",
               "name": "oldAccessControlManager",
-=======
-              "name": "previousAdmin",
->>>>>>> 31d6d272
-              "type": "address"
-            },
-            {
-              "indexed": false,
-              "internalType": "address",
-<<<<<<< HEAD
+              "type": "address"
+            },
+            {
+              "indexed": false,
+              "internalType": "address",
               "name": "newAccessControlManager",
               "type": "address"
             }
@@ -13437,22 +13537,14 @@
             }
           ],
           "name": "OwnershipTransferStarted",
-=======
-              "name": "newAdmin",
-              "type": "address"
-            }
-          ],
-          "name": "AdminChanged",
->>>>>>> 31d6d272
-          "type": "event"
-        },
-        {
-          "anonymous": false,
-          "inputs": [
-            {
-              "indexed": true,
-              "internalType": "address",
-<<<<<<< HEAD
+          "type": "event"
+        },
+        {
+          "anonymous": false,
+          "inputs": [
+            {
+              "indexed": true,
+              "internalType": "address",
               "name": "previousOwner",
               "type": "address"
             },
@@ -13464,22 +13556,14 @@
             }
           ],
           "name": "OwnershipTransferred",
-=======
-              "name": "beacon",
-              "type": "address"
-            }
-          ],
-          "name": "BeaconUpgraded",
->>>>>>> 31d6d272
-          "type": "event"
-        },
-        {
-          "anonymous": false,
-          "inputs": [
-            {
-              "indexed": true,
-              "internalType": "address",
-<<<<<<< HEAD
+          "type": "event"
+        },
+        {
+          "anonymous": false,
+          "inputs": [
+            {
+              "indexed": true,
+              "internalType": "address",
               "name": "oldRecipient",
               "type": "address"
             },
@@ -14354,25 +14438,12 @@
           "outputs": [],
           "stateMutability": "payable",
           "type": "function"
-=======
-              "name": "implementation",
-              "type": "address"
-            }
-          ],
-          "name": "Upgraded",
-          "type": "event"
-        },
-        {
-          "stateMutability": "payable",
-          "type": "fallback"
->>>>>>> 31d6d272
         },
         {
           "stateMutability": "payable",
           "type": "receive"
         }
       ]
-<<<<<<< HEAD
     },
     "VenusERC4626Implementation": {
       "address": "0x97C56f0a1a66bfaF6746dDec42DD861144FCbd8b",
@@ -15497,8 +15568,6 @@
           "type": "function"
         }
       ]
-=======
->>>>>>> 31d6d272
     }
   }
 }