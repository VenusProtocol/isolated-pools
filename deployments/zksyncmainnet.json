{
  "name": "zksyncmainnet",
  "chainId": "324",
  "contracts": {
    "ComptrollerBeacon": {
      "address": "0x0221415aF47FD261dD39B72018423dADe5d937c5",
      "abi": [
        {
          "inputs": [
            {
              "internalType": "address",
              "name": "implementation_",
              "type": "address"
            }
          ],
          "stateMutability": "nonpayable",
          "type": "constructor"
        },
        {
          "anonymous": false,
          "inputs": [
            {
              "indexed": true,
              "internalType": "address",
              "name": "previousOwner",
              "type": "address"
            },
            {
              "indexed": true,
              "internalType": "address",
              "name": "newOwner",
              "type": "address"
            }
          ],
          "name": "OwnershipTransferred",
          "type": "event"
        },
        {
          "anonymous": false,
          "inputs": [
            {
              "indexed": true,
              "internalType": "address",
              "name": "implementation",
              "type": "address"
            }
          ],
          "name": "Upgraded",
          "type": "event"
        },
        {
          "inputs": [],
          "name": "implementation",
          "outputs": [
            {
              "internalType": "address",
              "name": "",
              "type": "address"
            }
          ],
          "stateMutability": "view",
          "type": "function"
        },
        {
          "inputs": [],
          "name": "owner",
          "outputs": [
            {
              "internalType": "address",
              "name": "",
              "type": "address"
            }
          ],
          "stateMutability": "view",
          "type": "function"
        },
        {
          "inputs": [],
          "name": "renounceOwnership",
          "outputs": [],
          "stateMutability": "nonpayable",
          "type": "function"
        },
        {
          "inputs": [
            {
              "internalType": "address",
              "name": "newOwner",
              "type": "address"
            }
          ],
          "name": "transferOwnership",
          "outputs": [],
          "stateMutability": "nonpayable",
          "type": "function"
        },
        {
          "inputs": [
            {
              "internalType": "address",
              "name": "newImplementation",
              "type": "address"
            }
          ],
          "name": "upgradeTo",
          "outputs": [],
          "stateMutability": "nonpayable",
          "type": "function"
        }
      ]
    },
    "ComptrollerImpl": {
      "address": "0xB2B58B15667e39dc09A0e29f1863eee7FD495541",
      "abi": [
        {
          "inputs": [
            {
              "internalType": "address",
              "name": "poolRegistry_",
              "type": "address"
            }
          ],
          "stateMutability": "nonpayable",
          "type": "constructor"
        },
        {
          "inputs": [
            {
              "internalType": "address",
              "name": "market",
              "type": "address"
            },
            {
              "internalType": "enum Action",
              "name": "action",
              "type": "uint8"
            }
          ],
          "name": "ActionPaused",
          "type": "error"
        },
        {
          "inputs": [],
          "name": "BorrowActionNotPaused",
          "type": "error"
        },
        {
          "inputs": [
            {
              "internalType": "address",
              "name": "market",
              "type": "address"
            },
            {
              "internalType": "uint256",
              "name": "cap",
              "type": "uint256"
            }
          ],
          "name": "BorrowCapExceeded",
          "type": "error"
        },
        {
          "inputs": [],
          "name": "BorrowCapIsNotZero",
          "type": "error"
        },
        {
          "inputs": [
            {
              "internalType": "uint256",
              "name": "expectedLessThanOrEqualTo",
              "type": "uint256"
            },
            {
              "internalType": "uint256",
              "name": "actual",
              "type": "uint256"
            }
          ],
          "name": "CollateralExceedsThreshold",
          "type": "error"
        },
        {
          "inputs": [],
          "name": "CollateralFactorIsNotZero",
          "type": "error"
        },
        {
          "inputs": [],
          "name": "ComptrollerMismatch",
          "type": "error"
        },
        {
          "inputs": [],
          "name": "DelegationStatusUnchanged",
          "type": "error"
        },
        {
          "inputs": [],
          "name": "EnterMarketActionNotPaused",
          "type": "error"
        },
        {
          "inputs": [],
          "name": "ExitMarketActionNotPaused",
          "type": "error"
        },
        {
          "inputs": [
            {
              "internalType": "uint256",
              "name": "collateralToSeize",
              "type": "uint256"
            },
            {
              "internalType": "uint256",
              "name": "availableCollateral",
              "type": "uint256"
            }
          ],
          "name": "InsufficientCollateral",
          "type": "error"
        },
        {
          "inputs": [],
          "name": "InsufficientLiquidity",
          "type": "error"
        },
        {
          "inputs": [],
          "name": "InsufficientShortfall",
          "type": "error"
        },
        {
          "inputs": [],
          "name": "InvalidCollateralFactor",
          "type": "error"
        },
        {
          "inputs": [],
          "name": "InvalidLiquidationThreshold",
          "type": "error"
        },
        {
          "inputs": [],
          "name": "LiquidateActionNotPaused",
          "type": "error"
        },
        {
          "inputs": [
            {
              "internalType": "address",
              "name": "market",
              "type": "address"
            }
          ],
          "name": "MarketAlreadyListed",
          "type": "error"
        },
        {
          "inputs": [
            {
              "internalType": "address",
              "name": "vToken",
              "type": "address"
            },
            {
              "internalType": "address",
              "name": "user",
              "type": "address"
            }
          ],
          "name": "MarketNotCollateral",
          "type": "error"
        },
        {
          "inputs": [
            {
              "internalType": "address",
              "name": "market",
              "type": "address"
            }
          ],
          "name": "MarketNotListed",
          "type": "error"
        },
        {
          "inputs": [
            {
              "internalType": "uint256",
              "name": "loopsLimit",
              "type": "uint256"
            },
            {
              "internalType": "uint256",
              "name": "requiredLoops",
              "type": "uint256"
            }
          ],
          "name": "MaxLoopsLimitExceeded",
          "type": "error"
        },
        {
          "inputs": [
            {
              "internalType": "uint256",
              "name": "expectedGreaterThan",
              "type": "uint256"
            },
            {
              "internalType": "uint256",
              "name": "actual",
              "type": "uint256"
            }
          ],
          "name": "MinimalCollateralViolated",
          "type": "error"
        },
        {
          "inputs": [],
          "name": "MintActionNotPaused",
          "type": "error"
        },
        {
          "inputs": [],
          "name": "NonzeroBorrowBalance",
          "type": "error"
        },
        {
          "inputs": [
            {
              "internalType": "address",
              "name": "vToken",
              "type": "address"
            }
          ],
          "name": "PriceError",
          "type": "error"
        },
        {
          "inputs": [],
          "name": "RedeemActionNotPaused",
          "type": "error"
        },
        {
          "inputs": [],
          "name": "RepayActionNotPaused",
          "type": "error"
        },
        {
          "inputs": [],
          "name": "SeizeActionNotPaused",
          "type": "error"
        },
        {
          "inputs": [
            {
              "internalType": "address",
              "name": "vToken",
              "type": "address"
            },
            {
              "internalType": "address",
              "name": "user",
              "type": "address"
            }
          ],
          "name": "SnapshotError",
          "type": "error"
        },
        {
          "inputs": [
            {
              "internalType": "address",
              "name": "market",
              "type": "address"
            },
            {
              "internalType": "uint256",
              "name": "cap",
              "type": "uint256"
            }
          ],
          "name": "SupplyCapExceeded",
          "type": "error"
        },
        {
          "inputs": [],
          "name": "SupplyCapIsNotZero",
          "type": "error"
        },
        {
          "inputs": [],
          "name": "TooMuchRepay",
          "type": "error"
        },
        {
          "inputs": [],
          "name": "TransferActionNotPaused",
          "type": "error"
        },
        {
          "inputs": [
            {
              "internalType": "address",
              "name": "sender",
              "type": "address"
            },
            {
              "internalType": "address",
              "name": "calledContract",
              "type": "address"
            },
            {
              "internalType": "string",
              "name": "methodSignature",
              "type": "string"
            }
          ],
          "name": "Unauthorized",
          "type": "error"
        },
        {
          "inputs": [
            {
              "internalType": "address",
              "name": "expectedSender",
              "type": "address"
            },
            {
              "internalType": "address",
              "name": "actualSender",
              "type": "address"
            }
          ],
          "name": "UnexpectedSender",
          "type": "error"
        },
        {
          "inputs": [],
          "name": "ZeroAddressNotAllowed",
          "type": "error"
        },
        {
          "anonymous": false,
          "inputs": [
            {
              "indexed": false,
              "internalType": "contract VToken",
              "name": "vToken",
              "type": "address"
            },
            {
              "indexed": false,
              "internalType": "enum Action",
              "name": "action",
              "type": "uint8"
            },
            {
              "indexed": false,
              "internalType": "bool",
              "name": "pauseState",
              "type": "bool"
            }
          ],
          "name": "ActionPausedMarket",
          "type": "event"
        },
        {
          "anonymous": false,
          "inputs": [
            {
              "indexed": true,
              "internalType": "address",
              "name": "approver",
              "type": "address"
            },
            {
              "indexed": true,
              "internalType": "address",
              "name": "delegate",
              "type": "address"
            },
            {
              "indexed": false,
              "internalType": "bool",
              "name": "approved",
              "type": "bool"
            }
          ],
          "name": "DelegateUpdated",
          "type": "event"
        },
        {
          "anonymous": false,
          "inputs": [
            {
              "indexed": false,
              "internalType": "uint8",
              "name": "version",
              "type": "uint8"
            }
          ],
          "name": "Initialized",
          "type": "event"
        },
        {
          "anonymous": false,
          "inputs": [
            {
              "indexed": true,
              "internalType": "address",
              "name": "vToken",
              "type": "address"
            },
            {
              "indexed": false,
              "internalType": "bool",
              "name": "enable",
              "type": "bool"
            }
          ],
          "name": "IsForcedLiquidationEnabledUpdated",
          "type": "event"
        },
        {
          "anonymous": false,
          "inputs": [
            {
              "indexed": true,
              "internalType": "contract VToken",
              "name": "vToken",
              "type": "address"
            },
            {
              "indexed": true,
              "internalType": "address",
              "name": "account",
              "type": "address"
            }
          ],
          "name": "MarketEntered",
          "type": "event"
        },
        {
          "anonymous": false,
          "inputs": [
            {
              "indexed": true,
              "internalType": "contract VToken",
              "name": "vToken",
              "type": "address"
            },
            {
              "indexed": true,
              "internalType": "address",
              "name": "account",
              "type": "address"
            }
          ],
          "name": "MarketExited",
          "type": "event"
        },
        {
          "anonymous": false,
          "inputs": [
            {
              "indexed": false,
              "internalType": "contract VToken",
              "name": "vToken",
              "type": "address"
            }
          ],
          "name": "MarketSupported",
          "type": "event"
        },
        {
          "anonymous": false,
          "inputs": [
            {
              "indexed": true,
              "internalType": "address",
              "name": "vToken",
              "type": "address"
            }
          ],
          "name": "MarketUnlisted",
          "type": "event"
        },
        {
          "anonymous": false,
          "inputs": [
            {
              "indexed": false,
              "internalType": "uint256",
              "name": "oldMaxLoopsLimit",
              "type": "uint256"
            },
            {
              "indexed": false,
              "internalType": "uint256",
              "name": "newmaxLoopsLimit",
              "type": "uint256"
            }
          ],
          "name": "MaxLoopsLimitUpdated",
          "type": "event"
        },
        {
          "anonymous": false,
          "inputs": [
            {
              "indexed": false,
              "internalType": "address",
              "name": "oldAccessControlManager",
              "type": "address"
            },
            {
              "indexed": false,
              "internalType": "address",
              "name": "newAccessControlManager",
              "type": "address"
            }
          ],
          "name": "NewAccessControlManager",
          "type": "event"
        },
        {
          "anonymous": false,
          "inputs": [
            {
              "indexed": true,
              "internalType": "contract VToken",
              "name": "vToken",
              "type": "address"
            },
            {
              "indexed": false,
              "internalType": "uint256",
              "name": "newBorrowCap",
              "type": "uint256"
            }
          ],
          "name": "NewBorrowCap",
          "type": "event"
        },
        {
          "anonymous": false,
          "inputs": [
            {
              "indexed": false,
              "internalType": "uint256",
              "name": "oldCloseFactorMantissa",
              "type": "uint256"
            },
            {
              "indexed": false,
              "internalType": "uint256",
              "name": "newCloseFactorMantissa",
              "type": "uint256"
            }
          ],
          "name": "NewCloseFactor",
          "type": "event"
        },
        {
          "anonymous": false,
          "inputs": [
            {
              "indexed": false,
              "internalType": "contract VToken",
              "name": "vToken",
              "type": "address"
            },
            {
              "indexed": false,
              "internalType": "uint256",
              "name": "oldCollateralFactorMantissa",
              "type": "uint256"
            },
            {
              "indexed": false,
              "internalType": "uint256",
              "name": "newCollateralFactorMantissa",
              "type": "uint256"
            }
          ],
          "name": "NewCollateralFactor",
          "type": "event"
        },
        {
          "anonymous": false,
          "inputs": [
            {
              "indexed": false,
              "internalType": "uint256",
              "name": "oldLiquidationIncentiveMantissa",
              "type": "uint256"
            },
            {
              "indexed": false,
              "internalType": "uint256",
              "name": "newLiquidationIncentiveMantissa",
              "type": "uint256"
            }
          ],
          "name": "NewLiquidationIncentive",
          "type": "event"
        },
        {
          "anonymous": false,
          "inputs": [
            {
              "indexed": false,
              "internalType": "contract VToken",
              "name": "vToken",
              "type": "address"
            },
            {
              "indexed": false,
              "internalType": "uint256",
              "name": "oldLiquidationThresholdMantissa",
              "type": "uint256"
            },
            {
              "indexed": false,
              "internalType": "uint256",
              "name": "newLiquidationThresholdMantissa",
              "type": "uint256"
            }
          ],
          "name": "NewLiquidationThreshold",
          "type": "event"
        },
        {
          "anonymous": false,
          "inputs": [
            {
              "indexed": false,
              "internalType": "uint256",
              "name": "oldMinLiquidatableCollateral",
              "type": "uint256"
            },
            {
              "indexed": false,
              "internalType": "uint256",
              "name": "newMinLiquidatableCollateral",
              "type": "uint256"
            }
          ],
          "name": "NewMinLiquidatableCollateral",
          "type": "event"
        },
        {
          "anonymous": false,
          "inputs": [
            {
              "indexed": false,
              "internalType": "contract ResilientOracleInterface",
              "name": "oldPriceOracle",
              "type": "address"
            },
            {
              "indexed": false,
              "internalType": "contract ResilientOracleInterface",
              "name": "newPriceOracle",
              "type": "address"
            }
          ],
          "name": "NewPriceOracle",
          "type": "event"
        },
        {
          "anonymous": false,
          "inputs": [
            {
              "indexed": false,
              "internalType": "contract IPrime",
              "name": "oldPrimeToken",
              "type": "address"
            },
            {
              "indexed": false,
              "internalType": "contract IPrime",
              "name": "newPrimeToken",
              "type": "address"
            }
          ],
          "name": "NewPrimeToken",
          "type": "event"
        },
        {
          "anonymous": false,
          "inputs": [
            {
              "indexed": true,
              "internalType": "address",
              "name": "rewardsDistributor",
              "type": "address"
            },
            {
              "indexed": true,
              "internalType": "address",
              "name": "rewardToken",
              "type": "address"
            }
          ],
          "name": "NewRewardsDistributor",
          "type": "event"
        },
        {
          "anonymous": false,
          "inputs": [
            {
              "indexed": true,
              "internalType": "contract VToken",
              "name": "vToken",
              "type": "address"
            },
            {
              "indexed": false,
              "internalType": "uint256",
              "name": "newSupplyCap",
              "type": "uint256"
            }
          ],
          "name": "NewSupplyCap",
          "type": "event"
        },
        {
          "anonymous": false,
          "inputs": [
            {
              "indexed": true,
              "internalType": "address",
              "name": "previousOwner",
              "type": "address"
            },
            {
              "indexed": true,
              "internalType": "address",
              "name": "newOwner",
              "type": "address"
            }
          ],
          "name": "OwnershipTransferStarted",
          "type": "event"
        },
        {
          "anonymous": false,
          "inputs": [
            {
              "indexed": true,
              "internalType": "address",
              "name": "previousOwner",
              "type": "address"
            },
            {
              "indexed": true,
              "internalType": "address",
              "name": "newOwner",
              "type": "address"
            }
          ],
          "name": "OwnershipTransferred",
          "type": "event"
        },
        {
          "inputs": [],
          "name": "acceptOwnership",
          "outputs": [],
          "stateMutability": "nonpayable",
          "type": "function"
        },
        {
          "inputs": [],
          "name": "accessControlManager",
          "outputs": [
            {
              "internalType": "contract IAccessControlManagerV8",
              "name": "",
              "type": "address"
            }
          ],
          "stateMutability": "view",
          "type": "function"
        },
        {
          "inputs": [
            {
              "internalType": "address",
              "name": "",
              "type": "address"
            },
            {
              "internalType": "uint256",
              "name": "",
              "type": "uint256"
            }
          ],
          "name": "accountAssets",
          "outputs": [
            {
              "internalType": "contract VToken",
              "name": "",
              "type": "address"
            }
          ],
          "stateMutability": "view",
          "type": "function"
        },
        {
          "inputs": [
            {
              "internalType": "address",
              "name": "market",
              "type": "address"
            },
            {
              "internalType": "enum Action",
              "name": "action",
              "type": "uint8"
            }
          ],
          "name": "actionPaused",
          "outputs": [
            {
              "internalType": "bool",
              "name": "",
              "type": "bool"
            }
          ],
          "stateMutability": "view",
          "type": "function"
        },
        {
          "inputs": [
            {
              "internalType": "contract RewardsDistributor",
              "name": "_rewardsDistributor",
              "type": "address"
            }
          ],
          "name": "addRewardsDistributor",
          "outputs": [],
          "stateMutability": "nonpayable",
          "type": "function"
        },
        {
          "inputs": [
            {
              "internalType": "uint256",
              "name": "",
              "type": "uint256"
            }
          ],
          "name": "allMarkets",
          "outputs": [
            {
              "internalType": "contract VToken",
              "name": "",
              "type": "address"
            }
          ],
          "stateMutability": "view",
          "type": "function"
        },
        {
          "inputs": [
            {
              "internalType": "address",
              "name": "",
              "type": "address"
            },
            {
              "internalType": "address",
              "name": "",
              "type": "address"
            }
          ],
          "name": "approvedDelegates",
          "outputs": [
            {
              "internalType": "bool",
              "name": "",
              "type": "bool"
            }
          ],
          "stateMutability": "view",
          "type": "function"
        },
        {
          "inputs": [
            {
              "internalType": "address",
              "name": "",
              "type": "address"
            }
          ],
          "name": "borrowCaps",
          "outputs": [
            {
              "internalType": "uint256",
              "name": "",
              "type": "uint256"
            }
          ],
          "stateMutability": "view",
          "type": "function"
        },
        {
          "inputs": [
            {
              "internalType": "address",
              "name": "vToken",
              "type": "address"
            },
            {
              "internalType": "address",
              "name": "borrower",
              "type": "address"
            },
            {
              "internalType": "uint256",
              "name": "borrowAmount",
              "type": "uint256"
            }
          ],
          "name": "borrowVerify",
          "outputs": [],
          "stateMutability": "nonpayable",
          "type": "function"
        },
        {
          "inputs": [
            {
              "internalType": "address",
              "name": "account",
              "type": "address"
            },
            {
              "internalType": "contract VToken",
              "name": "vToken",
              "type": "address"
            }
          ],
          "name": "checkMembership",
          "outputs": [
            {
              "internalType": "bool",
              "name": "",
              "type": "bool"
            }
          ],
          "stateMutability": "view",
          "type": "function"
        },
        {
          "inputs": [],
          "name": "closeFactorMantissa",
          "outputs": [
            {
              "internalType": "uint256",
              "name": "",
              "type": "uint256"
            }
          ],
          "stateMutability": "view",
          "type": "function"
        },
        {
          "inputs": [
            {
              "internalType": "address[]",
              "name": "vTokens",
              "type": "address[]"
            }
          ],
          "name": "enterMarkets",
          "outputs": [
            {
              "internalType": "uint256[]",
              "name": "",
              "type": "uint256[]"
            }
          ],
          "stateMutability": "nonpayable",
          "type": "function"
        },
        {
          "inputs": [
            {
              "internalType": "address",
              "name": "vTokenAddress",
              "type": "address"
            }
          ],
          "name": "exitMarket",
          "outputs": [
            {
              "internalType": "uint256",
              "name": "",
              "type": "uint256"
            }
          ],
          "stateMutability": "nonpayable",
          "type": "function"
        },
        {
          "inputs": [
            {
              "internalType": "address",
              "name": "account",
              "type": "address"
            }
          ],
          "name": "getAccountLiquidity",
          "outputs": [
            {
              "internalType": "uint256",
              "name": "error",
              "type": "uint256"
            },
            {
              "internalType": "uint256",
              "name": "liquidity",
              "type": "uint256"
            },
            {
              "internalType": "uint256",
              "name": "shortfall",
              "type": "uint256"
            }
          ],
          "stateMutability": "view",
          "type": "function"
        },
        {
          "inputs": [],
          "name": "getAllMarkets",
          "outputs": [
            {
              "internalType": "contract VToken[]",
              "name": "",
              "type": "address[]"
            }
          ],
          "stateMutability": "view",
          "type": "function"
        },
        {
          "inputs": [
            {
              "internalType": "address",
              "name": "account",
              "type": "address"
            }
          ],
          "name": "getAssetsIn",
          "outputs": [
            {
              "internalType": "contract VToken[]",
              "name": "",
              "type": "address[]"
            }
          ],
          "stateMutability": "view",
          "type": "function"
        },
        {
          "inputs": [
            {
              "internalType": "address",
              "name": "account",
              "type": "address"
            }
          ],
          "name": "getBorrowingPower",
          "outputs": [
            {
              "internalType": "uint256",
              "name": "error",
              "type": "uint256"
            },
            {
              "internalType": "uint256",
              "name": "liquidity",
              "type": "uint256"
            },
            {
              "internalType": "uint256",
              "name": "shortfall",
              "type": "uint256"
            }
          ],
          "stateMutability": "view",
          "type": "function"
        },
        {
          "inputs": [
            {
              "internalType": "address",
              "name": "account",
              "type": "address"
            },
            {
              "internalType": "address",
              "name": "vTokenModify",
              "type": "address"
            },
            {
              "internalType": "uint256",
              "name": "redeemTokens",
              "type": "uint256"
            },
            {
              "internalType": "uint256",
              "name": "borrowAmount",
              "type": "uint256"
            }
          ],
          "name": "getHypotheticalAccountLiquidity",
          "outputs": [
            {
              "internalType": "uint256",
              "name": "error",
              "type": "uint256"
            },
            {
              "internalType": "uint256",
              "name": "liquidity",
              "type": "uint256"
            },
            {
              "internalType": "uint256",
              "name": "shortfall",
              "type": "uint256"
            }
          ],
          "stateMutability": "view",
          "type": "function"
        },
        {
          "inputs": [],
          "name": "getRewardDistributors",
          "outputs": [
            {
              "internalType": "contract RewardsDistributor[]",
              "name": "",
              "type": "address[]"
            }
          ],
          "stateMutability": "view",
          "type": "function"
        },
        {
          "inputs": [
            {
              "internalType": "address",
              "name": "vToken",
              "type": "address"
            }
          ],
          "name": "getRewardsByMarket",
          "outputs": [
            {
              "components": [
                {
                  "internalType": "address",
                  "name": "rewardToken",
                  "type": "address"
                },
                {
                  "internalType": "uint256",
                  "name": "supplySpeed",
                  "type": "uint256"
                },
                {
                  "internalType": "uint256",
                  "name": "borrowSpeed",
                  "type": "uint256"
                }
              ],
              "internalType": "struct ComptrollerStorage.RewardSpeeds[]",
              "name": "rewardSpeeds",
              "type": "tuple[]"
            }
          ],
          "stateMutability": "view",
          "type": "function"
        },
        {
          "inputs": [
            {
              "internalType": "address",
              "name": "user",
              "type": "address"
            }
          ],
          "name": "healAccount",
          "outputs": [],
          "stateMutability": "nonpayable",
          "type": "function"
        },
        {
          "inputs": [
            {
              "internalType": "uint256",
              "name": "loopLimit",
              "type": "uint256"
            },
            {
              "internalType": "address",
              "name": "accessControlManager",
              "type": "address"
            }
          ],
          "name": "initialize",
          "outputs": [],
          "stateMutability": "nonpayable",
          "type": "function"
        },
        {
          "inputs": [],
          "name": "isComptroller",
          "outputs": [
            {
              "internalType": "bool",
              "name": "",
              "type": "bool"
            }
          ],
          "stateMutability": "pure",
          "type": "function"
        },
        {
          "inputs": [
            {
              "internalType": "address",
              "name": "",
              "type": "address"
            }
          ],
          "name": "isForcedLiquidationEnabled",
          "outputs": [
            {
              "internalType": "bool",
              "name": "",
              "type": "bool"
            }
          ],
          "stateMutability": "view",
          "type": "function"
        },
        {
          "inputs": [
            {
              "internalType": "contract VToken",
              "name": "vToken",
              "type": "address"
            }
          ],
          "name": "isMarketListed",
          "outputs": [
            {
              "internalType": "bool",
              "name": "",
              "type": "bool"
            }
          ],
          "stateMutability": "view",
          "type": "function"
        },
        {
          "inputs": [
            {
              "internalType": "address",
              "name": "borrower",
              "type": "address"
            },
            {
              "components": [
                {
                  "internalType": "contract VToken",
                  "name": "vTokenCollateral",
                  "type": "address"
                },
                {
                  "internalType": "contract VToken",
                  "name": "vTokenBorrowed",
                  "type": "address"
                },
                {
                  "internalType": "uint256",
                  "name": "repayAmount",
                  "type": "uint256"
                }
              ],
              "internalType": "struct ComptrollerStorage.LiquidationOrder[]",
              "name": "orders",
              "type": "tuple[]"
            }
          ],
          "name": "liquidateAccount",
          "outputs": [],
          "stateMutability": "nonpayable",
          "type": "function"
        },
        {
          "inputs": [
            {
              "internalType": "address",
              "name": "vTokenBorrowed",
              "type": "address"
            },
            {
              "internalType": "address",
              "name": "vTokenCollateral",
              "type": "address"
            },
            {
              "internalType": "address",
              "name": "liquidator",
              "type": "address"
            },
            {
              "internalType": "address",
              "name": "borrower",
              "type": "address"
            },
            {
              "internalType": "uint256",
              "name": "actualRepayAmount",
              "type": "uint256"
            },
            {
              "internalType": "uint256",
              "name": "seizeTokens",
              "type": "uint256"
            }
          ],
          "name": "liquidateBorrowVerify",
          "outputs": [],
          "stateMutability": "nonpayable",
          "type": "function"
        },
        {
          "inputs": [
            {
              "internalType": "address",
              "name": "vTokenBorrowed",
              "type": "address"
            },
            {
              "internalType": "address",
              "name": "vTokenCollateral",
              "type": "address"
            },
            {
              "internalType": "uint256",
              "name": "actualRepayAmount",
              "type": "uint256"
            }
          ],
          "name": "liquidateCalculateSeizeTokens",
          "outputs": [
            {
              "internalType": "uint256",
              "name": "error",
              "type": "uint256"
            },
            {
              "internalType": "uint256",
              "name": "tokensToSeize",
              "type": "uint256"
            }
          ],
          "stateMutability": "view",
          "type": "function"
        },
        {
          "inputs": [],
          "name": "liquidationIncentiveMantissa",
          "outputs": [
            {
              "internalType": "uint256",
              "name": "",
              "type": "uint256"
            }
          ],
          "stateMutability": "view",
          "type": "function"
        },
        {
          "inputs": [
            {
              "internalType": "address",
              "name": "",
              "type": "address"
            }
          ],
          "name": "markets",
          "outputs": [
            {
              "internalType": "bool",
              "name": "isListed",
              "type": "bool"
            },
            {
              "internalType": "uint256",
              "name": "collateralFactorMantissa",
              "type": "uint256"
            },
            {
              "internalType": "uint256",
              "name": "liquidationThresholdMantissa",
              "type": "uint256"
            }
          ],
          "stateMutability": "view",
          "type": "function"
        },
        {
          "inputs": [],
          "name": "maxLoopsLimit",
          "outputs": [
            {
              "internalType": "uint256",
              "name": "",
              "type": "uint256"
            }
          ],
          "stateMutability": "view",
          "type": "function"
        },
        {
          "inputs": [],
          "name": "minLiquidatableCollateral",
          "outputs": [
            {
              "internalType": "uint256",
              "name": "",
              "type": "uint256"
            }
          ],
          "stateMutability": "view",
          "type": "function"
        },
        {
          "inputs": [
            {
              "internalType": "address",
              "name": "vToken",
              "type": "address"
            },
            {
              "internalType": "address",
              "name": "minter",
              "type": "address"
            },
            {
              "internalType": "uint256",
              "name": "actualMintAmount",
              "type": "uint256"
            },
            {
              "internalType": "uint256",
              "name": "mintTokens",
              "type": "uint256"
            }
          ],
          "name": "mintVerify",
          "outputs": [],
          "stateMutability": "nonpayable",
          "type": "function"
        },
        {
          "inputs": [],
          "name": "oracle",
          "outputs": [
            {
              "internalType": "contract ResilientOracleInterface",
              "name": "",
              "type": "address"
            }
          ],
          "stateMutability": "view",
          "type": "function"
        },
        {
          "inputs": [],
          "name": "owner",
          "outputs": [
            {
              "internalType": "address",
              "name": "",
              "type": "address"
            }
          ],
          "stateMutability": "view",
          "type": "function"
        },
        {
          "inputs": [],
          "name": "pendingOwner",
          "outputs": [
            {
              "internalType": "address",
              "name": "",
              "type": "address"
            }
          ],
          "stateMutability": "view",
          "type": "function"
        },
        {
          "inputs": [],
          "name": "poolRegistry",
          "outputs": [
            {
              "internalType": "address",
              "name": "",
              "type": "address"
            }
          ],
          "stateMutability": "view",
          "type": "function"
        },
        {
          "inputs": [
            {
              "internalType": "address",
              "name": "vToken",
              "type": "address"
            },
            {
              "internalType": "address",
              "name": "borrower",
              "type": "address"
            },
            {
              "internalType": "uint256",
              "name": "borrowAmount",
              "type": "uint256"
            }
          ],
          "name": "preBorrowHook",
          "outputs": [],
          "stateMutability": "nonpayable",
          "type": "function"
        },
        {
          "inputs": [
            {
              "internalType": "address",
              "name": "vTokenBorrowed",
              "type": "address"
            },
            {
              "internalType": "address",
              "name": "vTokenCollateral",
              "type": "address"
            },
            {
              "internalType": "address",
              "name": "borrower",
              "type": "address"
            },
            {
              "internalType": "uint256",
              "name": "repayAmount",
              "type": "uint256"
            },
            {
              "internalType": "bool",
              "name": "skipLiquidityCheck",
              "type": "bool"
            }
          ],
          "name": "preLiquidateHook",
          "outputs": [],
          "stateMutability": "nonpayable",
          "type": "function"
        },
        {
          "inputs": [
            {
              "internalType": "address",
              "name": "vToken",
              "type": "address"
            },
            {
              "internalType": "address",
              "name": "minter",
              "type": "address"
            },
            {
              "internalType": "uint256",
              "name": "mintAmount",
              "type": "uint256"
            }
          ],
          "name": "preMintHook",
          "outputs": [],
          "stateMutability": "nonpayable",
          "type": "function"
        },
        {
          "inputs": [
            {
              "internalType": "address",
              "name": "vToken",
              "type": "address"
            },
            {
              "internalType": "address",
              "name": "redeemer",
              "type": "address"
            },
            {
              "internalType": "uint256",
              "name": "redeemTokens",
              "type": "uint256"
            }
          ],
          "name": "preRedeemHook",
          "outputs": [],
          "stateMutability": "nonpayable",
          "type": "function"
        },
        {
          "inputs": [
            {
              "internalType": "address",
              "name": "vToken",
              "type": "address"
            },
            {
              "internalType": "address",
              "name": "borrower",
              "type": "address"
            }
          ],
          "name": "preRepayHook",
          "outputs": [],
          "stateMutability": "nonpayable",
          "type": "function"
        },
        {
          "inputs": [
            {
              "internalType": "address",
              "name": "vTokenCollateral",
              "type": "address"
            },
            {
              "internalType": "address",
              "name": "seizerContract",
              "type": "address"
            },
            {
              "internalType": "address",
              "name": "liquidator",
              "type": "address"
            },
            {
              "internalType": "address",
              "name": "borrower",
              "type": "address"
            }
          ],
          "name": "preSeizeHook",
          "outputs": [],
          "stateMutability": "nonpayable",
          "type": "function"
        },
        {
          "inputs": [
            {
              "internalType": "address",
              "name": "vToken",
              "type": "address"
            },
            {
              "internalType": "address",
              "name": "src",
              "type": "address"
            },
            {
              "internalType": "address",
              "name": "dst",
              "type": "address"
            },
            {
              "internalType": "uint256",
              "name": "transferTokens",
              "type": "uint256"
            }
          ],
          "name": "preTransferHook",
          "outputs": [],
          "stateMutability": "nonpayable",
          "type": "function"
        },
        {
          "inputs": [],
          "name": "prime",
          "outputs": [
            {
              "internalType": "contract IPrime",
              "name": "",
              "type": "address"
            }
          ],
          "stateMutability": "view",
          "type": "function"
        },
        {
          "inputs": [
            {
              "internalType": "address",
              "name": "vToken",
              "type": "address"
            },
            {
              "internalType": "address",
              "name": "redeemer",
              "type": "address"
            },
            {
              "internalType": "uint256",
              "name": "redeemAmount",
              "type": "uint256"
            },
            {
              "internalType": "uint256",
              "name": "redeemTokens",
              "type": "uint256"
            }
          ],
          "name": "redeemVerify",
          "outputs": [],
          "stateMutability": "nonpayable",
          "type": "function"
        },
        {
          "inputs": [],
          "name": "renounceOwnership",
          "outputs": [],
          "stateMutability": "nonpayable",
          "type": "function"
        },
        {
          "inputs": [
            {
              "internalType": "address",
              "name": "vToken",
              "type": "address"
            },
            {
              "internalType": "address",
              "name": "payer",
              "type": "address"
            },
            {
              "internalType": "address",
              "name": "borrower",
              "type": "address"
            },
            {
              "internalType": "uint256",
              "name": "actualRepayAmount",
              "type": "uint256"
            },
            {
              "internalType": "uint256",
              "name": "borrowerIndex",
              "type": "uint256"
            }
          ],
          "name": "repayBorrowVerify",
          "outputs": [],
          "stateMutability": "nonpayable",
          "type": "function"
        },
        {
          "inputs": [
            {
              "internalType": "address",
              "name": "vTokenCollateral",
              "type": "address"
            },
            {
              "internalType": "address",
              "name": "vTokenBorrowed",
              "type": "address"
            },
            {
              "internalType": "address",
              "name": "liquidator",
              "type": "address"
            },
            {
              "internalType": "address",
              "name": "borrower",
              "type": "address"
            },
            {
              "internalType": "uint256",
              "name": "seizeTokens",
              "type": "uint256"
            }
          ],
          "name": "seizeVerify",
          "outputs": [],
          "stateMutability": "nonpayable",
          "type": "function"
        },
        {
          "inputs": [
            {
              "internalType": "address",
              "name": "accessControlManager_",
              "type": "address"
            }
          ],
          "name": "setAccessControlManager",
          "outputs": [],
          "stateMutability": "nonpayable",
          "type": "function"
        },
        {
          "inputs": [
            {
              "internalType": "contract VToken[]",
              "name": "marketsList",
              "type": "address[]"
            },
            {
              "internalType": "enum Action[]",
              "name": "actionsList",
              "type": "uint8[]"
            },
            {
              "internalType": "bool",
              "name": "paused",
              "type": "bool"
            }
          ],
          "name": "setActionsPaused",
          "outputs": [],
          "stateMutability": "nonpayable",
          "type": "function"
        },
        {
          "inputs": [
            {
              "internalType": "uint256",
              "name": "newCloseFactorMantissa",
              "type": "uint256"
            }
          ],
          "name": "setCloseFactor",
          "outputs": [],
          "stateMutability": "nonpayable",
          "type": "function"
        },
        {
          "inputs": [
            {
              "internalType": "contract VToken",
              "name": "vToken",
              "type": "address"
            },
            {
              "internalType": "uint256",
              "name": "newCollateralFactorMantissa",
              "type": "uint256"
            },
            {
              "internalType": "uint256",
              "name": "newLiquidationThresholdMantissa",
              "type": "uint256"
            }
          ],
          "name": "setCollateralFactor",
          "outputs": [],
          "stateMutability": "nonpayable",
          "type": "function"
        },
        {
          "inputs": [
            {
              "internalType": "address",
              "name": "vTokenBorrowed",
              "type": "address"
            },
            {
              "internalType": "bool",
              "name": "enable",
              "type": "bool"
            }
          ],
          "name": "setForcedLiquidation",
          "outputs": [],
          "stateMutability": "nonpayable",
          "type": "function"
        },
        {
          "inputs": [
            {
              "internalType": "uint256",
              "name": "newLiquidationIncentiveMantissa",
              "type": "uint256"
            }
          ],
          "name": "setLiquidationIncentive",
          "outputs": [],
          "stateMutability": "nonpayable",
          "type": "function"
        },
        {
          "inputs": [
            {
              "internalType": "contract VToken[]",
              "name": "vTokens",
              "type": "address[]"
            },
            {
              "internalType": "uint256[]",
              "name": "newBorrowCaps",
              "type": "uint256[]"
            }
          ],
          "name": "setMarketBorrowCaps",
          "outputs": [],
          "stateMutability": "nonpayable",
          "type": "function"
        },
        {
          "inputs": [
            {
              "internalType": "contract VToken[]",
              "name": "vTokens",
              "type": "address[]"
            },
            {
              "internalType": "uint256[]",
              "name": "newSupplyCaps",
              "type": "uint256[]"
            }
          ],
          "name": "setMarketSupplyCaps",
          "outputs": [],
          "stateMutability": "nonpayable",
          "type": "function"
        },
        {
          "inputs": [
            {
              "internalType": "uint256",
              "name": "limit",
              "type": "uint256"
            }
          ],
          "name": "setMaxLoopsLimit",
          "outputs": [],
          "stateMutability": "nonpayable",
          "type": "function"
        },
        {
          "inputs": [
            {
              "internalType": "uint256",
              "name": "newMinLiquidatableCollateral",
              "type": "uint256"
            }
          ],
          "name": "setMinLiquidatableCollateral",
          "outputs": [],
          "stateMutability": "nonpayable",
          "type": "function"
        },
        {
          "inputs": [
            {
              "internalType": "contract ResilientOracleInterface",
              "name": "newOracle",
              "type": "address"
            }
          ],
          "name": "setPriceOracle",
          "outputs": [],
          "stateMutability": "nonpayable",
          "type": "function"
        },
        {
          "inputs": [
            {
              "internalType": "contract IPrime",
              "name": "_prime",
              "type": "address"
            }
          ],
          "name": "setPrimeToken",
          "outputs": [],
          "stateMutability": "nonpayable",
          "type": "function"
        },
        {
          "inputs": [
            {
              "internalType": "address",
              "name": "",
              "type": "address"
            }
          ],
          "name": "supplyCaps",
          "outputs": [
            {
              "internalType": "uint256",
              "name": "",
              "type": "uint256"
            }
          ],
          "stateMutability": "view",
          "type": "function"
        },
        {
          "inputs": [
            {
              "internalType": "contract VToken",
              "name": "vToken",
              "type": "address"
            }
          ],
          "name": "supportMarket",
          "outputs": [],
          "stateMutability": "nonpayable",
          "type": "function"
        },
        {
          "inputs": [
            {
              "internalType": "address",
              "name": "newOwner",
              "type": "address"
            }
          ],
          "name": "transferOwnership",
          "outputs": [],
          "stateMutability": "nonpayable",
          "type": "function"
        },
        {
          "inputs": [
            {
              "internalType": "address",
              "name": "vToken",
              "type": "address"
            },
            {
              "internalType": "address",
              "name": "src",
              "type": "address"
            },
            {
              "internalType": "address",
              "name": "dst",
              "type": "address"
            },
            {
              "internalType": "uint256",
              "name": "transferTokens",
              "type": "uint256"
            }
          ],
          "name": "transferVerify",
          "outputs": [],
          "stateMutability": "nonpayable",
          "type": "function"
        },
        {
          "inputs": [
            {
              "internalType": "address",
              "name": "market",
              "type": "address"
            }
          ],
          "name": "unlistMarket",
          "outputs": [
            {
              "internalType": "uint256",
              "name": "",
              "type": "uint256"
            }
          ],
          "stateMutability": "nonpayable",
          "type": "function"
        },
        {
          "inputs": [
            {
              "internalType": "address",
              "name": "delegate",
              "type": "address"
            },
            {
              "internalType": "bool",
              "name": "approved",
              "type": "bool"
            }
          ],
          "name": "updateDelegate",
          "outputs": [],
          "stateMutability": "nonpayable",
          "type": "function"
        },
        {
          "inputs": [
            {
              "internalType": "address",
              "name": "account",
              "type": "address"
            }
          ],
          "name": "updatePrices",
          "outputs": [],
          "stateMutability": "nonpayable",
          "type": "function"
        }
      ]
    },
    "Comptroller_Core": {
      "address": "0xddE4D098D9995B659724ae6d5E3FB9681Ac941B1",
      "abi": [
        {
          "inputs": [
            {
              "internalType": "address",
              "name": "beacon",
              "type": "address"
            },
            {
              "internalType": "bytes",
              "name": "data",
              "type": "bytes"
            }
          ],
          "stateMutability": "payable",
          "type": "constructor"
        },
        {
          "anonymous": false,
          "inputs": [
            {
              "indexed": false,
              "internalType": "address",
              "name": "previousAdmin",
              "type": "address"
            },
            {
              "indexed": false,
              "internalType": "address",
              "name": "newAdmin",
              "type": "address"
            }
          ],
          "name": "AdminChanged",
          "type": "event"
        },
        {
          "anonymous": false,
          "inputs": [
            {
              "indexed": true,
              "internalType": "address",
              "name": "beacon",
              "type": "address"
            }
          ],
          "name": "BeaconUpgraded",
          "type": "event"
        },
        {
          "anonymous": false,
          "inputs": [
            {
              "indexed": true,
              "internalType": "address",
              "name": "implementation",
              "type": "address"
            }
          ],
          "name": "Upgraded",
          "type": "event"
        },
        {
          "stateMutability": "payable",
          "type": "fallback"
        },
        {
          "stateMutability": "payable",
          "type": "receive"
        }
      ]
    },
    "DefaultProxyAdmin": {
      "address": "0x8Ea1A989B036f7Ef21bb95CE4E7961522Ca00287",
      "abi": [
        {
          "inputs": [
            {
              "internalType": "address",
              "name": "initialOwner",
              "type": "address"
            }
          ],
          "stateMutability": "nonpayable",
          "type": "constructor"
        },
        {
          "anonymous": false,
          "inputs": [
            {
              "indexed": true,
              "internalType": "address",
              "name": "previousOwner",
              "type": "address"
            },
            {
              "indexed": true,
              "internalType": "address",
              "name": "newOwner",
              "type": "address"
            }
          ],
          "name": "OwnershipTransferred",
          "type": "event"
        },
        {
          "inputs": [
            {
              "internalType": "contract TransparentUpgradeableProxy",
              "name": "proxy",
              "type": "address"
            },
            {
              "internalType": "address",
              "name": "newAdmin",
              "type": "address"
            }
          ],
          "name": "changeProxyAdmin",
          "outputs": [],
          "stateMutability": "nonpayable",
          "type": "function"
        },
        {
          "inputs": [
            {
              "internalType": "contract TransparentUpgradeableProxy",
              "name": "proxy",
              "type": "address"
            }
          ],
          "name": "getProxyAdmin",
          "outputs": [
            {
              "internalType": "address",
              "name": "",
              "type": "address"
            }
          ],
          "stateMutability": "view",
          "type": "function"
        },
        {
          "inputs": [
            {
              "internalType": "contract TransparentUpgradeableProxy",
              "name": "proxy",
              "type": "address"
            }
          ],
          "name": "getProxyImplementation",
          "outputs": [
            {
              "internalType": "address",
              "name": "",
              "type": "address"
            }
          ],
          "stateMutability": "view",
          "type": "function"
        },
        {
          "inputs": [],
          "name": "owner",
          "outputs": [
            {
              "internalType": "address",
              "name": "",
              "type": "address"
            }
          ],
          "stateMutability": "view",
          "type": "function"
        },
        {
          "inputs": [],
          "name": "renounceOwnership",
          "outputs": [],
          "stateMutability": "nonpayable",
          "type": "function"
        },
        {
          "inputs": [
            {
              "internalType": "address",
              "name": "newOwner",
              "type": "address"
            }
          ],
          "name": "transferOwnership",
          "outputs": [],
          "stateMutability": "nonpayable",
          "type": "function"
        },
        {
          "inputs": [
            {
              "internalType": "contract TransparentUpgradeableProxy",
              "name": "proxy",
              "type": "address"
            },
            {
              "internalType": "address",
              "name": "implementation",
              "type": "address"
            }
          ],
          "name": "upgrade",
          "outputs": [],
          "stateMutability": "nonpayable",
          "type": "function"
        },
        {
          "inputs": [
            {
              "internalType": "contract TransparentUpgradeableProxy",
              "name": "proxy",
              "type": "address"
            },
            {
              "internalType": "address",
              "name": "implementation",
              "type": "address"
            },
            {
              "internalType": "bytes",
              "name": "data",
              "type": "bytes"
            }
          ],
          "name": "upgradeAndCall",
          "outputs": [],
          "stateMutability": "payable",
          "type": "function"
        }
      ]
    },
    "JumpRateModelV2_base0bps_slope425bps_jump8000bps_kink8000bps_timeBased": {
      "address": "0xd8b4c9574e80376Ce4687EAc57D594C560Dc7c3F",
      "abi": [
        {
          "inputs": [
            {
              "internalType": "uint256",
              "name": "baseRatePerYear_",
              "type": "uint256"
            },
            {
              "internalType": "uint256",
              "name": "multiplierPerYear_",
              "type": "uint256"
            },
            {
              "internalType": "uint256",
              "name": "jumpMultiplierPerYear_",
              "type": "uint256"
            },
            {
              "internalType": "uint256",
              "name": "kink_",
              "type": "uint256"
            },
            {
              "internalType": "contract IAccessControlManagerV8",
              "name": "accessControlManager_",
              "type": "address"
            },
            {
              "internalType": "bool",
              "name": "timeBased_",
              "type": "bool"
            },
            {
              "internalType": "uint256",
              "name": "blocksPerYear_",
              "type": "uint256"
            }
          ],
          "stateMutability": "nonpayable",
          "type": "constructor"
        },
        {
          "inputs": [],
          "name": "InvalidBlocksPerYear",
          "type": "error"
        },
        {
          "inputs": [],
          "name": "InvalidTimeBasedConfiguration",
          "type": "error"
        },
        {
          "inputs": [
            {
              "internalType": "address",
              "name": "sender",
              "type": "address"
            },
            {
              "internalType": "address",
              "name": "calledContract",
              "type": "address"
            },
            {
              "internalType": "string",
              "name": "methodSignature",
              "type": "string"
            }
          ],
          "name": "Unauthorized",
          "type": "error"
        },
        {
          "anonymous": false,
          "inputs": [
            {
              "indexed": false,
              "internalType": "uint256",
              "name": "baseRatePerBlockOrTimestamp",
              "type": "uint256"
            },
            {
              "indexed": false,
              "internalType": "uint256",
              "name": "multiplierPerBlockOrTimestamp",
              "type": "uint256"
            },
            {
              "indexed": false,
              "internalType": "uint256",
              "name": "jumpMultiplierPerBlockOrTimestamp",
              "type": "uint256"
            },
            {
              "indexed": false,
              "internalType": "uint256",
              "name": "kink",
              "type": "uint256"
            }
          ],
          "name": "NewInterestParams",
          "type": "event"
        },
        {
          "inputs": [],
          "name": "accessControlManager",
          "outputs": [
            {
              "internalType": "contract IAccessControlManagerV8",
              "name": "",
              "type": "address"
            }
          ],
          "stateMutability": "view",
          "type": "function"
        },
        {
          "inputs": [],
          "name": "baseRatePerBlock",
          "outputs": [
            {
              "internalType": "uint256",
              "name": "",
              "type": "uint256"
            }
          ],
          "stateMutability": "view",
          "type": "function"
        },
        {
          "inputs": [],
          "name": "blocksOrSecondsPerYear",
          "outputs": [
            {
              "internalType": "uint256",
              "name": "",
              "type": "uint256"
            }
          ],
          "stateMutability": "view",
          "type": "function"
        },
        {
          "inputs": [],
          "name": "getBlockNumberOrTimestamp",
          "outputs": [
            {
              "internalType": "uint256",
              "name": "",
              "type": "uint256"
            }
          ],
          "stateMutability": "view",
          "type": "function"
        },
        {
          "inputs": [
            {
              "internalType": "uint256",
              "name": "cash",
              "type": "uint256"
            },
            {
              "internalType": "uint256",
              "name": "borrows",
              "type": "uint256"
            },
            {
              "internalType": "uint256",
              "name": "reserves",
              "type": "uint256"
            },
            {
              "internalType": "uint256",
              "name": "badDebt",
              "type": "uint256"
            }
          ],
          "name": "getBorrowRate",
          "outputs": [
            {
              "internalType": "uint256",
              "name": "",
              "type": "uint256"
            }
          ],
          "stateMutability": "view",
          "type": "function"
        },
        {
          "inputs": [
            {
              "internalType": "uint256",
              "name": "cash",
              "type": "uint256"
            },
            {
              "internalType": "uint256",
              "name": "borrows",
              "type": "uint256"
            },
            {
              "internalType": "uint256",
              "name": "reserves",
              "type": "uint256"
            },
            {
              "internalType": "uint256",
              "name": "reserveFactorMantissa",
              "type": "uint256"
            },
            {
              "internalType": "uint256",
              "name": "badDebt",
              "type": "uint256"
            }
          ],
          "name": "getSupplyRate",
          "outputs": [
            {
              "internalType": "uint256",
              "name": "",
              "type": "uint256"
            }
          ],
          "stateMutability": "view",
          "type": "function"
        },
        {
          "inputs": [],
          "name": "isInterestRateModel",
          "outputs": [
            {
              "internalType": "bool",
              "name": "",
              "type": "bool"
            }
          ],
          "stateMutability": "pure",
          "type": "function"
        },
        {
          "inputs": [],
          "name": "isTimeBased",
          "outputs": [
            {
              "internalType": "bool",
              "name": "",
              "type": "bool"
            }
          ],
          "stateMutability": "view",
          "type": "function"
        },
        {
          "inputs": [],
          "name": "jumpMultiplierPerBlock",
          "outputs": [
            {
              "internalType": "uint256",
              "name": "",
              "type": "uint256"
            }
          ],
          "stateMutability": "view",
          "type": "function"
        },
        {
          "inputs": [],
          "name": "kink",
          "outputs": [
            {
              "internalType": "uint256",
              "name": "",
              "type": "uint256"
            }
          ],
          "stateMutability": "view",
          "type": "function"
        },
        {
          "inputs": [],
          "name": "multiplierPerBlock",
          "outputs": [
            {
              "internalType": "uint256",
              "name": "",
              "type": "uint256"
            }
          ],
          "stateMutability": "view",
          "type": "function"
        },
        {
          "inputs": [
            {
              "internalType": "uint256",
              "name": "baseRatePerYear",
              "type": "uint256"
            },
            {
              "internalType": "uint256",
              "name": "multiplierPerYear",
              "type": "uint256"
            },
            {
              "internalType": "uint256",
              "name": "jumpMultiplierPerYear",
              "type": "uint256"
            },
            {
              "internalType": "uint256",
              "name": "kink_",
              "type": "uint256"
            }
          ],
          "name": "updateJumpRateModel",
          "outputs": [],
          "stateMutability": "nonpayable",
          "type": "function"
        },
        {
          "inputs": [
            {
              "internalType": "uint256",
              "name": "cash",
              "type": "uint256"
            },
            {
              "internalType": "uint256",
              "name": "borrows",
              "type": "uint256"
            },
            {
              "internalType": "uint256",
              "name": "reserves",
              "type": "uint256"
            },
            {
              "internalType": "uint256",
              "name": "badDebt",
              "type": "uint256"
            }
          ],
          "name": "utilizationRate",
          "outputs": [
            {
              "internalType": "uint256",
              "name": "",
              "type": "uint256"
            }
          ],
          "stateMutability": "pure",
          "type": "function"
        }
      ]
    },
    "JumpRateModelV2_base0bps_slope687bps_jump25000bps_kink8000bps_timeBased": {
      "address": "0x40a0DEC6AcA207F45212B14dE1312cEae6FB3E5A",
      "abi": [
        {
          "inputs": [
            {
              "internalType": "uint256",
              "name": "baseRatePerYear_",
              "type": "uint256"
            },
            {
              "internalType": "uint256",
              "name": "multiplierPerYear_",
              "type": "uint256"
            },
            {
              "internalType": "uint256",
              "name": "jumpMultiplierPerYear_",
              "type": "uint256"
            },
            {
              "internalType": "uint256",
              "name": "kink_",
              "type": "uint256"
            },
            {
              "internalType": "contract IAccessControlManagerV8",
              "name": "accessControlManager_",
              "type": "address"
            },
            {
              "internalType": "bool",
              "name": "timeBased_",
              "type": "bool"
            },
            {
              "internalType": "uint256",
              "name": "blocksPerYear_",
              "type": "uint256"
            }
          ],
          "stateMutability": "nonpayable",
          "type": "constructor"
        },
        {
          "inputs": [],
          "name": "InvalidBlocksPerYear",
          "type": "error"
        },
        {
          "inputs": [],
          "name": "InvalidTimeBasedConfiguration",
          "type": "error"
        },
        {
          "inputs": [
            {
              "internalType": "address",
              "name": "sender",
              "type": "address"
            },
            {
              "internalType": "address",
              "name": "calledContract",
              "type": "address"
            },
            {
              "internalType": "string",
              "name": "methodSignature",
              "type": "string"
            }
          ],
          "name": "Unauthorized",
          "type": "error"
        },
        {
          "anonymous": false,
          "inputs": [
            {
              "indexed": false,
              "internalType": "uint256",
              "name": "baseRatePerBlockOrTimestamp",
              "type": "uint256"
            },
            {
              "indexed": false,
              "internalType": "uint256",
              "name": "multiplierPerBlockOrTimestamp",
              "type": "uint256"
            },
            {
              "indexed": false,
              "internalType": "uint256",
              "name": "jumpMultiplierPerBlockOrTimestamp",
              "type": "uint256"
            },
            {
              "indexed": false,
              "internalType": "uint256",
              "name": "kink",
              "type": "uint256"
            }
          ],
          "name": "NewInterestParams",
          "type": "event"
        },
        {
          "inputs": [],
          "name": "accessControlManager",
          "outputs": [
            {
              "internalType": "contract IAccessControlManagerV8",
              "name": "",
              "type": "address"
            }
          ],
          "stateMutability": "view",
          "type": "function"
        },
        {
          "inputs": [],
          "name": "baseRatePerBlock",
          "outputs": [
            {
              "internalType": "uint256",
              "name": "",
              "type": "uint256"
            }
          ],
          "stateMutability": "view",
          "type": "function"
        },
        {
          "inputs": [],
          "name": "blocksOrSecondsPerYear",
          "outputs": [
            {
              "internalType": "uint256",
              "name": "",
              "type": "uint256"
            }
          ],
          "stateMutability": "view",
          "type": "function"
        },
        {
          "inputs": [],
          "name": "getBlockNumberOrTimestamp",
          "outputs": [
            {
              "internalType": "uint256",
              "name": "",
              "type": "uint256"
            }
          ],
          "stateMutability": "view",
          "type": "function"
        },
        {
          "inputs": [
            {
              "internalType": "uint256",
              "name": "cash",
              "type": "uint256"
            },
            {
              "internalType": "uint256",
              "name": "borrows",
              "type": "uint256"
            },
            {
              "internalType": "uint256",
              "name": "reserves",
              "type": "uint256"
            },
            {
              "internalType": "uint256",
              "name": "badDebt",
              "type": "uint256"
            }
          ],
          "name": "getBorrowRate",
          "outputs": [
            {
              "internalType": "uint256",
              "name": "",
              "type": "uint256"
            }
          ],
          "stateMutability": "view",
          "type": "function"
        },
        {
          "inputs": [
            {
              "internalType": "uint256",
              "name": "cash",
              "type": "uint256"
            },
            {
              "internalType": "uint256",
              "name": "borrows",
              "type": "uint256"
            },
            {
              "internalType": "uint256",
              "name": "reserves",
              "type": "uint256"
            },
            {
              "internalType": "uint256",
              "name": "reserveFactorMantissa",
              "type": "uint256"
            },
            {
              "internalType": "uint256",
              "name": "badDebt",
              "type": "uint256"
            }
          ],
          "name": "getSupplyRate",
          "outputs": [
            {
              "internalType": "uint256",
              "name": "",
              "type": "uint256"
            }
          ],
          "stateMutability": "view",
          "type": "function"
        },
        {
          "inputs": [],
          "name": "isInterestRateModel",
          "outputs": [
            {
              "internalType": "bool",
              "name": "",
              "type": "bool"
            }
          ],
          "stateMutability": "pure",
          "type": "function"
        },
        {
          "inputs": [],
          "name": "isTimeBased",
          "outputs": [
            {
              "internalType": "bool",
              "name": "",
              "type": "bool"
            }
          ],
          "stateMutability": "view",
          "type": "function"
        },
        {
          "inputs": [],
          "name": "jumpMultiplierPerBlock",
          "outputs": [
            {
              "internalType": "uint256",
              "name": "",
              "type": "uint256"
            }
          ],
          "stateMutability": "view",
          "type": "function"
        },
        {
          "inputs": [],
          "name": "kink",
          "outputs": [
            {
              "internalType": "uint256",
              "name": "",
              "type": "uint256"
            }
          ],
          "stateMutability": "view",
          "type": "function"
        },
        {
          "inputs": [],
          "name": "multiplierPerBlock",
          "outputs": [
            {
              "internalType": "uint256",
              "name": "",
              "type": "uint256"
            }
          ],
          "stateMutability": "view",
          "type": "function"
        },
        {
          "inputs": [
            {
              "internalType": "uint256",
              "name": "baseRatePerYear",
              "type": "uint256"
            },
            {
              "internalType": "uint256",
              "name": "multiplierPerYear",
              "type": "uint256"
            },
            {
              "internalType": "uint256",
              "name": "jumpMultiplierPerYear",
              "type": "uint256"
            },
            {
              "internalType": "uint256",
              "name": "kink_",
              "type": "uint256"
            }
          ],
          "name": "updateJumpRateModel",
          "outputs": [],
          "stateMutability": "nonpayable",
          "type": "function"
        },
        {
          "inputs": [
            {
              "internalType": "uint256",
              "name": "cash",
              "type": "uint256"
            },
            {
              "internalType": "uint256",
              "name": "borrows",
              "type": "uint256"
            },
            {
              "internalType": "uint256",
              "name": "reserves",
              "type": "uint256"
            },
            {
              "internalType": "uint256",
              "name": "badDebt",
              "type": "uint256"
            }
          ],
          "name": "utilizationRate",
          "outputs": [
            {
              "internalType": "uint256",
              "name": "",
              "type": "uint256"
            }
          ],
          "stateMutability": "pure",
          "type": "function"
        }
      ]
    },
    "JumpRateModelV2_base0bps_slope875bps_jump8000bps_kink8000bps_timeBased": {
      "address": "0x6e0f830e7fc78a296B0EbD5694573C2D9f0994B1",
      "abi": [
        {
          "inputs": [
            {
              "internalType": "uint256",
              "name": "baseRatePerYear_",
              "type": "uint256"
            },
            {
              "internalType": "uint256",
              "name": "multiplierPerYear_",
              "type": "uint256"
            },
            {
              "internalType": "uint256",
              "name": "jumpMultiplierPerYear_",
              "type": "uint256"
            },
            {
              "internalType": "uint256",
              "name": "kink_",
              "type": "uint256"
            },
            {
              "internalType": "contract IAccessControlManagerV8",
              "name": "accessControlManager_",
              "type": "address"
            },
            {
              "internalType": "bool",
              "name": "timeBased_",
              "type": "bool"
            },
            {
              "internalType": "uint256",
              "name": "blocksPerYear_",
              "type": "uint256"
            }
          ],
          "stateMutability": "nonpayable",
          "type": "constructor"
        },
        {
          "inputs": [],
          "name": "InvalidBlocksPerYear",
          "type": "error"
        },
        {
          "inputs": [],
          "name": "InvalidTimeBasedConfiguration",
          "type": "error"
        },
        {
          "inputs": [
            {
              "internalType": "address",
              "name": "sender",
              "type": "address"
            },
            {
              "internalType": "address",
              "name": "calledContract",
              "type": "address"
            },
            {
              "internalType": "string",
              "name": "methodSignature",
              "type": "string"
            }
          ],
          "name": "Unauthorized",
          "type": "error"
        },
        {
          "anonymous": false,
          "inputs": [
            {
              "indexed": false,
              "internalType": "uint256",
              "name": "baseRatePerBlockOrTimestamp",
              "type": "uint256"
            },
            {
              "indexed": false,
              "internalType": "uint256",
              "name": "multiplierPerBlockOrTimestamp",
              "type": "uint256"
            },
            {
              "indexed": false,
              "internalType": "uint256",
              "name": "jumpMultiplierPerBlockOrTimestamp",
              "type": "uint256"
            },
            {
              "indexed": false,
              "internalType": "uint256",
              "name": "kink",
              "type": "uint256"
            }
          ],
          "name": "NewInterestParams",
          "type": "event"
        },
        {
          "inputs": [],
          "name": "accessControlManager",
          "outputs": [
            {
              "internalType": "contract IAccessControlManagerV8",
              "name": "",
              "type": "address"
            }
          ],
          "stateMutability": "view",
          "type": "function"
        },
        {
          "inputs": [],
          "name": "baseRatePerBlock",
          "outputs": [
            {
              "internalType": "uint256",
              "name": "",
              "type": "uint256"
            }
          ],
          "stateMutability": "view",
          "type": "function"
        },
        {
          "inputs": [],
          "name": "blocksOrSecondsPerYear",
          "outputs": [
            {
              "internalType": "uint256",
              "name": "",
              "type": "uint256"
            }
          ],
          "stateMutability": "view",
          "type": "function"
        },
        {
          "inputs": [],
          "name": "getBlockNumberOrTimestamp",
          "outputs": [
            {
              "internalType": "uint256",
              "name": "",
              "type": "uint256"
            }
          ],
          "stateMutability": "view",
          "type": "function"
        },
        {
          "inputs": [
            {
              "internalType": "uint256",
              "name": "cash",
              "type": "uint256"
            },
            {
              "internalType": "uint256",
              "name": "borrows",
              "type": "uint256"
            },
            {
              "internalType": "uint256",
              "name": "reserves",
              "type": "uint256"
            },
            {
              "internalType": "uint256",
              "name": "badDebt",
              "type": "uint256"
            }
          ],
          "name": "getBorrowRate",
          "outputs": [
            {
              "internalType": "uint256",
              "name": "",
              "type": "uint256"
            }
          ],
          "stateMutability": "view",
          "type": "function"
        },
        {
          "inputs": [
            {
              "internalType": "uint256",
              "name": "cash",
              "type": "uint256"
            },
            {
              "internalType": "uint256",
              "name": "borrows",
              "type": "uint256"
            },
            {
              "internalType": "uint256",
              "name": "reserves",
              "type": "uint256"
            },
            {
              "internalType": "uint256",
              "name": "reserveFactorMantissa",
              "type": "uint256"
            },
            {
              "internalType": "uint256",
              "name": "badDebt",
              "type": "uint256"
            }
          ],
          "name": "getSupplyRate",
          "outputs": [
            {
              "internalType": "uint256",
              "name": "",
              "type": "uint256"
            }
          ],
          "stateMutability": "view",
          "type": "function"
        },
        {
          "inputs": [],
          "name": "isInterestRateModel",
          "outputs": [
            {
              "internalType": "bool",
              "name": "",
              "type": "bool"
            }
          ],
          "stateMutability": "pure",
          "type": "function"
        },
        {
          "inputs": [],
          "name": "isTimeBased",
          "outputs": [
            {
              "internalType": "bool",
              "name": "",
              "type": "bool"
            }
          ],
          "stateMutability": "view",
          "type": "function"
        },
        {
          "inputs": [],
          "name": "jumpMultiplierPerBlock",
          "outputs": [
            {
              "internalType": "uint256",
              "name": "",
              "type": "uint256"
            }
          ],
          "stateMutability": "view",
          "type": "function"
        },
        {
          "inputs": [],
          "name": "kink",
          "outputs": [
            {
              "internalType": "uint256",
              "name": "",
              "type": "uint256"
            }
          ],
          "stateMutability": "view",
          "type": "function"
        },
        {
          "inputs": [],
          "name": "multiplierPerBlock",
          "outputs": [
            {
              "internalType": "uint256",
              "name": "",
              "type": "uint256"
            }
          ],
          "stateMutability": "view",
          "type": "function"
        },
        {
          "inputs": [
            {
              "internalType": "uint256",
              "name": "baseRatePerYear",
              "type": "uint256"
            },
            {
              "internalType": "uint256",
              "name": "multiplierPerYear",
              "type": "uint256"
            },
            {
              "internalType": "uint256",
              "name": "jumpMultiplierPerYear",
              "type": "uint256"
            },
            {
              "internalType": "uint256",
              "name": "kink_",
              "type": "uint256"
            }
          ],
          "name": "updateJumpRateModel",
          "outputs": [],
          "stateMutability": "nonpayable",
          "type": "function"
        },
        {
          "inputs": [
            {
              "internalType": "uint256",
              "name": "cash",
              "type": "uint256"
            },
            {
              "internalType": "uint256",
              "name": "borrows",
              "type": "uint256"
            },
            {
              "internalType": "uint256",
              "name": "reserves",
              "type": "uint256"
            },
            {
              "internalType": "uint256",
              "name": "badDebt",
              "type": "uint256"
            }
          ],
          "name": "utilizationRate",
          "outputs": [
            {
              "internalType": "uint256",
              "name": "",
              "type": "uint256"
            }
          ],
          "stateMutability": "pure",
          "type": "function"
        }
      ]
    },
    "JumpRateModelV2_base0bps_slope900bps_jump20000bps_kink4500bps_timeBased": {
      "address": "0xDe0DdC53BE71B2C67808392088A922AdC4ec3114",
      "abi": [
        {
          "inputs": [
            {
              "internalType": "uint256",
              "name": "baseRatePerYear_",
              "type": "uint256"
            },
            {
              "internalType": "uint256",
              "name": "multiplierPerYear_",
              "type": "uint256"
            },
            {
              "internalType": "uint256",
              "name": "jumpMultiplierPerYear_",
              "type": "uint256"
            },
            {
              "internalType": "uint256",
              "name": "kink_",
              "type": "uint256"
            },
            {
              "internalType": "contract IAccessControlManagerV8",
              "name": "accessControlManager_",
              "type": "address"
            },
            {
              "internalType": "bool",
              "name": "timeBased_",
              "type": "bool"
            },
            {
              "internalType": "uint256",
              "name": "blocksPerYear_",
              "type": "uint256"
            }
          ],
          "stateMutability": "nonpayable",
          "type": "constructor"
        },
        {
          "inputs": [],
          "name": "InvalidBlocksPerYear",
          "type": "error"
        },
        {
          "inputs": [],
          "name": "InvalidTimeBasedConfiguration",
          "type": "error"
        },
        {
          "inputs": [
            {
              "internalType": "address",
              "name": "sender",
              "type": "address"
            },
            {
              "internalType": "address",
              "name": "calledContract",
              "type": "address"
            },
            {
              "internalType": "string",
              "name": "methodSignature",
              "type": "string"
            }
          ],
          "name": "Unauthorized",
          "type": "error"
        },
        {
          "anonymous": false,
          "inputs": [
            {
              "indexed": false,
              "internalType": "uint256",
              "name": "baseRatePerBlockOrTimestamp",
              "type": "uint256"
            },
            {
              "indexed": false,
              "internalType": "uint256",
              "name": "multiplierPerBlockOrTimestamp",
              "type": "uint256"
            },
            {
              "indexed": false,
              "internalType": "uint256",
              "name": "jumpMultiplierPerBlockOrTimestamp",
              "type": "uint256"
            },
            {
              "indexed": false,
              "internalType": "uint256",
              "name": "kink",
              "type": "uint256"
            }
          ],
          "name": "NewInterestParams",
          "type": "event"
        },
        {
          "inputs": [],
          "name": "accessControlManager",
          "outputs": [
            {
              "internalType": "contract IAccessControlManagerV8",
              "name": "",
              "type": "address"
            }
          ],
          "stateMutability": "view",
          "type": "function"
        },
        {
          "inputs": [],
          "name": "baseRatePerBlock",
          "outputs": [
            {
              "internalType": "uint256",
              "name": "",
              "type": "uint256"
            }
          ],
          "stateMutability": "view",
          "type": "function"
        },
        {
          "inputs": [],
          "name": "blocksOrSecondsPerYear",
          "outputs": [
            {
              "internalType": "uint256",
              "name": "",
              "type": "uint256"
            }
          ],
          "stateMutability": "view",
          "type": "function"
        },
        {
          "inputs": [],
          "name": "getBlockNumberOrTimestamp",
          "outputs": [
            {
              "internalType": "uint256",
              "name": "",
              "type": "uint256"
            }
          ],
          "stateMutability": "view",
          "type": "function"
        },
        {
          "inputs": [
            {
              "internalType": "uint256",
              "name": "cash",
              "type": "uint256"
            },
            {
              "internalType": "uint256",
              "name": "borrows",
              "type": "uint256"
            },
            {
              "internalType": "uint256",
              "name": "reserves",
              "type": "uint256"
            },
            {
              "internalType": "uint256",
              "name": "badDebt",
              "type": "uint256"
            }
          ],
          "name": "getBorrowRate",
          "outputs": [
            {
              "internalType": "uint256",
              "name": "",
              "type": "uint256"
            }
          ],
          "stateMutability": "view",
          "type": "function"
        },
        {
          "inputs": [
            {
              "internalType": "uint256",
              "name": "cash",
              "type": "uint256"
            },
            {
              "internalType": "uint256",
              "name": "borrows",
              "type": "uint256"
            },
            {
              "internalType": "uint256",
              "name": "reserves",
              "type": "uint256"
            },
            {
              "internalType": "uint256",
              "name": "reserveFactorMantissa",
              "type": "uint256"
            },
            {
              "internalType": "uint256",
              "name": "badDebt",
              "type": "uint256"
            }
          ],
          "name": "getSupplyRate",
          "outputs": [
            {
              "internalType": "uint256",
              "name": "",
              "type": "uint256"
            }
          ],
          "stateMutability": "view",
          "type": "function"
        },
        {
          "inputs": [],
          "name": "isInterestRateModel",
          "outputs": [
            {
              "internalType": "bool",
              "name": "",
              "type": "bool"
            }
          ],
          "stateMutability": "pure",
          "type": "function"
        },
        {
          "inputs": [],
          "name": "isTimeBased",
          "outputs": [
            {
              "internalType": "bool",
              "name": "",
              "type": "bool"
            }
          ],
          "stateMutability": "view",
          "type": "function"
        },
        {
          "inputs": [],
          "name": "jumpMultiplierPerBlock",
          "outputs": [
            {
              "internalType": "uint256",
              "name": "",
              "type": "uint256"
            }
          ],
          "stateMutability": "view",
          "type": "function"
        },
        {
          "inputs": [],
          "name": "kink",
          "outputs": [
            {
              "internalType": "uint256",
              "name": "",
              "type": "uint256"
            }
          ],
          "stateMutability": "view",
          "type": "function"
        },
        {
          "inputs": [],
          "name": "multiplierPerBlock",
          "outputs": [
            {
              "internalType": "uint256",
              "name": "",
              "type": "uint256"
            }
          ],
          "stateMutability": "view",
          "type": "function"
        },
        {
          "inputs": [
            {
              "internalType": "uint256",
              "name": "baseRatePerYear",
              "type": "uint256"
            },
            {
              "internalType": "uint256",
              "name": "multiplierPerYear",
              "type": "uint256"
            },
            {
              "internalType": "uint256",
              "name": "jumpMultiplierPerYear",
              "type": "uint256"
            },
            {
              "internalType": "uint256",
              "name": "kink_",
              "type": "uint256"
            }
          ],
          "name": "updateJumpRateModel",
          "outputs": [],
          "stateMutability": "nonpayable",
          "type": "function"
        },
        {
          "inputs": [
            {
              "internalType": "uint256",
              "name": "cash",
              "type": "uint256"
            },
            {
              "internalType": "uint256",
              "name": "borrows",
              "type": "uint256"
            },
            {
              "internalType": "uint256",
              "name": "reserves",
              "type": "uint256"
            },
            {
              "internalType": "uint256",
              "name": "badDebt",
              "type": "uint256"
            }
          ],
          "name": "utilizationRate",
          "outputs": [
            {
              "internalType": "uint256",
              "name": "",
              "type": "uint256"
            }
          ],
          "stateMutability": "pure",
          "type": "function"
        }
      ]
    },
    "JumpRateModelV2_base0bps_slope900bps_jump30000bps_kink4500bps_timeBased": {
      "address": "0x42053cb8Ee2cBbfCEDF423C79A50CF56c9C9424f",
      "abi": [
        {
          "inputs": [
            {
              "internalType": "uint256",
              "name": "baseRatePerYear_",
              "type": "uint256"
            },
            {
              "internalType": "uint256",
              "name": "multiplierPerYear_",
              "type": "uint256"
            },
            {
              "internalType": "uint256",
              "name": "jumpMultiplierPerYear_",
              "type": "uint256"
            },
            {
              "internalType": "uint256",
              "name": "kink_",
              "type": "uint256"
            },
            {
              "internalType": "contract IAccessControlManagerV8",
              "name": "accessControlManager_",
              "type": "address"
            },
            {
              "internalType": "bool",
              "name": "timeBased_",
              "type": "bool"
            },
            {
              "internalType": "uint256",
              "name": "blocksPerYear_",
              "type": "uint256"
            }
          ],
          "stateMutability": "nonpayable",
          "type": "constructor"
        },
        {
          "inputs": [],
          "name": "InvalidBlocksPerYear",
          "type": "error"
        },
        {
          "inputs": [],
          "name": "InvalidTimeBasedConfiguration",
          "type": "error"
        },
        {
          "inputs": [
            {
              "internalType": "address",
              "name": "sender",
              "type": "address"
            },
            {
              "internalType": "address",
              "name": "calledContract",
              "type": "address"
            },
            {
              "internalType": "string",
              "name": "methodSignature",
              "type": "string"
            }
          ],
          "name": "Unauthorized",
          "type": "error"
        },
        {
          "anonymous": false,
          "inputs": [
            {
              "indexed": false,
              "internalType": "uint256",
              "name": "baseRatePerBlockOrTimestamp",
              "type": "uint256"
            },
            {
              "indexed": false,
              "internalType": "uint256",
              "name": "multiplierPerBlockOrTimestamp",
              "type": "uint256"
            },
            {
              "indexed": false,
              "internalType": "uint256",
              "name": "jumpMultiplierPerBlockOrTimestamp",
              "type": "uint256"
            },
            {
              "indexed": false,
              "internalType": "uint256",
              "name": "kink",
              "type": "uint256"
            }
          ],
          "name": "NewInterestParams",
          "type": "event"
        },
        {
          "inputs": [],
          "name": "accessControlManager",
          "outputs": [
            {
              "internalType": "contract IAccessControlManagerV8",
              "name": "",
              "type": "address"
            }
          ],
          "stateMutability": "view",
          "type": "function"
        },
        {
          "inputs": [],
          "name": "baseRatePerBlock",
          "outputs": [
            {
              "internalType": "uint256",
              "name": "",
              "type": "uint256"
            }
          ],
          "stateMutability": "view",
          "type": "function"
        },
        {
          "inputs": [],
          "name": "blocksOrSecondsPerYear",
          "outputs": [
            {
              "internalType": "uint256",
              "name": "",
              "type": "uint256"
            }
          ],
          "stateMutability": "view",
          "type": "function"
        },
        {
          "inputs": [],
          "name": "getBlockNumberOrTimestamp",
          "outputs": [
            {
              "internalType": "uint256",
              "name": "",
              "type": "uint256"
            }
          ],
          "stateMutability": "view",
          "type": "function"
        },
        {
          "inputs": [
            {
              "internalType": "uint256",
              "name": "cash",
              "type": "uint256"
            },
            {
              "internalType": "uint256",
              "name": "borrows",
              "type": "uint256"
            },
            {
              "internalType": "uint256",
              "name": "reserves",
              "type": "uint256"
            },
            {
              "internalType": "uint256",
              "name": "badDebt",
              "type": "uint256"
            }
          ],
          "name": "getBorrowRate",
          "outputs": [
            {
              "internalType": "uint256",
              "name": "",
              "type": "uint256"
            }
          ],
          "stateMutability": "view",
          "type": "function"
        },
        {
          "inputs": [
            {
              "internalType": "uint256",
              "name": "cash",
              "type": "uint256"
            },
            {
              "internalType": "uint256",
              "name": "borrows",
              "type": "uint256"
            },
            {
              "internalType": "uint256",
              "name": "reserves",
              "type": "uint256"
            },
            {
              "internalType": "uint256",
              "name": "reserveFactorMantissa",
              "type": "uint256"
            },
            {
              "internalType": "uint256",
              "name": "badDebt",
              "type": "uint256"
            }
          ],
          "name": "getSupplyRate",
          "outputs": [
            {
              "internalType": "uint256",
              "name": "",
              "type": "uint256"
            }
          ],
          "stateMutability": "view",
          "type": "function"
        },
        {
          "inputs": [],
          "name": "isInterestRateModel",
          "outputs": [
            {
              "internalType": "bool",
              "name": "",
              "type": "bool"
            }
          ],
          "stateMutability": "pure",
          "type": "function"
        },
        {
          "inputs": [],
          "name": "isTimeBased",
          "outputs": [
            {
              "internalType": "bool",
              "name": "",
              "type": "bool"
            }
          ],
          "stateMutability": "view",
          "type": "function"
        },
        {
          "inputs": [],
          "name": "jumpMultiplierPerBlock",
          "outputs": [
            {
              "internalType": "uint256",
              "name": "",
              "type": "uint256"
            }
          ],
          "stateMutability": "view",
          "type": "function"
        },
        {
          "inputs": [],
          "name": "kink",
          "outputs": [
            {
              "internalType": "uint256",
              "name": "",
              "type": "uint256"
            }
          ],
          "stateMutability": "view",
          "type": "function"
        },
        {
          "inputs": [],
          "name": "multiplierPerBlock",
          "outputs": [
            {
              "internalType": "uint256",
              "name": "",
              "type": "uint256"
            }
          ],
          "stateMutability": "view",
          "type": "function"
        },
        {
          "inputs": [
            {
              "internalType": "uint256",
              "name": "baseRatePerYear",
              "type": "uint256"
            },
            {
              "internalType": "uint256",
              "name": "multiplierPerYear",
              "type": "uint256"
            },
            {
              "internalType": "uint256",
              "name": "jumpMultiplierPerYear",
              "type": "uint256"
            },
            {
              "internalType": "uint256",
              "name": "kink_",
              "type": "uint256"
            }
          ],
          "name": "updateJumpRateModel",
          "outputs": [],
          "stateMutability": "nonpayable",
          "type": "function"
        },
        {
          "inputs": [
            {
              "internalType": "uint256",
              "name": "cash",
              "type": "uint256"
            },
            {
              "internalType": "uint256",
              "name": "borrows",
              "type": "uint256"
            },
            {
              "internalType": "uint256",
              "name": "reserves",
              "type": "uint256"
            },
            {
              "internalType": "uint256",
              "name": "badDebt",
              "type": "uint256"
            }
          ],
          "name": "utilizationRate",
          "outputs": [
            {
              "internalType": "uint256",
              "name": "",
              "type": "uint256"
            }
          ],
          "stateMutability": "pure",
          "type": "function"
        }
      ]
    },
    "JumpRateModelV2_base200bps_slope2000bps_jump30000bps_kink4500bps_timeBased": {
      "address": "0xab2A687A02F5EE7A5b3B52E929705cCA470A0844",
      "abi": [
        {
          "inputs": [
            {
              "internalType": "uint256",
              "name": "baseRatePerYear_",
              "type": "uint256"
            },
            {
              "internalType": "uint256",
              "name": "multiplierPerYear_",
              "type": "uint256"
            },
            {
              "internalType": "uint256",
              "name": "jumpMultiplierPerYear_",
              "type": "uint256"
            },
            {
              "internalType": "uint256",
              "name": "kink_",
              "type": "uint256"
            },
            {
              "internalType": "contract IAccessControlManagerV8",
              "name": "accessControlManager_",
              "type": "address"
            },
            {
              "internalType": "bool",
              "name": "timeBased_",
              "type": "bool"
            },
            {
              "internalType": "uint256",
              "name": "blocksPerYear_",
              "type": "uint256"
            }
          ],
          "stateMutability": "nonpayable",
          "type": "constructor"
        },
        {
          "inputs": [],
          "name": "InvalidBlocksPerYear",
          "type": "error"
        },
        {
          "inputs": [],
          "name": "InvalidTimeBasedConfiguration",
          "type": "error"
        },
        {
          "inputs": [
            {
              "internalType": "address",
              "name": "sender",
              "type": "address"
            },
            {
              "internalType": "address",
              "name": "calledContract",
              "type": "address"
            },
            {
              "internalType": "string",
              "name": "methodSignature",
              "type": "string"
            }
          ],
          "name": "Unauthorized",
          "type": "error"
        },
        {
          "anonymous": false,
          "inputs": [
            {
              "indexed": false,
              "internalType": "uint256",
              "name": "baseRatePerBlockOrTimestamp",
              "type": "uint256"
            },
            {
              "indexed": false,
              "internalType": "uint256",
              "name": "multiplierPerBlockOrTimestamp",
              "type": "uint256"
            },
            {
              "indexed": false,
              "internalType": "uint256",
              "name": "jumpMultiplierPerBlockOrTimestamp",
              "type": "uint256"
            },
            {
              "indexed": false,
              "internalType": "uint256",
              "name": "kink",
              "type": "uint256"
            }
          ],
          "name": "NewInterestParams",
          "type": "event"
        },
        {
          "inputs": [],
          "name": "accessControlManager",
          "outputs": [
            {
              "internalType": "contract IAccessControlManagerV8",
              "name": "",
              "type": "address"
            }
          ],
          "stateMutability": "view",
          "type": "function"
        },
        {
          "inputs": [],
          "name": "baseRatePerBlock",
          "outputs": [
            {
              "internalType": "uint256",
              "name": "",
              "type": "uint256"
            }
          ],
          "stateMutability": "view",
          "type": "function"
        },
        {
          "inputs": [],
          "name": "blocksOrSecondsPerYear",
          "outputs": [
            {
              "internalType": "uint256",
              "name": "",
              "type": "uint256"
            }
          ],
          "stateMutability": "view",
          "type": "function"
        },
        {
          "inputs": [],
          "name": "getBlockNumberOrTimestamp",
          "outputs": [
            {
              "internalType": "uint256",
              "name": "",
              "type": "uint256"
            }
          ],
          "stateMutability": "view",
          "type": "function"
        },
        {
          "inputs": [
            {
              "internalType": "uint256",
              "name": "cash",
              "type": "uint256"
            },
            {
              "internalType": "uint256",
              "name": "borrows",
              "type": "uint256"
            },
            {
              "internalType": "uint256",
              "name": "reserves",
              "type": "uint256"
            },
            {
              "internalType": "uint256",
              "name": "badDebt",
              "type": "uint256"
            }
          ],
          "name": "getBorrowRate",
          "outputs": [
            {
              "internalType": "uint256",
              "name": "",
              "type": "uint256"
            }
          ],
          "stateMutability": "view",
          "type": "function"
        },
        {
          "inputs": [
            {
              "internalType": "uint256",
              "name": "cash",
              "type": "uint256"
            },
            {
              "internalType": "uint256",
              "name": "borrows",
              "type": "uint256"
            },
            {
              "internalType": "uint256",
              "name": "reserves",
              "type": "uint256"
            },
            {
              "internalType": "uint256",
              "name": "reserveFactorMantissa",
              "type": "uint256"
            },
            {
              "internalType": "uint256",
              "name": "badDebt",
              "type": "uint256"
            }
          ],
          "name": "getSupplyRate",
          "outputs": [
            {
              "internalType": "uint256",
              "name": "",
              "type": "uint256"
            }
          ],
          "stateMutability": "view",
          "type": "function"
        },
        {
          "inputs": [],
          "name": "isInterestRateModel",
          "outputs": [
            {
              "internalType": "bool",
              "name": "",
              "type": "bool"
            }
          ],
          "stateMutability": "pure",
          "type": "function"
        },
        {
          "inputs": [],
          "name": "isTimeBased",
          "outputs": [
            {
              "internalType": "bool",
              "name": "",
              "type": "bool"
            }
          ],
          "stateMutability": "view",
          "type": "function"
        },
        {
          "inputs": [],
          "name": "jumpMultiplierPerBlock",
          "outputs": [
            {
              "internalType": "uint256",
              "name": "",
              "type": "uint256"
            }
          ],
          "stateMutability": "view",
          "type": "function"
        },
        {
          "inputs": [],
          "name": "kink",
          "outputs": [
            {
              "internalType": "uint256",
              "name": "",
              "type": "uint256"
            }
          ],
          "stateMutability": "view",
          "type": "function"
        },
        {
          "inputs": [],
          "name": "multiplierPerBlock",
          "outputs": [
            {
              "internalType": "uint256",
              "name": "",
              "type": "uint256"
            }
          ],
          "stateMutability": "view",
          "type": "function"
        },
        {
          "inputs": [
            {
              "internalType": "uint256",
              "name": "baseRatePerYear",
              "type": "uint256"
            },
            {
              "internalType": "uint256",
              "name": "multiplierPerYear",
              "type": "uint256"
            },
            {
              "internalType": "uint256",
              "name": "jumpMultiplierPerYear",
              "type": "uint256"
            },
            {
              "internalType": "uint256",
              "name": "kink_",
              "type": "uint256"
            }
          ],
          "name": "updateJumpRateModel",
          "outputs": [],
          "stateMutability": "nonpayable",
          "type": "function"
        },
        {
          "inputs": [
            {
              "internalType": "uint256",
              "name": "cash",
              "type": "uint256"
            },
            {
              "internalType": "uint256",
              "name": "borrows",
              "type": "uint256"
            },
            {
              "internalType": "uint256",
              "name": "reserves",
              "type": "uint256"
            },
            {
              "internalType": "uint256",
              "name": "badDebt",
              "type": "uint256"
            }
          ],
          "name": "utilizationRate",
          "outputs": [
            {
              "internalType": "uint256",
              "name": "",
              "type": "uint256"
            }
          ],
          "stateMutability": "pure",
          "type": "function"
        }
      ]
    },
    "NativeTokenGateway_vWETH_Core": {
      "address": "0xeEDE4e1BDaC489BD851970bE3952B729C4238A68",
      "abi": [
        {
          "inputs": [
            {
              "internalType": "contract IVToken",
              "name": "vWrappedNativeToken",
              "type": "address"
            }
          ],
          "stateMutability": "nonpayable",
          "type": "constructor"
        },
        {
          "inputs": [],
          "name": "NativeTokenTransferFailed",
          "type": "error"
        },
        {
          "inputs": [],
          "name": "ZeroAddressNotAllowed",
          "type": "error"
        },
        {
          "inputs": [],
          "name": "ZeroValueNotAllowed",
          "type": "error"
        },
        {
          "anonymous": false,
          "inputs": [
            {
              "indexed": true,
              "internalType": "address",
              "name": "previousOwner",
              "type": "address"
            },
            {
              "indexed": true,
              "internalType": "address",
              "name": "newOwner",
              "type": "address"
            }
          ],
          "name": "OwnershipTransferStarted",
          "type": "event"
        },
        {
          "anonymous": false,
          "inputs": [
            {
              "indexed": true,
              "internalType": "address",
              "name": "previousOwner",
              "type": "address"
            },
            {
              "indexed": true,
              "internalType": "address",
              "name": "newOwner",
              "type": "address"
            }
          ],
          "name": "OwnershipTransferred",
          "type": "event"
        },
        {
          "anonymous": false,
          "inputs": [
            {
              "indexed": true,
              "internalType": "address",
              "name": "receiver",
              "type": "address"
            },
            {
              "indexed": false,
              "internalType": "uint256",
              "name": "amount",
              "type": "uint256"
            }
          ],
          "name": "SweepNative",
          "type": "event"
        },
        {
          "anonymous": false,
          "inputs": [
            {
              "indexed": true,
              "internalType": "address",
              "name": "token",
              "type": "address"
            },
            {
              "indexed": true,
              "internalType": "address",
              "name": "receiver",
              "type": "address"
            },
            {
              "indexed": false,
              "internalType": "uint256",
              "name": "amount",
              "type": "uint256"
            }
          ],
          "name": "SweepToken",
          "type": "event"
        },
        {
          "anonymous": false,
          "inputs": [
            {
              "indexed": true,
              "internalType": "address",
              "name": "sender",
              "type": "address"
            },
            {
              "indexed": true,
              "internalType": "address",
              "name": "vToken",
              "type": "address"
            },
            {
              "indexed": false,
              "internalType": "uint256",
              "name": "amount",
              "type": "uint256"
            }
          ],
          "name": "TokensBorrowedAndUnwrapped",
          "type": "event"
        },
        {
          "anonymous": false,
          "inputs": [
            {
              "indexed": true,
              "internalType": "address",
              "name": "sender",
              "type": "address"
            },
            {
              "indexed": true,
              "internalType": "address",
              "name": "vToken",
              "type": "address"
            },
            {
              "indexed": false,
              "internalType": "uint256",
              "name": "amount",
              "type": "uint256"
            }
          ],
          "name": "TokensRedeemedAndUnwrapped",
          "type": "event"
        },
        {
          "anonymous": false,
          "inputs": [
            {
              "indexed": true,
              "internalType": "address",
              "name": "sender",
              "type": "address"
            },
            {
              "indexed": true,
              "internalType": "address",
              "name": "vToken",
              "type": "address"
            },
            {
              "indexed": false,
              "internalType": "uint256",
              "name": "amount",
              "type": "uint256"
            }
          ],
          "name": "TokensWrappedAndRepaid",
          "type": "event"
        },
        {
          "anonymous": false,
          "inputs": [
            {
              "indexed": true,
              "internalType": "address",
              "name": "sender",
              "type": "address"
            },
            {
              "indexed": true,
              "internalType": "address",
              "name": "vToken",
              "type": "address"
            },
            {
              "indexed": false,
              "internalType": "uint256",
              "name": "amount",
              "type": "uint256"
            }
          ],
          "name": "TokensWrappedAndSupplied",
          "type": "event"
        },
        {
          "stateMutability": "payable",
          "type": "fallback"
        },
        {
          "inputs": [],
          "name": "acceptOwnership",
          "outputs": [],
          "stateMutability": "nonpayable",
          "type": "function"
        },
        {
          "inputs": [
            {
              "internalType": "uint256",
              "name": "borrowAmount",
              "type": "uint256"
            }
          ],
          "name": "borrowAndUnwrap",
          "outputs": [],
          "stateMutability": "nonpayable",
          "type": "function"
        },
        {
          "inputs": [],
          "name": "owner",
          "outputs": [
            {
              "internalType": "address",
              "name": "",
              "type": "address"
            }
          ],
          "stateMutability": "view",
          "type": "function"
        },
        {
          "inputs": [],
          "name": "pendingOwner",
          "outputs": [
            {
              "internalType": "address",
              "name": "",
              "type": "address"
            }
          ],
          "stateMutability": "view",
          "type": "function"
        },
        {
          "inputs": [
            {
              "internalType": "uint256",
              "name": "redeemTokens",
              "type": "uint256"
            }
          ],
          "name": "redeemAndUnwrap",
          "outputs": [],
          "stateMutability": "nonpayable",
          "type": "function"
        },
        {
          "inputs": [
            {
              "internalType": "uint256",
              "name": "redeemAmount",
              "type": "uint256"
            }
          ],
          "name": "redeemUnderlyingAndUnwrap",
          "outputs": [],
          "stateMutability": "nonpayable",
          "type": "function"
        },
        {
          "inputs": [],
          "name": "renounceOwnership",
          "outputs": [],
          "stateMutability": "nonpayable",
          "type": "function"
        },
        {
          "inputs": [],
          "name": "sweepNative",
          "outputs": [],
          "stateMutability": "nonpayable",
          "type": "function"
        },
        {
          "inputs": [
            {
              "internalType": "contract IERC20",
              "name": "token",
              "type": "address"
            }
          ],
          "name": "sweepToken",
          "outputs": [],
          "stateMutability": "nonpayable",
          "type": "function"
        },
        {
          "inputs": [
            {
              "internalType": "address",
              "name": "newOwner",
              "type": "address"
            }
          ],
          "name": "transferOwnership",
          "outputs": [],
          "stateMutability": "nonpayable",
          "type": "function"
        },
        {
          "inputs": [],
          "name": "vWNativeToken",
          "outputs": [
            {
              "internalType": "contract IVToken",
              "name": "",
              "type": "address"
            }
          ],
          "stateMutability": "view",
          "type": "function"
        },
        {
          "inputs": [],
          "name": "wNativeToken",
          "outputs": [
            {
              "internalType": "contract IWrappedNative",
              "name": "",
              "type": "address"
            }
          ],
          "stateMutability": "view",
          "type": "function"
        },
        {
          "inputs": [],
          "name": "wrapAndRepay",
          "outputs": [],
          "stateMutability": "payable",
          "type": "function"
        },
        {
          "inputs": [
            {
              "internalType": "address",
              "name": "minter",
              "type": "address"
            }
          ],
          "name": "wrapAndSupply",
          "outputs": [],
          "stateMutability": "payable",
          "type": "function"
        },
        {
          "stateMutability": "payable",
          "type": "receive"
        }
      ]
    },
    "PoolLens": {
      "address": "0x69FC4232959131B4992597B739cEC97Ee898aA68",
      "abi": [
        {
          "inputs": [
            {
              "internalType": "bool",
              "name": "timeBased_",
              "type": "bool"
            },
            {
              "internalType": "uint256",
              "name": "blocksPerYear_",
              "type": "uint256"
            }
          ],
          "stateMutability": "nonpayable",
          "type": "constructor"
        },
        {
          "inputs": [],
          "name": "InvalidBlocksPerYear",
          "type": "error"
        },
        {
          "inputs": [],
          "name": "InvalidTimeBasedConfiguration",
          "type": "error"
        },
        {
          "inputs": [],
          "name": "blocksOrSecondsPerYear",
          "outputs": [
            {
              "internalType": "uint256",
              "name": "",
              "type": "uint256"
            }
          ],
          "stateMutability": "view",
          "type": "function"
        },
        {
          "inputs": [
            {
              "internalType": "address",
              "name": "poolRegistryAddress",
              "type": "address"
            }
          ],
          "name": "getAllPools",
          "outputs": [
            {
              "components": [
                {
                  "internalType": "string",
                  "name": "name",
                  "type": "string"
                },
                {
                  "internalType": "address",
                  "name": "creator",
                  "type": "address"
                },
                {
                  "internalType": "address",
                  "name": "comptroller",
                  "type": "address"
                },
                {
                  "internalType": "uint256",
                  "name": "blockPosted",
                  "type": "uint256"
                },
                {
                  "internalType": "uint256",
                  "name": "timestampPosted",
                  "type": "uint256"
                },
                {
                  "internalType": "string",
                  "name": "category",
                  "type": "string"
                },
                {
                  "internalType": "string",
                  "name": "logoURL",
                  "type": "string"
                },
                {
                  "internalType": "string",
                  "name": "description",
                  "type": "string"
                },
                {
                  "internalType": "address",
                  "name": "priceOracle",
                  "type": "address"
                },
                {
                  "internalType": "uint256",
                  "name": "closeFactor",
                  "type": "uint256"
                },
                {
                  "internalType": "uint256",
                  "name": "liquidationIncentive",
                  "type": "uint256"
                },
                {
                  "internalType": "uint256",
                  "name": "minLiquidatableCollateral",
                  "type": "uint256"
                },
                {
                  "components": [
                    {
                      "internalType": "address",
                      "name": "vToken",
                      "type": "address"
                    },
                    {
                      "internalType": "uint256",
                      "name": "exchangeRateCurrent",
                      "type": "uint256"
                    },
                    {
                      "internalType": "uint256",
                      "name": "supplyRatePerBlockOrTimestamp",
                      "type": "uint256"
                    },
                    {
                      "internalType": "uint256",
                      "name": "borrowRatePerBlockOrTimestamp",
                      "type": "uint256"
                    },
                    {
                      "internalType": "uint256",
                      "name": "reserveFactorMantissa",
                      "type": "uint256"
                    },
                    {
                      "internalType": "uint256",
                      "name": "supplyCaps",
                      "type": "uint256"
                    },
                    {
                      "internalType": "uint256",
                      "name": "borrowCaps",
                      "type": "uint256"
                    },
                    {
                      "internalType": "uint256",
                      "name": "totalBorrows",
                      "type": "uint256"
                    },
                    {
                      "internalType": "uint256",
                      "name": "totalReserves",
                      "type": "uint256"
                    },
                    {
                      "internalType": "uint256",
                      "name": "totalSupply",
                      "type": "uint256"
                    },
                    {
                      "internalType": "uint256",
                      "name": "totalCash",
                      "type": "uint256"
                    },
                    {
                      "internalType": "bool",
                      "name": "isListed",
                      "type": "bool"
                    },
                    {
                      "internalType": "uint256",
                      "name": "collateralFactorMantissa",
                      "type": "uint256"
                    },
                    {
                      "internalType": "address",
                      "name": "underlyingAssetAddress",
                      "type": "address"
                    },
                    {
                      "internalType": "uint256",
                      "name": "vTokenDecimals",
                      "type": "uint256"
                    },
                    {
                      "internalType": "uint256",
                      "name": "underlyingDecimals",
                      "type": "uint256"
                    },
                    {
                      "internalType": "uint256",
                      "name": "pausedActions",
                      "type": "uint256"
                    }
                  ],
                  "internalType": "struct PoolLens.VTokenMetadata[]",
                  "name": "vTokens",
                  "type": "tuple[]"
                }
              ],
              "internalType": "struct PoolLens.PoolData[]",
              "name": "",
              "type": "tuple[]"
            }
          ],
          "stateMutability": "view",
          "type": "function"
        },
        {
          "inputs": [],
          "name": "getBlockNumberOrTimestamp",
          "outputs": [
            {
              "internalType": "uint256",
              "name": "",
              "type": "uint256"
            }
          ],
          "stateMutability": "view",
          "type": "function"
        },
        {
          "inputs": [
            {
              "internalType": "address",
              "name": "account",
              "type": "address"
            },
            {
              "internalType": "address",
              "name": "comptrollerAddress",
              "type": "address"
            }
          ],
          "name": "getPendingRewards",
          "outputs": [
            {
              "components": [
                {
                  "internalType": "address",
                  "name": "distributorAddress",
                  "type": "address"
                },
                {
                  "internalType": "address",
                  "name": "rewardTokenAddress",
                  "type": "address"
                },
                {
                  "internalType": "uint256",
                  "name": "totalRewards",
                  "type": "uint256"
                },
                {
                  "components": [
                    {
                      "internalType": "address",
                      "name": "vTokenAddress",
                      "type": "address"
                    },
                    {
                      "internalType": "uint256",
                      "name": "amount",
                      "type": "uint256"
                    }
                  ],
                  "internalType": "struct PoolLens.PendingReward[]",
                  "name": "pendingRewards",
                  "type": "tuple[]"
                }
              ],
              "internalType": "struct PoolLens.RewardSummary[]",
              "name": "",
              "type": "tuple[]"
            }
          ],
          "stateMutability": "view",
          "type": "function"
        },
        {
          "inputs": [
            {
              "internalType": "address",
              "name": "comptrollerAddress",
              "type": "address"
            }
          ],
          "name": "getPoolBadDebt",
          "outputs": [
            {
              "components": [
                {
                  "internalType": "address",
                  "name": "comptroller",
                  "type": "address"
                },
                {
                  "internalType": "uint256",
                  "name": "totalBadDebtUsd",
                  "type": "uint256"
                },
                {
                  "components": [
                    {
                      "internalType": "address",
                      "name": "vTokenAddress",
                      "type": "address"
                    },
                    {
                      "internalType": "uint256",
                      "name": "badDebtUsd",
                      "type": "uint256"
                    }
                  ],
                  "internalType": "struct PoolLens.BadDebt[]",
                  "name": "badDebts",
                  "type": "tuple[]"
                }
              ],
              "internalType": "struct PoolLens.BadDebtSummary",
              "name": "",
              "type": "tuple"
            }
          ],
          "stateMutability": "view",
          "type": "function"
        },
        {
          "inputs": [
            {
              "internalType": "address",
              "name": "poolRegistryAddress",
              "type": "address"
            },
            {
              "internalType": "address",
              "name": "comptroller",
              "type": "address"
            }
          ],
          "name": "getPoolByComptroller",
          "outputs": [
            {
              "components": [
                {
                  "internalType": "string",
                  "name": "name",
                  "type": "string"
                },
                {
                  "internalType": "address",
                  "name": "creator",
                  "type": "address"
                },
                {
                  "internalType": "address",
                  "name": "comptroller",
                  "type": "address"
                },
                {
                  "internalType": "uint256",
                  "name": "blockPosted",
                  "type": "uint256"
                },
                {
                  "internalType": "uint256",
                  "name": "timestampPosted",
                  "type": "uint256"
                },
                {
                  "internalType": "string",
                  "name": "category",
                  "type": "string"
                },
                {
                  "internalType": "string",
                  "name": "logoURL",
                  "type": "string"
                },
                {
                  "internalType": "string",
                  "name": "description",
                  "type": "string"
                },
                {
                  "internalType": "address",
                  "name": "priceOracle",
                  "type": "address"
                },
                {
                  "internalType": "uint256",
                  "name": "closeFactor",
                  "type": "uint256"
                },
                {
                  "internalType": "uint256",
                  "name": "liquidationIncentive",
                  "type": "uint256"
                },
                {
                  "internalType": "uint256",
                  "name": "minLiquidatableCollateral",
                  "type": "uint256"
                },
                {
                  "components": [
                    {
                      "internalType": "address",
                      "name": "vToken",
                      "type": "address"
                    },
                    {
                      "internalType": "uint256",
                      "name": "exchangeRateCurrent",
                      "type": "uint256"
                    },
                    {
                      "internalType": "uint256",
                      "name": "supplyRatePerBlockOrTimestamp",
                      "type": "uint256"
                    },
                    {
                      "internalType": "uint256",
                      "name": "borrowRatePerBlockOrTimestamp",
                      "type": "uint256"
                    },
                    {
                      "internalType": "uint256",
                      "name": "reserveFactorMantissa",
                      "type": "uint256"
                    },
                    {
                      "internalType": "uint256",
                      "name": "supplyCaps",
                      "type": "uint256"
                    },
                    {
                      "internalType": "uint256",
                      "name": "borrowCaps",
                      "type": "uint256"
                    },
                    {
                      "internalType": "uint256",
                      "name": "totalBorrows",
                      "type": "uint256"
                    },
                    {
                      "internalType": "uint256",
                      "name": "totalReserves",
                      "type": "uint256"
                    },
                    {
                      "internalType": "uint256",
                      "name": "totalSupply",
                      "type": "uint256"
                    },
                    {
                      "internalType": "uint256",
                      "name": "totalCash",
                      "type": "uint256"
                    },
                    {
                      "internalType": "bool",
                      "name": "isListed",
                      "type": "bool"
                    },
                    {
                      "internalType": "uint256",
                      "name": "collateralFactorMantissa",
                      "type": "uint256"
                    },
                    {
                      "internalType": "address",
                      "name": "underlyingAssetAddress",
                      "type": "address"
                    },
                    {
                      "internalType": "uint256",
                      "name": "vTokenDecimals",
                      "type": "uint256"
                    },
                    {
                      "internalType": "uint256",
                      "name": "underlyingDecimals",
                      "type": "uint256"
                    },
                    {
                      "internalType": "uint256",
                      "name": "pausedActions",
                      "type": "uint256"
                    }
                  ],
                  "internalType": "struct PoolLens.VTokenMetadata[]",
                  "name": "vTokens",
                  "type": "tuple[]"
                }
              ],
              "internalType": "struct PoolLens.PoolData",
              "name": "",
              "type": "tuple"
            }
          ],
          "stateMutability": "view",
          "type": "function"
        },
        {
          "inputs": [
            {
              "internalType": "address",
              "name": "poolRegistryAddress",
              "type": "address"
            },
            {
              "components": [
                {
                  "internalType": "string",
                  "name": "name",
                  "type": "string"
                },
                {
                  "internalType": "address",
                  "name": "creator",
                  "type": "address"
                },
                {
                  "internalType": "address",
                  "name": "comptroller",
                  "type": "address"
                },
                {
                  "internalType": "uint256",
                  "name": "blockPosted",
                  "type": "uint256"
                },
                {
                  "internalType": "uint256",
                  "name": "timestampPosted",
                  "type": "uint256"
                }
              ],
              "internalType": "struct PoolRegistryInterface.VenusPool",
              "name": "venusPool",
              "type": "tuple"
            }
          ],
          "name": "getPoolDataFromVenusPool",
          "outputs": [
            {
              "components": [
                {
                  "internalType": "string",
                  "name": "name",
                  "type": "string"
                },
                {
                  "internalType": "address",
                  "name": "creator",
                  "type": "address"
                },
                {
                  "internalType": "address",
                  "name": "comptroller",
                  "type": "address"
                },
                {
                  "internalType": "uint256",
                  "name": "blockPosted",
                  "type": "uint256"
                },
                {
                  "internalType": "uint256",
                  "name": "timestampPosted",
                  "type": "uint256"
                },
                {
                  "internalType": "string",
                  "name": "category",
                  "type": "string"
                },
                {
                  "internalType": "string",
                  "name": "logoURL",
                  "type": "string"
                },
                {
                  "internalType": "string",
                  "name": "description",
                  "type": "string"
                },
                {
                  "internalType": "address",
                  "name": "priceOracle",
                  "type": "address"
                },
                {
                  "internalType": "uint256",
                  "name": "closeFactor",
                  "type": "uint256"
                },
                {
                  "internalType": "uint256",
                  "name": "liquidationIncentive",
                  "type": "uint256"
                },
                {
                  "internalType": "uint256",
                  "name": "minLiquidatableCollateral",
                  "type": "uint256"
                },
                {
                  "components": [
                    {
                      "internalType": "address",
                      "name": "vToken",
                      "type": "address"
                    },
                    {
                      "internalType": "uint256",
                      "name": "exchangeRateCurrent",
                      "type": "uint256"
                    },
                    {
                      "internalType": "uint256",
                      "name": "supplyRatePerBlockOrTimestamp",
                      "type": "uint256"
                    },
                    {
                      "internalType": "uint256",
                      "name": "borrowRatePerBlockOrTimestamp",
                      "type": "uint256"
                    },
                    {
                      "internalType": "uint256",
                      "name": "reserveFactorMantissa",
                      "type": "uint256"
                    },
                    {
                      "internalType": "uint256",
                      "name": "supplyCaps",
                      "type": "uint256"
                    },
                    {
                      "internalType": "uint256",
                      "name": "borrowCaps",
                      "type": "uint256"
                    },
                    {
                      "internalType": "uint256",
                      "name": "totalBorrows",
                      "type": "uint256"
                    },
                    {
                      "internalType": "uint256",
                      "name": "totalReserves",
                      "type": "uint256"
                    },
                    {
                      "internalType": "uint256",
                      "name": "totalSupply",
                      "type": "uint256"
                    },
                    {
                      "internalType": "uint256",
                      "name": "totalCash",
                      "type": "uint256"
                    },
                    {
                      "internalType": "bool",
                      "name": "isListed",
                      "type": "bool"
                    },
                    {
                      "internalType": "uint256",
                      "name": "collateralFactorMantissa",
                      "type": "uint256"
                    },
                    {
                      "internalType": "address",
                      "name": "underlyingAssetAddress",
                      "type": "address"
                    },
                    {
                      "internalType": "uint256",
                      "name": "vTokenDecimals",
                      "type": "uint256"
                    },
                    {
                      "internalType": "uint256",
                      "name": "underlyingDecimals",
                      "type": "uint256"
                    },
                    {
                      "internalType": "uint256",
                      "name": "pausedActions",
                      "type": "uint256"
                    }
                  ],
                  "internalType": "struct PoolLens.VTokenMetadata[]",
                  "name": "vTokens",
                  "type": "tuple[]"
                }
              ],
              "internalType": "struct PoolLens.PoolData",
              "name": "",
              "type": "tuple"
            }
          ],
          "stateMutability": "view",
          "type": "function"
        },
        {
          "inputs": [
            {
              "internalType": "address",
              "name": "poolRegistryAddress",
              "type": "address"
            },
            {
              "internalType": "address",
              "name": "asset",
              "type": "address"
            }
          ],
          "name": "getPoolsSupportedByAsset",
          "outputs": [
            {
              "internalType": "address[]",
              "name": "",
              "type": "address[]"
            }
          ],
          "stateMutability": "view",
          "type": "function"
        },
        {
          "inputs": [
            {
              "internalType": "address",
              "name": "poolRegistryAddress",
              "type": "address"
            },
            {
              "internalType": "address",
              "name": "comptroller",
              "type": "address"
            },
            {
              "internalType": "address",
              "name": "asset",
              "type": "address"
            }
          ],
          "name": "getVTokenForAsset",
          "outputs": [
            {
              "internalType": "address",
              "name": "",
              "type": "address"
            }
          ],
          "stateMutability": "view",
          "type": "function"
        },
        {
          "inputs": [],
          "name": "isTimeBased",
          "outputs": [
            {
              "internalType": "bool",
              "name": "",
              "type": "bool"
            }
          ],
          "stateMutability": "view",
          "type": "function"
        },
        {
          "inputs": [
            {
              "internalType": "contract VToken",
              "name": "vToken",
              "type": "address"
            },
            {
              "internalType": "address",
              "name": "account",
              "type": "address"
            }
          ],
          "name": "vTokenBalances",
          "outputs": [
            {
              "components": [
                {
                  "internalType": "address",
                  "name": "vToken",
                  "type": "address"
                },
                {
                  "internalType": "uint256",
                  "name": "balanceOf",
                  "type": "uint256"
                },
                {
                  "internalType": "uint256",
                  "name": "borrowBalanceCurrent",
                  "type": "uint256"
                },
                {
                  "internalType": "uint256",
                  "name": "balanceOfUnderlying",
                  "type": "uint256"
                },
                {
                  "internalType": "uint256",
                  "name": "tokenBalance",
                  "type": "uint256"
                },
                {
                  "internalType": "uint256",
                  "name": "tokenAllowance",
                  "type": "uint256"
                }
              ],
              "internalType": "struct PoolLens.VTokenBalances",
              "name": "",
              "type": "tuple"
            }
          ],
          "stateMutability": "nonpayable",
          "type": "function"
        },
        {
          "inputs": [
            {
              "internalType": "contract VToken[]",
              "name": "vTokens",
              "type": "address[]"
            },
            {
              "internalType": "address",
              "name": "account",
              "type": "address"
            }
          ],
          "name": "vTokenBalancesAll",
          "outputs": [
            {
              "components": [
                {
                  "internalType": "address",
                  "name": "vToken",
                  "type": "address"
                },
                {
                  "internalType": "uint256",
                  "name": "balanceOf",
                  "type": "uint256"
                },
                {
                  "internalType": "uint256",
                  "name": "borrowBalanceCurrent",
                  "type": "uint256"
                },
                {
                  "internalType": "uint256",
                  "name": "balanceOfUnderlying",
                  "type": "uint256"
                },
                {
                  "internalType": "uint256",
                  "name": "tokenBalance",
                  "type": "uint256"
                },
                {
                  "internalType": "uint256",
                  "name": "tokenAllowance",
                  "type": "uint256"
                }
              ],
              "internalType": "struct PoolLens.VTokenBalances[]",
              "name": "",
              "type": "tuple[]"
            }
          ],
          "stateMutability": "nonpayable",
          "type": "function"
        },
        {
          "inputs": [
            {
              "internalType": "contract VToken",
              "name": "vToken",
              "type": "address"
            }
          ],
          "name": "vTokenMetadata",
          "outputs": [
            {
              "components": [
                {
                  "internalType": "address",
                  "name": "vToken",
                  "type": "address"
                },
                {
                  "internalType": "uint256",
                  "name": "exchangeRateCurrent",
                  "type": "uint256"
                },
                {
                  "internalType": "uint256",
                  "name": "supplyRatePerBlockOrTimestamp",
                  "type": "uint256"
                },
                {
                  "internalType": "uint256",
                  "name": "borrowRatePerBlockOrTimestamp",
                  "type": "uint256"
                },
                {
                  "internalType": "uint256",
                  "name": "reserveFactorMantissa",
                  "type": "uint256"
                },
                {
                  "internalType": "uint256",
                  "name": "supplyCaps",
                  "type": "uint256"
                },
                {
                  "internalType": "uint256",
                  "name": "borrowCaps",
                  "type": "uint256"
                },
                {
                  "internalType": "uint256",
                  "name": "totalBorrows",
                  "type": "uint256"
                },
                {
                  "internalType": "uint256",
                  "name": "totalReserves",
                  "type": "uint256"
                },
                {
                  "internalType": "uint256",
                  "name": "totalSupply",
                  "type": "uint256"
                },
                {
                  "internalType": "uint256",
                  "name": "totalCash",
                  "type": "uint256"
                },
                {
                  "internalType": "bool",
                  "name": "isListed",
                  "type": "bool"
                },
                {
                  "internalType": "uint256",
                  "name": "collateralFactorMantissa",
                  "type": "uint256"
                },
                {
                  "internalType": "address",
                  "name": "underlyingAssetAddress",
                  "type": "address"
                },
                {
                  "internalType": "uint256",
                  "name": "vTokenDecimals",
                  "type": "uint256"
                },
                {
                  "internalType": "uint256",
                  "name": "underlyingDecimals",
                  "type": "uint256"
                },
                {
                  "internalType": "uint256",
                  "name": "pausedActions",
                  "type": "uint256"
                }
              ],
              "internalType": "struct PoolLens.VTokenMetadata",
              "name": "",
              "type": "tuple"
            }
          ],
          "stateMutability": "view",
          "type": "function"
        },
        {
          "inputs": [
            {
              "internalType": "contract VToken[]",
              "name": "vTokens",
              "type": "address[]"
            }
          ],
          "name": "vTokenMetadataAll",
          "outputs": [
            {
              "components": [
                {
                  "internalType": "address",
                  "name": "vToken",
                  "type": "address"
                },
                {
                  "internalType": "uint256",
                  "name": "exchangeRateCurrent",
                  "type": "uint256"
                },
                {
                  "internalType": "uint256",
                  "name": "supplyRatePerBlockOrTimestamp",
                  "type": "uint256"
                },
                {
                  "internalType": "uint256",
                  "name": "borrowRatePerBlockOrTimestamp",
                  "type": "uint256"
                },
                {
                  "internalType": "uint256",
                  "name": "reserveFactorMantissa",
                  "type": "uint256"
                },
                {
                  "internalType": "uint256",
                  "name": "supplyCaps",
                  "type": "uint256"
                },
                {
                  "internalType": "uint256",
                  "name": "borrowCaps",
                  "type": "uint256"
                },
                {
                  "internalType": "uint256",
                  "name": "totalBorrows",
                  "type": "uint256"
                },
                {
                  "internalType": "uint256",
                  "name": "totalReserves",
                  "type": "uint256"
                },
                {
                  "internalType": "uint256",
                  "name": "totalSupply",
                  "type": "uint256"
                },
                {
                  "internalType": "uint256",
                  "name": "totalCash",
                  "type": "uint256"
                },
                {
                  "internalType": "bool",
                  "name": "isListed",
                  "type": "bool"
                },
                {
                  "internalType": "uint256",
                  "name": "collateralFactorMantissa",
                  "type": "uint256"
                },
                {
                  "internalType": "address",
                  "name": "underlyingAssetAddress",
                  "type": "address"
                },
                {
                  "internalType": "uint256",
                  "name": "vTokenDecimals",
                  "type": "uint256"
                },
                {
                  "internalType": "uint256",
                  "name": "underlyingDecimals",
                  "type": "uint256"
                },
                {
                  "internalType": "uint256",
                  "name": "pausedActions",
                  "type": "uint256"
                }
              ],
              "internalType": "struct PoolLens.VTokenMetadata[]",
              "name": "",
              "type": "tuple[]"
            }
          ],
          "stateMutability": "view",
          "type": "function"
        },
        {
          "inputs": [
            {
              "internalType": "contract VToken",
              "name": "vToken",
              "type": "address"
            }
          ],
          "name": "vTokenUnderlyingPrice",
          "outputs": [
            {
              "components": [
                {
                  "internalType": "address",
                  "name": "vToken",
                  "type": "address"
                },
                {
                  "internalType": "uint256",
                  "name": "underlyingPrice",
                  "type": "uint256"
                }
              ],
              "internalType": "struct PoolLens.VTokenUnderlyingPrice",
              "name": "",
              "type": "tuple"
            }
          ],
          "stateMutability": "view",
          "type": "function"
        },
        {
          "inputs": [
            {
              "internalType": "contract VToken[]",
              "name": "vTokens",
              "type": "address[]"
            }
          ],
          "name": "vTokenUnderlyingPriceAll",
          "outputs": [
            {
              "components": [
                {
                  "internalType": "address",
                  "name": "vToken",
                  "type": "address"
                },
                {
                  "internalType": "uint256",
                  "name": "underlyingPrice",
                  "type": "uint256"
                }
              ],
              "internalType": "struct PoolLens.VTokenUnderlyingPrice[]",
              "name": "",
              "type": "tuple[]"
            }
          ],
          "stateMutability": "view",
          "type": "function"
        }
      ]
    },
    "PoolRegistry": {
      "address": "0xFD96B926298034aed9bBe0Cca4b651E41eB87Bc4",
      "abi": [
        {
          "anonymous": false,
          "inputs": [
            {
              "indexed": false,
              "internalType": "address",
              "name": "previousAdmin",
              "type": "address"
            },
            {
              "indexed": false,
              "internalType": "address",
              "name": "newAdmin",
              "type": "address"
            }
          ],
          "name": "AdminChanged",
          "type": "event"
        },
        {
          "anonymous": false,
          "inputs": [
            {
              "indexed": true,
              "internalType": "address",
              "name": "beacon",
              "type": "address"
            }
          ],
          "name": "BeaconUpgraded",
          "type": "event"
        },
        {
          "anonymous": false,
          "inputs": [
            {
              "indexed": true,
              "internalType": "address",
              "name": "implementation",
              "type": "address"
            }
          ],
          "name": "Upgraded",
          "type": "event"
        },
        {
          "stateMutability": "payable",
          "type": "fallback"
        },
        {
          "inputs": [],
          "name": "admin",
          "outputs": [
            {
              "internalType": "address",
              "name": "admin_",
              "type": "address"
            }
          ],
          "stateMutability": "nonpayable",
          "type": "function"
        },
        {
          "inputs": [],
          "name": "implementation",
          "outputs": [
            {
              "internalType": "address",
              "name": "implementation_",
              "type": "address"
            }
          ],
          "stateMutability": "nonpayable",
          "type": "function"
        },
        {
          "inputs": [
            {
              "internalType": "address",
              "name": "newImplementation",
              "type": "address"
            }
          ],
          "name": "upgradeTo",
          "outputs": [],
          "stateMutability": "nonpayable",
          "type": "function"
        },
        {
          "inputs": [
            {
              "internalType": "address",
              "name": "newImplementation",
              "type": "address"
            },
            {
              "internalType": "bytes",
              "name": "data",
              "type": "bytes"
            }
          ],
          "name": "upgradeToAndCall",
          "outputs": [],
          "stateMutability": "payable",
          "type": "function"
        },
        {
          "stateMutability": "payable",
          "type": "receive"
        },
        {
          "inputs": [
            {
              "internalType": "address",
              "name": "sender",
              "type": "address"
            },
            {
              "internalType": "address",
              "name": "calledContract",
              "type": "address"
            },
            {
              "internalType": "string",
              "name": "methodSignature",
              "type": "string"
            }
          ],
          "name": "Unauthorized",
          "type": "error"
        },
        {
          "inputs": [],
          "name": "ZeroAddressNotAllowed",
          "type": "error"
        },
        {
          "anonymous": false,
          "inputs": [
            {
              "indexed": false,
              "internalType": "uint8",
              "name": "version",
              "type": "uint8"
            }
          ],
          "name": "Initialized",
          "type": "event"
        },
        {
          "anonymous": false,
          "inputs": [
            {
              "indexed": true,
              "internalType": "address",
              "name": "comptroller",
              "type": "address"
            },
            {
              "indexed": true,
              "internalType": "address",
              "name": "vTokenAddress",
              "type": "address"
            }
          ],
          "name": "MarketAdded",
          "type": "event"
        },
        {
          "anonymous": false,
          "inputs": [
            {
              "indexed": false,
              "internalType": "address",
              "name": "oldAccessControlManager",
              "type": "address"
            },
            {
              "indexed": false,
              "internalType": "address",
              "name": "newAccessControlManager",
              "type": "address"
            }
          ],
          "name": "NewAccessControlManager",
          "type": "event"
        },
        {
          "anonymous": false,
          "inputs": [
            {
              "indexed": true,
              "internalType": "address",
              "name": "previousOwner",
              "type": "address"
            },
            {
              "indexed": true,
              "internalType": "address",
              "name": "newOwner",
              "type": "address"
            }
          ],
          "name": "OwnershipTransferStarted",
          "type": "event"
        },
        {
          "anonymous": false,
          "inputs": [
            {
              "indexed": true,
              "internalType": "address",
              "name": "previousOwner",
              "type": "address"
            },
            {
              "indexed": true,
              "internalType": "address",
              "name": "newOwner",
              "type": "address"
            }
          ],
          "name": "OwnershipTransferred",
          "type": "event"
        },
        {
          "anonymous": false,
          "inputs": [
            {
              "indexed": true,
              "internalType": "address",
              "name": "comptroller",
              "type": "address"
            },
            {
              "components": [
                {
                  "internalType": "string",
                  "name": "category",
                  "type": "string"
                },
                {
                  "internalType": "string",
                  "name": "logoURL",
                  "type": "string"
                },
                {
                  "internalType": "string",
                  "name": "description",
                  "type": "string"
                }
              ],
              "indexed": false,
              "internalType": "struct PoolRegistryInterface.VenusPoolMetaData",
              "name": "oldMetadata",
              "type": "tuple"
            },
            {
              "components": [
                {
                  "internalType": "string",
                  "name": "category",
                  "type": "string"
                },
                {
                  "internalType": "string",
                  "name": "logoURL",
                  "type": "string"
                },
                {
                  "internalType": "string",
                  "name": "description",
                  "type": "string"
                }
              ],
              "indexed": false,
              "internalType": "struct PoolRegistryInterface.VenusPoolMetaData",
              "name": "newMetadata",
              "type": "tuple"
            }
          ],
          "name": "PoolMetadataUpdated",
          "type": "event"
        },
        {
          "anonymous": false,
          "inputs": [
            {
              "indexed": true,
              "internalType": "address",
              "name": "comptroller",
              "type": "address"
            },
            {
              "indexed": false,
              "internalType": "string",
              "name": "oldName",
              "type": "string"
            },
            {
              "indexed": false,
              "internalType": "string",
              "name": "newName",
              "type": "string"
            }
          ],
          "name": "PoolNameSet",
          "type": "event"
        },
        {
          "anonymous": false,
          "inputs": [
            {
              "indexed": true,
              "internalType": "address",
              "name": "comptroller",
              "type": "address"
            },
            {
              "components": [
                {
                  "internalType": "string",
                  "name": "name",
                  "type": "string"
                },
                {
                  "internalType": "address",
                  "name": "creator",
                  "type": "address"
                },
                {
                  "internalType": "address",
                  "name": "comptroller",
                  "type": "address"
                },
                {
                  "internalType": "uint256",
                  "name": "blockPosted",
                  "type": "uint256"
                },
                {
                  "internalType": "uint256",
                  "name": "timestampPosted",
                  "type": "uint256"
                }
              ],
              "indexed": false,
              "internalType": "struct PoolRegistryInterface.VenusPool",
              "name": "pool",
              "type": "tuple"
            }
          ],
          "name": "PoolRegistered",
          "type": "event"
        },
        {
          "inputs": [],
          "name": "acceptOwnership",
          "outputs": [],
          "stateMutability": "nonpayable",
          "type": "function"
        },
        {
          "inputs": [],
          "name": "accessControlManager",
          "outputs": [
            {
              "internalType": "contract IAccessControlManagerV8",
              "name": "",
              "type": "address"
            }
          ],
          "stateMutability": "view",
          "type": "function"
        },
        {
          "inputs": [
            {
              "components": [
                {
                  "internalType": "contract VToken",
                  "name": "vToken",
                  "type": "address"
                },
                {
                  "internalType": "uint256",
                  "name": "collateralFactor",
                  "type": "uint256"
                },
                {
                  "internalType": "uint256",
                  "name": "liquidationThreshold",
                  "type": "uint256"
                },
                {
                  "internalType": "uint256",
                  "name": "initialSupply",
                  "type": "uint256"
                },
                {
                  "internalType": "address",
                  "name": "vTokenReceiver",
                  "type": "address"
                },
                {
                  "internalType": "uint256",
                  "name": "supplyCap",
                  "type": "uint256"
                },
                {
                  "internalType": "uint256",
                  "name": "borrowCap",
                  "type": "uint256"
                }
              ],
              "internalType": "struct PoolRegistry.AddMarketInput",
              "name": "input",
              "type": "tuple"
            }
          ],
          "name": "addMarket",
          "outputs": [],
          "stateMutability": "nonpayable",
          "type": "function"
        },
        {
          "inputs": [
            {
              "internalType": "string",
              "name": "name",
              "type": "string"
            },
            {
              "internalType": "contract Comptroller",
              "name": "comptroller",
              "type": "address"
            },
            {
              "internalType": "uint256",
              "name": "closeFactor",
              "type": "uint256"
            },
            {
              "internalType": "uint256",
              "name": "liquidationIncentive",
              "type": "uint256"
            },
            {
              "internalType": "uint256",
              "name": "minLiquidatableCollateral",
              "type": "uint256"
            }
          ],
          "name": "addPool",
          "outputs": [
            {
              "internalType": "uint256",
              "name": "index",
              "type": "uint256"
            }
          ],
          "stateMutability": "nonpayable",
          "type": "function"
        },
        {
          "inputs": [],
          "name": "getAllPools",
          "outputs": [
            {
              "components": [
                {
                  "internalType": "string",
                  "name": "name",
                  "type": "string"
                },
                {
                  "internalType": "address",
                  "name": "creator",
                  "type": "address"
                },
                {
                  "internalType": "address",
                  "name": "comptroller",
                  "type": "address"
                },
                {
                  "internalType": "uint256",
                  "name": "blockPosted",
                  "type": "uint256"
                },
                {
                  "internalType": "uint256",
                  "name": "timestampPosted",
                  "type": "uint256"
                }
              ],
              "internalType": "struct PoolRegistryInterface.VenusPool[]",
              "name": "",
              "type": "tuple[]"
            }
          ],
          "stateMutability": "view",
          "type": "function"
        },
        {
          "inputs": [
            {
              "internalType": "address",
              "name": "comptroller",
              "type": "address"
            }
          ],
          "name": "getPoolByComptroller",
          "outputs": [
            {
              "components": [
                {
                  "internalType": "string",
                  "name": "name",
                  "type": "string"
                },
                {
                  "internalType": "address",
                  "name": "creator",
                  "type": "address"
                },
                {
                  "internalType": "address",
                  "name": "comptroller",
                  "type": "address"
                },
                {
                  "internalType": "uint256",
                  "name": "blockPosted",
                  "type": "uint256"
                },
                {
                  "internalType": "uint256",
                  "name": "timestampPosted",
                  "type": "uint256"
                }
              ],
              "internalType": "struct PoolRegistryInterface.VenusPool",
              "name": "",
              "type": "tuple"
            }
          ],
          "stateMutability": "view",
          "type": "function"
        },
        {
          "inputs": [
            {
              "internalType": "address",
              "name": "asset",
              "type": "address"
            }
          ],
          "name": "getPoolsSupportedByAsset",
          "outputs": [
            {
              "internalType": "address[]",
              "name": "",
              "type": "address[]"
            }
          ],
          "stateMutability": "view",
          "type": "function"
        },
        {
          "inputs": [
            {
              "internalType": "address",
              "name": "comptroller",
              "type": "address"
            },
            {
              "internalType": "address",
              "name": "asset",
              "type": "address"
            }
          ],
          "name": "getVTokenForAsset",
          "outputs": [
            {
              "internalType": "address",
              "name": "",
              "type": "address"
            }
          ],
          "stateMutability": "view",
          "type": "function"
        },
        {
          "inputs": [
            {
              "internalType": "address",
              "name": "comptroller",
              "type": "address"
            }
          ],
          "name": "getVenusPoolMetadata",
          "outputs": [
            {
              "components": [
                {
                  "internalType": "string",
                  "name": "category",
                  "type": "string"
                },
                {
                  "internalType": "string",
                  "name": "logoURL",
                  "type": "string"
                },
                {
                  "internalType": "string",
                  "name": "description",
                  "type": "string"
                }
              ],
              "internalType": "struct PoolRegistryInterface.VenusPoolMetaData",
              "name": "",
              "type": "tuple"
            }
          ],
          "stateMutability": "view",
          "type": "function"
        },
        {
          "inputs": [
            {
              "internalType": "address",
              "name": "accessControlManager_",
              "type": "address"
            }
          ],
          "name": "initialize",
          "outputs": [],
          "stateMutability": "nonpayable",
          "type": "function"
        },
        {
          "inputs": [
            {
              "internalType": "address",
              "name": "",
              "type": "address"
            }
          ],
          "name": "metadata",
          "outputs": [
            {
              "internalType": "string",
              "name": "category",
              "type": "string"
            },
            {
              "internalType": "string",
              "name": "logoURL",
              "type": "string"
            },
            {
              "internalType": "string",
              "name": "description",
              "type": "string"
            }
          ],
          "stateMutability": "view",
          "type": "function"
        },
        {
          "inputs": [],
          "name": "owner",
          "outputs": [
            {
              "internalType": "address",
              "name": "",
              "type": "address"
            }
          ],
          "stateMutability": "view",
          "type": "function"
        },
        {
          "inputs": [],
          "name": "pendingOwner",
          "outputs": [
            {
              "internalType": "address",
              "name": "",
              "type": "address"
            }
          ],
          "stateMutability": "view",
          "type": "function"
        },
        {
          "inputs": [],
          "name": "renounceOwnership",
          "outputs": [],
          "stateMutability": "nonpayable",
          "type": "function"
        },
        {
          "inputs": [
            {
              "internalType": "address",
              "name": "accessControlManager_",
              "type": "address"
            }
          ],
          "name": "setAccessControlManager",
          "outputs": [],
          "stateMutability": "nonpayable",
          "type": "function"
        },
        {
          "inputs": [
            {
              "internalType": "address",
              "name": "comptroller",
              "type": "address"
            },
            {
              "internalType": "string",
              "name": "name",
              "type": "string"
            }
          ],
          "name": "setPoolName",
          "outputs": [],
          "stateMutability": "nonpayable",
          "type": "function"
        },
        {
          "inputs": [
            {
              "internalType": "address",
              "name": "newOwner",
              "type": "address"
            }
          ],
          "name": "transferOwnership",
          "outputs": [],
          "stateMutability": "nonpayable",
          "type": "function"
        },
        {
          "inputs": [
            {
              "internalType": "address",
              "name": "comptroller",
              "type": "address"
            },
            {
              "components": [
                {
                  "internalType": "string",
                  "name": "category",
                  "type": "string"
                },
                {
                  "internalType": "string",
                  "name": "logoURL",
                  "type": "string"
                },
                {
                  "internalType": "string",
                  "name": "description",
                  "type": "string"
                }
              ],
              "internalType": "struct PoolRegistryInterface.VenusPoolMetaData",
              "name": "metadata_",
              "type": "tuple"
            }
          ],
          "name": "updatePoolMetadata",
          "outputs": [],
          "stateMutability": "nonpayable",
          "type": "function"
        },
        {
          "inputs": [
            {
              "internalType": "address",
              "name": "_logic",
              "type": "address"
            },
            {
              "internalType": "address",
              "name": "admin_",
              "type": "address"
            },
            {
              "internalType": "bytes",
              "name": "_data",
              "type": "bytes"
            }
          ],
          "stateMutability": "payable",
          "type": "constructor"
        }
      ]
    },
    "PoolRegistry_Implementation": {
      "address": "0x204Dfdbb0F066dAfaD8C7fc07B04751A973ADCFb",
      "abi": [
        {
          "inputs": [],
          "stateMutability": "nonpayable",
          "type": "constructor"
        },
        {
          "inputs": [
            {
              "internalType": "address",
              "name": "sender",
              "type": "address"
            },
            {
              "internalType": "address",
              "name": "calledContract",
              "type": "address"
            },
            {
              "internalType": "string",
              "name": "methodSignature",
              "type": "string"
            }
          ],
          "name": "Unauthorized",
          "type": "error"
        },
        {
          "inputs": [],
          "name": "ZeroAddressNotAllowed",
          "type": "error"
        },
        {
          "anonymous": false,
          "inputs": [
            {
              "indexed": false,
              "internalType": "uint8",
              "name": "version",
              "type": "uint8"
            }
          ],
          "name": "Initialized",
          "type": "event"
        },
        {
          "anonymous": false,
          "inputs": [
            {
              "indexed": true,
              "internalType": "address",
              "name": "comptroller",
              "type": "address"
            },
            {
              "indexed": true,
              "internalType": "address",
              "name": "vTokenAddress",
              "type": "address"
            }
          ],
          "name": "MarketAdded",
          "type": "event"
        },
        {
          "anonymous": false,
          "inputs": [
            {
              "indexed": false,
              "internalType": "address",
              "name": "oldAccessControlManager",
              "type": "address"
            },
            {
              "indexed": false,
              "internalType": "address",
              "name": "newAccessControlManager",
              "type": "address"
            }
          ],
          "name": "NewAccessControlManager",
          "type": "event"
        },
        {
          "anonymous": false,
          "inputs": [
            {
              "indexed": true,
              "internalType": "address",
              "name": "previousOwner",
              "type": "address"
            },
            {
              "indexed": true,
              "internalType": "address",
              "name": "newOwner",
              "type": "address"
            }
          ],
          "name": "OwnershipTransferStarted",
          "type": "event"
        },
        {
          "anonymous": false,
          "inputs": [
            {
              "indexed": true,
              "internalType": "address",
              "name": "previousOwner",
              "type": "address"
            },
            {
              "indexed": true,
              "internalType": "address",
              "name": "newOwner",
              "type": "address"
            }
          ],
          "name": "OwnershipTransferred",
          "type": "event"
        },
        {
          "anonymous": false,
          "inputs": [
            {
              "indexed": true,
              "internalType": "address",
              "name": "comptroller",
              "type": "address"
            },
            {
              "components": [
                {
                  "internalType": "string",
                  "name": "category",
                  "type": "string"
                },
                {
                  "internalType": "string",
                  "name": "logoURL",
                  "type": "string"
                },
                {
                  "internalType": "string",
                  "name": "description",
                  "type": "string"
                }
              ],
              "indexed": false,
              "internalType": "struct PoolRegistryInterface.VenusPoolMetaData",
              "name": "oldMetadata",
              "type": "tuple"
            },
            {
              "components": [
                {
                  "internalType": "string",
                  "name": "category",
                  "type": "string"
                },
                {
                  "internalType": "string",
                  "name": "logoURL",
                  "type": "string"
                },
                {
                  "internalType": "string",
                  "name": "description",
                  "type": "string"
                }
              ],
              "indexed": false,
              "internalType": "struct PoolRegistryInterface.VenusPoolMetaData",
              "name": "newMetadata",
              "type": "tuple"
            }
          ],
          "name": "PoolMetadataUpdated",
          "type": "event"
        },
        {
          "anonymous": false,
          "inputs": [
            {
              "indexed": true,
              "internalType": "address",
              "name": "comptroller",
              "type": "address"
            },
            {
              "indexed": false,
              "internalType": "string",
              "name": "oldName",
              "type": "string"
            },
            {
              "indexed": false,
              "internalType": "string",
              "name": "newName",
              "type": "string"
            }
          ],
          "name": "PoolNameSet",
          "type": "event"
        },
        {
          "anonymous": false,
          "inputs": [
            {
              "indexed": true,
              "internalType": "address",
              "name": "comptroller",
              "type": "address"
            },
            {
              "components": [
                {
                  "internalType": "string",
                  "name": "name",
                  "type": "string"
                },
                {
                  "internalType": "address",
                  "name": "creator",
                  "type": "address"
                },
                {
                  "internalType": "address",
                  "name": "comptroller",
                  "type": "address"
                },
                {
                  "internalType": "uint256",
                  "name": "blockPosted",
                  "type": "uint256"
                },
                {
                  "internalType": "uint256",
                  "name": "timestampPosted",
                  "type": "uint256"
                }
              ],
              "indexed": false,
              "internalType": "struct PoolRegistryInterface.VenusPool",
              "name": "pool",
              "type": "tuple"
            }
          ],
          "name": "PoolRegistered",
          "type": "event"
        },
        {
          "inputs": [],
          "name": "acceptOwnership",
          "outputs": [],
          "stateMutability": "nonpayable",
          "type": "function"
        },
        {
          "inputs": [],
          "name": "accessControlManager",
          "outputs": [
            {
              "internalType": "contract IAccessControlManagerV8",
              "name": "",
              "type": "address"
            }
          ],
          "stateMutability": "view",
          "type": "function"
        },
        {
          "inputs": [
            {
              "components": [
                {
                  "internalType": "contract VToken",
                  "name": "vToken",
                  "type": "address"
                },
                {
                  "internalType": "uint256",
                  "name": "collateralFactor",
                  "type": "uint256"
                },
                {
                  "internalType": "uint256",
                  "name": "liquidationThreshold",
                  "type": "uint256"
                },
                {
                  "internalType": "uint256",
                  "name": "initialSupply",
                  "type": "uint256"
                },
                {
                  "internalType": "address",
                  "name": "vTokenReceiver",
                  "type": "address"
                },
                {
                  "internalType": "uint256",
                  "name": "supplyCap",
                  "type": "uint256"
                },
                {
                  "internalType": "uint256",
                  "name": "borrowCap",
                  "type": "uint256"
                }
              ],
              "internalType": "struct PoolRegistry.AddMarketInput",
              "name": "input",
              "type": "tuple"
            }
          ],
          "name": "addMarket",
          "outputs": [],
          "stateMutability": "nonpayable",
          "type": "function"
        },
        {
          "inputs": [
            {
              "internalType": "string",
              "name": "name",
              "type": "string"
            },
            {
              "internalType": "contract Comptroller",
              "name": "comptroller",
              "type": "address"
            },
            {
              "internalType": "uint256",
              "name": "closeFactor",
              "type": "uint256"
            },
            {
              "internalType": "uint256",
              "name": "liquidationIncentive",
              "type": "uint256"
            },
            {
              "internalType": "uint256",
              "name": "minLiquidatableCollateral",
              "type": "uint256"
            }
          ],
          "name": "addPool",
          "outputs": [
            {
              "internalType": "uint256",
              "name": "index",
              "type": "uint256"
            }
          ],
          "stateMutability": "nonpayable",
          "type": "function"
        },
        {
          "inputs": [],
          "name": "getAllPools",
          "outputs": [
            {
              "components": [
                {
                  "internalType": "string",
                  "name": "name",
                  "type": "string"
                },
                {
                  "internalType": "address",
                  "name": "creator",
                  "type": "address"
                },
                {
                  "internalType": "address",
                  "name": "comptroller",
                  "type": "address"
                },
                {
                  "internalType": "uint256",
                  "name": "blockPosted",
                  "type": "uint256"
                },
                {
                  "internalType": "uint256",
                  "name": "timestampPosted",
                  "type": "uint256"
                }
              ],
              "internalType": "struct PoolRegistryInterface.VenusPool[]",
              "name": "",
              "type": "tuple[]"
            }
          ],
          "stateMutability": "view",
          "type": "function"
        },
        {
          "inputs": [
            {
              "internalType": "address",
              "name": "comptroller",
              "type": "address"
            }
          ],
          "name": "getPoolByComptroller",
          "outputs": [
            {
              "components": [
                {
                  "internalType": "string",
                  "name": "name",
                  "type": "string"
                },
                {
                  "internalType": "address",
                  "name": "creator",
                  "type": "address"
                },
                {
                  "internalType": "address",
                  "name": "comptroller",
                  "type": "address"
                },
                {
                  "internalType": "uint256",
                  "name": "blockPosted",
                  "type": "uint256"
                },
                {
                  "internalType": "uint256",
                  "name": "timestampPosted",
                  "type": "uint256"
                }
              ],
              "internalType": "struct PoolRegistryInterface.VenusPool",
              "name": "",
              "type": "tuple"
            }
          ],
          "stateMutability": "view",
          "type": "function"
        },
        {
          "inputs": [
            {
              "internalType": "address",
              "name": "asset",
              "type": "address"
            }
          ],
          "name": "getPoolsSupportedByAsset",
          "outputs": [
            {
              "internalType": "address[]",
              "name": "",
              "type": "address[]"
            }
          ],
          "stateMutability": "view",
          "type": "function"
        },
        {
          "inputs": [
            {
              "internalType": "address",
              "name": "comptroller",
              "type": "address"
            },
            {
              "internalType": "address",
              "name": "asset",
              "type": "address"
            }
          ],
          "name": "getVTokenForAsset",
          "outputs": [
            {
              "internalType": "address",
              "name": "",
              "type": "address"
            }
          ],
          "stateMutability": "view",
          "type": "function"
        },
        {
          "inputs": [
            {
              "internalType": "address",
              "name": "comptroller",
              "type": "address"
            }
          ],
          "name": "getVenusPoolMetadata",
          "outputs": [
            {
              "components": [
                {
                  "internalType": "string",
                  "name": "category",
                  "type": "string"
                },
                {
                  "internalType": "string",
                  "name": "logoURL",
                  "type": "string"
                },
                {
                  "internalType": "string",
                  "name": "description",
                  "type": "string"
                }
              ],
              "internalType": "struct PoolRegistryInterface.VenusPoolMetaData",
              "name": "",
              "type": "tuple"
            }
          ],
          "stateMutability": "view",
          "type": "function"
        },
        {
          "inputs": [
            {
              "internalType": "address",
              "name": "accessControlManager_",
              "type": "address"
            }
          ],
          "name": "initialize",
          "outputs": [],
          "stateMutability": "nonpayable",
          "type": "function"
        },
        {
          "inputs": [
            {
              "internalType": "address",
              "name": "",
              "type": "address"
            }
          ],
          "name": "metadata",
          "outputs": [
            {
              "internalType": "string",
              "name": "category",
              "type": "string"
            },
            {
              "internalType": "string",
              "name": "logoURL",
              "type": "string"
            },
            {
              "internalType": "string",
              "name": "description",
              "type": "string"
            }
          ],
          "stateMutability": "view",
          "type": "function"
        },
        {
          "inputs": [],
          "name": "owner",
          "outputs": [
            {
              "internalType": "address",
              "name": "",
              "type": "address"
            }
          ],
          "stateMutability": "view",
          "type": "function"
        },
        {
          "inputs": [],
          "name": "pendingOwner",
          "outputs": [
            {
              "internalType": "address",
              "name": "",
              "type": "address"
            }
          ],
          "stateMutability": "view",
          "type": "function"
        },
        {
          "inputs": [],
          "name": "renounceOwnership",
          "outputs": [],
          "stateMutability": "nonpayable",
          "type": "function"
        },
        {
          "inputs": [
            {
              "internalType": "address",
              "name": "accessControlManager_",
              "type": "address"
            }
          ],
          "name": "setAccessControlManager",
          "outputs": [],
          "stateMutability": "nonpayable",
          "type": "function"
        },
        {
          "inputs": [
            {
              "internalType": "address",
              "name": "comptroller",
              "type": "address"
            },
            {
              "internalType": "string",
              "name": "name",
              "type": "string"
            }
          ],
          "name": "setPoolName",
          "outputs": [],
          "stateMutability": "nonpayable",
          "type": "function"
        },
        {
          "inputs": [
            {
              "internalType": "address",
              "name": "newOwner",
              "type": "address"
            }
          ],
          "name": "transferOwnership",
          "outputs": [],
          "stateMutability": "nonpayable",
          "type": "function"
        },
        {
          "inputs": [
            {
              "internalType": "address",
              "name": "comptroller",
              "type": "address"
            },
            {
              "components": [
                {
                  "internalType": "string",
                  "name": "category",
                  "type": "string"
                },
                {
                  "internalType": "string",
                  "name": "logoURL",
                  "type": "string"
                },
                {
                  "internalType": "string",
                  "name": "description",
                  "type": "string"
                }
              ],
              "internalType": "struct PoolRegistryInterface.VenusPoolMetaData",
              "name": "metadata_",
              "type": "tuple"
            }
          ],
          "name": "updatePoolMetadata",
          "outputs": [],
          "stateMutability": "nonpayable",
          "type": "function"
        }
      ]
    },
    "PoolRegistry_Proxy": {
      "address": "0xFD96B926298034aed9bBe0Cca4b651E41eB87Bc4",
      "abi": [
        {
          "inputs": [
            {
              "internalType": "address",
              "name": "_logic",
              "type": "address"
            },
            {
              "internalType": "address",
              "name": "admin_",
              "type": "address"
            },
            {
              "internalType": "bytes",
              "name": "_data",
              "type": "bytes"
            }
          ],
          "stateMutability": "payable",
          "type": "constructor"
        },
        {
          "anonymous": false,
          "inputs": [
            {
              "indexed": false,
              "internalType": "address",
              "name": "previousAdmin",
              "type": "address"
            },
            {
              "indexed": false,
              "internalType": "address",
              "name": "newAdmin",
              "type": "address"
            }
          ],
          "name": "AdminChanged",
          "type": "event"
        },
        {
          "anonymous": false,
          "inputs": [
            {
              "indexed": true,
              "internalType": "address",
              "name": "beacon",
              "type": "address"
            }
          ],
          "name": "BeaconUpgraded",
          "type": "event"
        },
        {
          "anonymous": false,
          "inputs": [
            {
              "indexed": true,
              "internalType": "address",
              "name": "implementation",
              "type": "address"
            }
          ],
          "name": "Upgraded",
          "type": "event"
        },
        {
          "stateMutability": "payable",
          "type": "fallback"
        },
        {
          "inputs": [],
          "name": "admin",
          "outputs": [
            {
              "internalType": "address",
              "name": "admin_",
              "type": "address"
            }
          ],
          "stateMutability": "nonpayable",
          "type": "function"
        },
        {
          "inputs": [],
          "name": "implementation",
          "outputs": [
            {
              "internalType": "address",
              "name": "implementation_",
              "type": "address"
            }
          ],
          "stateMutability": "nonpayable",
          "type": "function"
        },
        {
          "inputs": [
            {
              "internalType": "address",
              "name": "newImplementation",
              "type": "address"
            }
          ],
          "name": "upgradeTo",
          "outputs": [],
          "stateMutability": "nonpayable",
          "type": "function"
        },
        {
          "inputs": [
            {
              "internalType": "address",
              "name": "newImplementation",
              "type": "address"
            },
            {
              "internalType": "bytes",
              "name": "data",
              "type": "bytes"
            }
          ],
          "name": "upgradeToAndCall",
          "outputs": [],
          "stateMutability": "payable",
          "type": "function"
        },
        {
          "stateMutability": "payable",
          "type": "receive"
        }
      ]
    },
    "RewardsDistributorImpl": {
      "address": "0x1A363085a85a21361c97ee9eeF07a8e61cc0D8e2",
      "abi": [
        {
          "inputs": [
            {
              "internalType": "bool",
              "name": "timeBased_",
              "type": "bool"
            },
            {
              "internalType": "uint256",
              "name": "blocksPerYear_",
              "type": "uint256"
            }
          ],
          "stateMutability": "nonpayable",
          "type": "constructor"
        },
        {
          "inputs": [],
          "name": "InvalidBlocksPerYear",
          "type": "error"
        },
        {
          "inputs": [],
          "name": "InvalidTimeBasedConfiguration",
          "type": "error"
        },
        {
          "inputs": [
            {
              "internalType": "uint256",
              "name": "loopsLimit",
              "type": "uint256"
            },
            {
              "internalType": "uint256",
              "name": "requiredLoops",
              "type": "uint256"
            }
          ],
          "name": "MaxLoopsLimitExceeded",
          "type": "error"
        },
        {
          "inputs": [
            {
              "internalType": "address",
              "name": "sender",
              "type": "address"
            },
            {
              "internalType": "address",
              "name": "calledContract",
              "type": "address"
            },
            {
              "internalType": "string",
              "name": "methodSignature",
              "type": "string"
            }
          ],
          "name": "Unauthorized",
          "type": "error"
        },
        {
          "anonymous": false,
          "inputs": [
            {
              "indexed": true,
              "internalType": "address",
              "name": "vToken",
              "type": "address"
            },
            {
              "indexed": false,
              "internalType": "uint256",
              "name": "newTimestamp",
              "type": "uint256"
            }
          ],
          "name": "BorrowLastRewardingBlockTimestampUpdated",
          "type": "event"
        },
        {
          "anonymous": false,
          "inputs": [
            {
              "indexed": true,
              "internalType": "address",
              "name": "vToken",
              "type": "address"
            },
            {
              "indexed": false,
              "internalType": "uint32",
              "name": "newBlock",
              "type": "uint32"
            }
          ],
          "name": "BorrowLastRewardingBlockUpdated",
          "type": "event"
        },
        {
          "anonymous": false,
          "inputs": [
            {
              "indexed": true,
              "internalType": "address",
              "name": "contributor",
              "type": "address"
            },
            {
              "indexed": false,
              "internalType": "uint256",
              "name": "newSpeed",
              "type": "uint256"
            }
          ],
          "name": "ContributorRewardTokenSpeedUpdated",
          "type": "event"
        },
        {
          "anonymous": false,
          "inputs": [
            {
              "indexed": true,
              "internalType": "address",
              "name": "contributor",
              "type": "address"
            },
            {
              "indexed": false,
              "internalType": "uint256",
              "name": "rewardAccrued",
              "type": "uint256"
            }
          ],
          "name": "ContributorRewardsUpdated",
          "type": "event"
        },
        {
          "anonymous": false,
          "inputs": [
            {
              "indexed": true,
              "internalType": "contract VToken",
              "name": "vToken",
              "type": "address"
            },
            {
              "indexed": true,
              "internalType": "address",
              "name": "borrower",
              "type": "address"
            },
            {
              "indexed": false,
              "internalType": "uint256",
              "name": "rewardTokenDelta",
              "type": "uint256"
            },
            {
              "indexed": false,
              "internalType": "uint256",
              "name": "rewardTokenTotal",
              "type": "uint256"
            },
            {
              "indexed": false,
              "internalType": "uint256",
              "name": "rewardTokenBorrowIndex",
              "type": "uint256"
            }
          ],
          "name": "DistributedBorrowerRewardToken",
          "type": "event"
        },
        {
          "anonymous": false,
          "inputs": [
            {
              "indexed": true,
              "internalType": "contract VToken",
              "name": "vToken",
              "type": "address"
            },
            {
              "indexed": true,
              "internalType": "address",
              "name": "supplier",
              "type": "address"
            },
            {
              "indexed": false,
              "internalType": "uint256",
              "name": "rewardTokenDelta",
              "type": "uint256"
            },
            {
              "indexed": false,
              "internalType": "uint256",
              "name": "rewardTokenTotal",
              "type": "uint256"
            },
            {
              "indexed": false,
              "internalType": "uint256",
              "name": "rewardTokenSupplyIndex",
              "type": "uint256"
            }
          ],
          "name": "DistributedSupplierRewardToken",
          "type": "event"
        },
        {
          "anonymous": false,
          "inputs": [
            {
              "indexed": false,
              "internalType": "uint8",
              "name": "version",
              "type": "uint8"
            }
          ],
          "name": "Initialized",
          "type": "event"
        },
        {
          "anonymous": false,
          "inputs": [
            {
              "indexed": true,
              "internalType": "address",
              "name": "vToken",
              "type": "address"
            }
          ],
          "name": "MarketInitialized",
          "type": "event"
        },
        {
          "anonymous": false,
          "inputs": [
            {
              "indexed": false,
              "internalType": "uint256",
              "name": "oldMaxLoopsLimit",
              "type": "uint256"
            },
            {
              "indexed": false,
              "internalType": "uint256",
              "name": "newmaxLoopsLimit",
              "type": "uint256"
            }
          ],
          "name": "MaxLoopsLimitUpdated",
          "type": "event"
        },
        {
          "anonymous": false,
          "inputs": [
            {
              "indexed": false,
              "internalType": "address",
              "name": "oldAccessControlManager",
              "type": "address"
            },
            {
              "indexed": false,
              "internalType": "address",
              "name": "newAccessControlManager",
              "type": "address"
            }
          ],
          "name": "NewAccessControlManager",
          "type": "event"
        },
        {
          "anonymous": false,
          "inputs": [
            {
              "indexed": true,
              "internalType": "address",
              "name": "previousOwner",
              "type": "address"
            },
            {
              "indexed": true,
              "internalType": "address",
              "name": "newOwner",
              "type": "address"
            }
          ],
          "name": "OwnershipTransferStarted",
          "type": "event"
        },
        {
          "anonymous": false,
          "inputs": [
            {
              "indexed": true,
              "internalType": "address",
              "name": "previousOwner",
              "type": "address"
            },
            {
              "indexed": true,
              "internalType": "address",
              "name": "newOwner",
              "type": "address"
            }
          ],
          "name": "OwnershipTransferred",
          "type": "event"
        },
        {
          "anonymous": false,
          "inputs": [
            {
              "indexed": true,
              "internalType": "address",
              "name": "vToken",
              "type": "address"
            },
            {
              "components": [
                {
                  "internalType": "uint256",
                  "name": "mantissa",
                  "type": "uint256"
                }
              ],
              "indexed": false,
              "internalType": "struct ExponentialNoError.Exp",
              "name": "marketBorrowIndex",
              "type": "tuple"
            }
          ],
          "name": "RewardTokenBorrowIndexUpdated",
          "type": "event"
        },
        {
          "anonymous": false,
          "inputs": [
            {
              "indexed": true,
              "internalType": "contract VToken",
              "name": "vToken",
              "type": "address"
            },
            {
              "indexed": false,
              "internalType": "uint256",
              "name": "newSpeed",
              "type": "uint256"
            }
          ],
          "name": "RewardTokenBorrowSpeedUpdated",
          "type": "event"
        },
        {
          "anonymous": false,
          "inputs": [
            {
              "indexed": true,
              "internalType": "address",
              "name": "recipient",
              "type": "address"
            },
            {
              "indexed": false,
              "internalType": "uint256",
              "name": "amount",
              "type": "uint256"
            }
          ],
          "name": "RewardTokenGranted",
          "type": "event"
        },
        {
          "anonymous": false,
          "inputs": [
            {
              "indexed": true,
              "internalType": "address",
              "name": "vToken",
              "type": "address"
            }
          ],
          "name": "RewardTokenSupplyIndexUpdated",
          "type": "event"
        },
        {
          "anonymous": false,
          "inputs": [
            {
              "indexed": true,
              "internalType": "contract VToken",
              "name": "vToken",
              "type": "address"
            },
            {
              "indexed": false,
              "internalType": "uint256",
              "name": "newSpeed",
              "type": "uint256"
            }
          ],
          "name": "RewardTokenSupplySpeedUpdated",
          "type": "event"
        },
        {
          "anonymous": false,
          "inputs": [
            {
              "indexed": true,
              "internalType": "address",
              "name": "vToken",
              "type": "address"
            },
            {
              "indexed": false,
              "internalType": "uint256",
              "name": "newTimestamp",
              "type": "uint256"
            }
          ],
          "name": "SupplyLastRewardingBlockTimestampUpdated",
          "type": "event"
        },
        {
          "anonymous": false,
          "inputs": [
            {
              "indexed": true,
              "internalType": "address",
              "name": "vToken",
              "type": "address"
            },
            {
              "indexed": false,
              "internalType": "uint32",
              "name": "newBlock",
              "type": "uint32"
            }
          ],
          "name": "SupplyLastRewardingBlockUpdated",
          "type": "event"
        },
        {
          "inputs": [],
          "name": "INITIAL_INDEX",
          "outputs": [
            {
              "internalType": "uint224",
              "name": "",
              "type": "uint224"
            }
          ],
          "stateMutability": "view",
          "type": "function"
        },
        {
          "inputs": [],
          "name": "acceptOwnership",
          "outputs": [],
          "stateMutability": "nonpayable",
          "type": "function"
        },
        {
          "inputs": [],
          "name": "accessControlManager",
          "outputs": [
            {
              "internalType": "contract IAccessControlManagerV8",
              "name": "",
              "type": "address"
            }
          ],
          "stateMutability": "view",
          "type": "function"
        },
        {
          "inputs": [],
          "name": "blocksOrSecondsPerYear",
          "outputs": [
            {
              "internalType": "uint256",
              "name": "",
              "type": "uint256"
            }
          ],
          "stateMutability": "view",
          "type": "function"
        },
        {
          "inputs": [
            {
              "internalType": "address",
              "name": "holder",
              "type": "address"
            },
            {
              "internalType": "contract VToken[]",
              "name": "vTokens",
              "type": "address[]"
            }
          ],
          "name": "claimRewardToken",
          "outputs": [],
          "stateMutability": "nonpayable",
          "type": "function"
        },
        {
          "inputs": [
            {
              "internalType": "address",
              "name": "holder",
              "type": "address"
            }
          ],
          "name": "claimRewardToken",
          "outputs": [],
          "stateMutability": "nonpayable",
          "type": "function"
        },
        {
          "inputs": [
            {
              "internalType": "address",
              "name": "vToken",
              "type": "address"
            },
            {
              "internalType": "address",
              "name": "borrower",
              "type": "address"
            },
            {
              "components": [
                {
                  "internalType": "uint256",
                  "name": "mantissa",
                  "type": "uint256"
                }
              ],
              "internalType": "struct ExponentialNoError.Exp",
              "name": "marketBorrowIndex",
              "type": "tuple"
            }
          ],
          "name": "distributeBorrowerRewardToken",
          "outputs": [],
          "stateMutability": "nonpayable",
          "type": "function"
        },
        {
          "inputs": [
            {
              "internalType": "address",
              "name": "vToken",
              "type": "address"
            },
            {
              "internalType": "address",
              "name": "supplier",
              "type": "address"
            }
          ],
          "name": "distributeSupplierRewardToken",
          "outputs": [],
          "stateMutability": "nonpayable",
          "type": "function"
        },
        {
          "inputs": [],
          "name": "getBlockNumberOrTimestamp",
          "outputs": [
            {
              "internalType": "uint256",
              "name": "",
              "type": "uint256"
            }
          ],
          "stateMutability": "view",
          "type": "function"
        },
        {
          "inputs": [
            {
              "internalType": "address",
              "name": "recipient",
              "type": "address"
            },
            {
              "internalType": "uint256",
              "name": "amount",
              "type": "uint256"
            }
          ],
          "name": "grantRewardToken",
          "outputs": [],
          "stateMutability": "nonpayable",
          "type": "function"
        },
        {
          "inputs": [
            {
              "internalType": "contract Comptroller",
              "name": "comptroller_",
              "type": "address"
            },
            {
              "internalType": "contract IERC20Upgradeable",
              "name": "rewardToken_",
              "type": "address"
            },
            {
              "internalType": "uint256",
              "name": "loopsLimit_",
              "type": "uint256"
            },
            {
              "internalType": "address",
              "name": "accessControlManager_",
              "type": "address"
            }
          ],
          "name": "initialize",
          "outputs": [],
          "stateMutability": "nonpayable",
          "type": "function"
        },
        {
          "inputs": [
            {
              "internalType": "address",
              "name": "vToken",
              "type": "address"
            }
          ],
          "name": "initializeMarket",
          "outputs": [],
          "stateMutability": "nonpayable",
          "type": "function"
        },
        {
          "inputs": [],
          "name": "isTimeBased",
          "outputs": [
            {
              "internalType": "bool",
              "name": "",
              "type": "bool"
            }
          ],
          "stateMutability": "view",
          "type": "function"
        },
        {
          "inputs": [
            {
              "internalType": "address",
              "name": "",
              "type": "address"
            }
          ],
          "name": "lastContributorBlock",
          "outputs": [
            {
              "internalType": "uint256",
              "name": "",
              "type": "uint256"
            }
          ],
          "stateMutability": "view",
          "type": "function"
        },
        {
          "inputs": [],
          "name": "maxLoopsLimit",
          "outputs": [
            {
              "internalType": "uint256",
              "name": "",
              "type": "uint256"
            }
          ],
          "stateMutability": "view",
          "type": "function"
        },
        {
          "inputs": [],
          "name": "owner",
          "outputs": [
            {
              "internalType": "address",
              "name": "",
              "type": "address"
            }
          ],
          "stateMutability": "view",
          "type": "function"
        },
        {
          "inputs": [],
          "name": "pendingOwner",
          "outputs": [
            {
              "internalType": "address",
              "name": "",
              "type": "address"
            }
          ],
          "stateMutability": "view",
          "type": "function"
        },
        {
          "inputs": [],
          "name": "renounceOwnership",
          "outputs": [],
          "stateMutability": "nonpayable",
          "type": "function"
        },
        {
          "inputs": [],
          "name": "rewardToken",
          "outputs": [
            {
              "internalType": "contract IERC20Upgradeable",
              "name": "",
              "type": "address"
            }
          ],
          "stateMutability": "view",
          "type": "function"
        },
        {
          "inputs": [
            {
              "internalType": "address",
              "name": "",
              "type": "address"
            }
          ],
          "name": "rewardTokenAccrued",
          "outputs": [
            {
              "internalType": "uint256",
              "name": "",
              "type": "uint256"
            }
          ],
          "stateMutability": "view",
          "type": "function"
        },
        {
          "inputs": [
            {
              "internalType": "address",
              "name": "",
              "type": "address"
            }
          ],
          "name": "rewardTokenBorrowSpeeds",
          "outputs": [
            {
              "internalType": "uint256",
              "name": "",
              "type": "uint256"
            }
          ],
          "stateMutability": "view",
          "type": "function"
        },
        {
          "inputs": [
            {
              "internalType": "address",
              "name": "",
              "type": "address"
            }
          ],
          "name": "rewardTokenBorrowState",
          "outputs": [
            {
              "internalType": "uint224",
              "name": "index",
              "type": "uint224"
            },
            {
              "internalType": "uint32",
              "name": "block",
              "type": "uint32"
            },
            {
              "internalType": "uint32",
              "name": "lastRewardingBlock",
              "type": "uint32"
            }
          ],
          "stateMutability": "view",
          "type": "function"
        },
        {
          "inputs": [
            {
              "internalType": "address",
              "name": "",
              "type": "address"
            }
          ],
          "name": "rewardTokenBorrowStateTimeBased",
          "outputs": [
            {
              "internalType": "uint224",
              "name": "index",
              "type": "uint224"
            },
            {
              "internalType": "uint256",
              "name": "timestamp",
              "type": "uint256"
            },
            {
              "internalType": "uint256",
              "name": "lastRewardingTimestamp",
              "type": "uint256"
            }
          ],
          "stateMutability": "view",
          "type": "function"
        },
        {
          "inputs": [
            {
              "internalType": "address",
              "name": "",
              "type": "address"
            },
            {
              "internalType": "address",
              "name": "",
              "type": "address"
            }
          ],
          "name": "rewardTokenBorrowerIndex",
          "outputs": [
            {
              "internalType": "uint256",
              "name": "",
              "type": "uint256"
            }
          ],
          "stateMutability": "view",
          "type": "function"
        },
        {
          "inputs": [
            {
              "internalType": "address",
              "name": "",
              "type": "address"
            }
          ],
          "name": "rewardTokenContributorSpeeds",
          "outputs": [
            {
              "internalType": "uint256",
              "name": "",
              "type": "uint256"
            }
          ],
          "stateMutability": "view",
          "type": "function"
        },
        {
          "inputs": [
            {
              "internalType": "address",
              "name": "",
              "type": "address"
            },
            {
              "internalType": "address",
              "name": "",
              "type": "address"
            }
          ],
          "name": "rewardTokenSupplierIndex",
          "outputs": [
            {
              "internalType": "uint256",
              "name": "",
              "type": "uint256"
            }
          ],
          "stateMutability": "view",
          "type": "function"
        },
        {
          "inputs": [
            {
              "internalType": "address",
              "name": "",
              "type": "address"
            }
          ],
          "name": "rewardTokenSupplySpeeds",
          "outputs": [
            {
              "internalType": "uint256",
              "name": "",
              "type": "uint256"
            }
          ],
          "stateMutability": "view",
          "type": "function"
        },
        {
          "inputs": [
            {
              "internalType": "address",
              "name": "",
              "type": "address"
            }
          ],
          "name": "rewardTokenSupplyState",
          "outputs": [
            {
              "internalType": "uint224",
              "name": "index",
              "type": "uint224"
            },
            {
              "internalType": "uint32",
              "name": "block",
              "type": "uint32"
            },
            {
              "internalType": "uint32",
              "name": "lastRewardingBlock",
              "type": "uint32"
            }
          ],
          "stateMutability": "view",
          "type": "function"
        },
        {
          "inputs": [
            {
              "internalType": "address",
              "name": "",
              "type": "address"
            }
          ],
          "name": "rewardTokenSupplyStateTimeBased",
          "outputs": [
            {
              "internalType": "uint224",
              "name": "index",
              "type": "uint224"
            },
            {
              "internalType": "uint256",
              "name": "timestamp",
              "type": "uint256"
            },
            {
              "internalType": "uint256",
              "name": "lastRewardingTimestamp",
              "type": "uint256"
            }
          ],
          "stateMutability": "view",
          "type": "function"
        },
        {
          "inputs": [
            {
              "internalType": "address",
              "name": "accessControlManager_",
              "type": "address"
            }
          ],
          "name": "setAccessControlManager",
          "outputs": [],
          "stateMutability": "nonpayable",
          "type": "function"
        },
        {
          "inputs": [
            {
              "internalType": "address",
              "name": "contributor",
              "type": "address"
            },
            {
              "internalType": "uint256",
              "name": "rewardTokenSpeed",
              "type": "uint256"
            }
          ],
          "name": "setContributorRewardTokenSpeed",
          "outputs": [],
          "stateMutability": "nonpayable",
          "type": "function"
        },
        {
          "inputs": [
            {
              "internalType": "contract VToken[]",
              "name": "vTokens",
              "type": "address[]"
            },
            {
              "internalType": "uint256[]",
              "name": "supplyLastRewardingBlockTimestamps",
              "type": "uint256[]"
            },
            {
              "internalType": "uint256[]",
              "name": "borrowLastRewardingBlockTimestamps",
              "type": "uint256[]"
            }
          ],
          "name": "setLastRewardingBlockTimestamps",
          "outputs": [],
          "stateMutability": "nonpayable",
          "type": "function"
        },
        {
          "inputs": [
            {
              "internalType": "contract VToken[]",
              "name": "vTokens",
              "type": "address[]"
            },
            {
              "internalType": "uint32[]",
              "name": "supplyLastRewardingBlocks",
              "type": "uint32[]"
            },
            {
              "internalType": "uint32[]",
              "name": "borrowLastRewardingBlocks",
              "type": "uint32[]"
            }
          ],
          "name": "setLastRewardingBlocks",
          "outputs": [],
          "stateMutability": "nonpayable",
          "type": "function"
        },
        {
          "inputs": [
            {
              "internalType": "uint256",
              "name": "limit",
              "type": "uint256"
            }
          ],
          "name": "setMaxLoopsLimit",
          "outputs": [],
          "stateMutability": "nonpayable",
          "type": "function"
        },
        {
          "inputs": [
            {
              "internalType": "contract VToken[]",
              "name": "vTokens",
              "type": "address[]"
            },
            {
              "internalType": "uint256[]",
              "name": "supplySpeeds",
              "type": "uint256[]"
            },
            {
              "internalType": "uint256[]",
              "name": "borrowSpeeds",
              "type": "uint256[]"
            }
          ],
          "name": "setRewardTokenSpeeds",
          "outputs": [],
          "stateMutability": "nonpayable",
          "type": "function"
        },
        {
          "inputs": [
            {
              "internalType": "address",
              "name": "newOwner",
              "type": "address"
            }
          ],
          "name": "transferOwnership",
          "outputs": [],
          "stateMutability": "nonpayable",
          "type": "function"
        },
        {
          "inputs": [
            {
              "internalType": "address",
              "name": "contributor",
              "type": "address"
            }
          ],
          "name": "updateContributorRewards",
          "outputs": [],
          "stateMutability": "nonpayable",
          "type": "function"
        },
        {
          "inputs": [
            {
              "internalType": "address",
              "name": "vToken",
              "type": "address"
            },
            {
              "components": [
                {
                  "internalType": "uint256",
                  "name": "mantissa",
                  "type": "uint256"
                }
              ],
              "internalType": "struct ExponentialNoError.Exp",
              "name": "marketBorrowIndex",
              "type": "tuple"
            }
          ],
          "name": "updateRewardTokenBorrowIndex",
          "outputs": [],
          "stateMutability": "nonpayable",
          "type": "function"
        },
        {
          "inputs": [
            {
              "internalType": "address",
              "name": "vToken",
              "type": "address"
            }
          ],
          "name": "updateRewardTokenSupplyIndex",
          "outputs": [],
          "stateMutability": "nonpayable",
          "type": "function"
        }
      ]
    },
    "RewardsDistributor_Core_0": {
      "address": "0x7C7846A74AB38A8d554Bc5f7652eCf8Efb58c894",
      "abi": [
        {
          "anonymous": false,
          "inputs": [
            {
              "indexed": false,
              "internalType": "address",
              "name": "previousAdmin",
              "type": "address"
            },
            {
              "indexed": false,
              "internalType": "address",
              "name": "newAdmin",
              "type": "address"
            }
          ],
          "name": "AdminChanged",
          "type": "event"
        },
        {
          "anonymous": false,
          "inputs": [
            {
              "indexed": true,
              "internalType": "address",
              "name": "beacon",
              "type": "address"
            }
          ],
          "name": "BeaconUpgraded",
          "type": "event"
        },
        {
          "anonymous": false,
          "inputs": [
            {
              "indexed": true,
              "internalType": "address",
              "name": "implementation",
              "type": "address"
            }
          ],
          "name": "Upgraded",
          "type": "event"
        },
        {
          "stateMutability": "payable",
          "type": "fallback"
        },
        {
          "inputs": [],
          "name": "admin",
          "outputs": [
            {
              "internalType": "address",
              "name": "admin_",
              "type": "address"
            }
          ],
          "stateMutability": "nonpayable",
          "type": "function"
        },
        {
          "inputs": [],
          "name": "implementation",
          "outputs": [
            {
              "internalType": "address",
              "name": "implementation_",
              "type": "address"
            }
          ],
          "stateMutability": "nonpayable",
          "type": "function"
        },
        {
          "inputs": [
            {
              "internalType": "address",
              "name": "newImplementation",
              "type": "address"
            }
          ],
          "name": "upgradeTo",
          "outputs": [],
          "stateMutability": "nonpayable",
          "type": "function"
        },
        {
          "inputs": [
            {
              "internalType": "address",
              "name": "newImplementation",
              "type": "address"
            },
            {
              "internalType": "bytes",
              "name": "data",
              "type": "bytes"
            }
          ],
          "name": "upgradeToAndCall",
          "outputs": [],
          "stateMutability": "payable",
          "type": "function"
        },
        {
          "stateMutability": "payable",
          "type": "receive"
        },
        {
          "inputs": [],
          "name": "InvalidBlocksPerYear",
          "type": "error"
        },
        {
          "inputs": [],
          "name": "InvalidTimeBasedConfiguration",
          "type": "error"
        },
        {
          "inputs": [
            {
              "internalType": "uint256",
              "name": "loopsLimit",
              "type": "uint256"
            },
            {
              "internalType": "uint256",
              "name": "requiredLoops",
              "type": "uint256"
            }
          ],
          "name": "MaxLoopsLimitExceeded",
          "type": "error"
        },
        {
          "inputs": [
            {
              "internalType": "address",
              "name": "sender",
              "type": "address"
            },
            {
              "internalType": "address",
              "name": "calledContract",
              "type": "address"
            },
            {
              "internalType": "string",
              "name": "methodSignature",
              "type": "string"
            }
          ],
          "name": "Unauthorized",
          "type": "error"
        },
        {
          "anonymous": false,
          "inputs": [
            {
              "indexed": true,
              "internalType": "address",
              "name": "vToken",
              "type": "address"
            },
            {
              "indexed": false,
              "internalType": "uint256",
              "name": "newTimestamp",
              "type": "uint256"
            }
          ],
          "name": "BorrowLastRewardingBlockTimestampUpdated",
          "type": "event"
        },
        {
          "anonymous": false,
          "inputs": [
            {
              "indexed": true,
              "internalType": "address",
              "name": "vToken",
              "type": "address"
            },
            {
              "indexed": false,
              "internalType": "uint32",
              "name": "newBlock",
              "type": "uint32"
            }
          ],
          "name": "BorrowLastRewardingBlockUpdated",
          "type": "event"
        },
        {
          "anonymous": false,
          "inputs": [
            {
              "indexed": true,
              "internalType": "address",
              "name": "contributor",
              "type": "address"
            },
            {
              "indexed": false,
              "internalType": "uint256",
              "name": "newSpeed",
              "type": "uint256"
            }
          ],
          "name": "ContributorRewardTokenSpeedUpdated",
          "type": "event"
        },
        {
          "anonymous": false,
          "inputs": [
            {
              "indexed": true,
              "internalType": "address",
              "name": "contributor",
              "type": "address"
            },
            {
              "indexed": false,
              "internalType": "uint256",
              "name": "rewardAccrued",
              "type": "uint256"
            }
          ],
          "name": "ContributorRewardsUpdated",
          "type": "event"
        },
        {
          "anonymous": false,
          "inputs": [
            {
              "indexed": true,
              "internalType": "contract VToken",
              "name": "vToken",
              "type": "address"
            },
            {
              "indexed": true,
              "internalType": "address",
              "name": "borrower",
              "type": "address"
            },
            {
              "indexed": false,
              "internalType": "uint256",
              "name": "rewardTokenDelta",
              "type": "uint256"
            },
            {
              "indexed": false,
              "internalType": "uint256",
              "name": "rewardTokenTotal",
              "type": "uint256"
            },
            {
              "indexed": false,
              "internalType": "uint256",
              "name": "rewardTokenBorrowIndex",
              "type": "uint256"
            }
          ],
          "name": "DistributedBorrowerRewardToken",
          "type": "event"
        },
        {
          "anonymous": false,
          "inputs": [
            {
              "indexed": true,
              "internalType": "contract VToken",
              "name": "vToken",
              "type": "address"
            },
            {
              "indexed": true,
              "internalType": "address",
              "name": "supplier",
              "type": "address"
            },
            {
              "indexed": false,
              "internalType": "uint256",
              "name": "rewardTokenDelta",
              "type": "uint256"
            },
            {
              "indexed": false,
              "internalType": "uint256",
              "name": "rewardTokenTotal",
              "type": "uint256"
            },
            {
              "indexed": false,
              "internalType": "uint256",
              "name": "rewardTokenSupplyIndex",
              "type": "uint256"
            }
          ],
          "name": "DistributedSupplierRewardToken",
          "type": "event"
        },
        {
          "anonymous": false,
          "inputs": [
            {
              "indexed": false,
              "internalType": "uint8",
              "name": "version",
              "type": "uint8"
            }
          ],
          "name": "Initialized",
          "type": "event"
        },
        {
          "anonymous": false,
          "inputs": [
            {
              "indexed": true,
              "internalType": "address",
              "name": "vToken",
              "type": "address"
            }
          ],
          "name": "MarketInitialized",
          "type": "event"
        },
        {
          "anonymous": false,
          "inputs": [
            {
              "indexed": false,
              "internalType": "uint256",
              "name": "oldMaxLoopsLimit",
              "type": "uint256"
            },
            {
              "indexed": false,
              "internalType": "uint256",
              "name": "newmaxLoopsLimit",
              "type": "uint256"
            }
          ],
          "name": "MaxLoopsLimitUpdated",
          "type": "event"
        },
        {
          "anonymous": false,
          "inputs": [
            {
              "indexed": false,
              "internalType": "address",
              "name": "oldAccessControlManager",
              "type": "address"
            },
            {
              "indexed": false,
              "internalType": "address",
              "name": "newAccessControlManager",
              "type": "address"
            }
          ],
          "name": "NewAccessControlManager",
          "type": "event"
        },
        {
          "anonymous": false,
          "inputs": [
            {
              "indexed": true,
              "internalType": "address",
              "name": "previousOwner",
              "type": "address"
            },
            {
              "indexed": true,
              "internalType": "address",
              "name": "newOwner",
              "type": "address"
            }
          ],
          "name": "OwnershipTransferStarted",
          "type": "event"
        },
        {
          "anonymous": false,
          "inputs": [
            {
              "indexed": true,
              "internalType": "address",
              "name": "previousOwner",
              "type": "address"
            },
            {
              "indexed": true,
              "internalType": "address",
              "name": "newOwner",
              "type": "address"
            }
          ],
          "name": "OwnershipTransferred",
          "type": "event"
        },
        {
          "anonymous": false,
          "inputs": [
            {
              "indexed": true,
              "internalType": "address",
              "name": "vToken",
              "type": "address"
            },
            {
              "components": [
                {
                  "internalType": "uint256",
                  "name": "mantissa",
                  "type": "uint256"
                }
              ],
              "indexed": false,
              "internalType": "struct ExponentialNoError.Exp",
              "name": "marketBorrowIndex",
              "type": "tuple"
            }
          ],
          "name": "RewardTokenBorrowIndexUpdated",
          "type": "event"
        },
        {
          "anonymous": false,
          "inputs": [
            {
              "indexed": true,
              "internalType": "contract VToken",
              "name": "vToken",
              "type": "address"
            },
            {
              "indexed": false,
              "internalType": "uint256",
              "name": "newSpeed",
              "type": "uint256"
            }
          ],
          "name": "RewardTokenBorrowSpeedUpdated",
          "type": "event"
        },
        {
          "anonymous": false,
          "inputs": [
            {
              "indexed": true,
              "internalType": "address",
              "name": "recipient",
              "type": "address"
            },
            {
              "indexed": false,
              "internalType": "uint256",
              "name": "amount",
              "type": "uint256"
            }
          ],
          "name": "RewardTokenGranted",
          "type": "event"
        },
        {
          "anonymous": false,
          "inputs": [
            {
              "indexed": true,
              "internalType": "address",
              "name": "vToken",
              "type": "address"
            }
          ],
          "name": "RewardTokenSupplyIndexUpdated",
          "type": "event"
        },
        {
          "anonymous": false,
          "inputs": [
            {
              "indexed": true,
              "internalType": "contract VToken",
              "name": "vToken",
              "type": "address"
            },
            {
              "indexed": false,
              "internalType": "uint256",
              "name": "newSpeed",
              "type": "uint256"
            }
          ],
          "name": "RewardTokenSupplySpeedUpdated",
          "type": "event"
        },
        {
          "anonymous": false,
          "inputs": [
            {
              "indexed": true,
              "internalType": "address",
              "name": "vToken",
              "type": "address"
            },
            {
              "indexed": false,
              "internalType": "uint256",
              "name": "newTimestamp",
              "type": "uint256"
            }
          ],
          "name": "SupplyLastRewardingBlockTimestampUpdated",
          "type": "event"
        },
        {
          "anonymous": false,
          "inputs": [
            {
              "indexed": true,
              "internalType": "address",
              "name": "vToken",
              "type": "address"
            },
            {
              "indexed": false,
              "internalType": "uint32",
              "name": "newBlock",
              "type": "uint32"
            }
          ],
          "name": "SupplyLastRewardingBlockUpdated",
          "type": "event"
        },
        {
          "inputs": [],
          "name": "INITIAL_INDEX",
          "outputs": [
            {
              "internalType": "uint224",
              "name": "",
              "type": "uint224"
            }
          ],
          "stateMutability": "view",
          "type": "function"
        },
        {
          "inputs": [],
          "name": "acceptOwnership",
          "outputs": [],
          "stateMutability": "nonpayable",
          "type": "function"
        },
        {
          "inputs": [],
          "name": "accessControlManager",
          "outputs": [
            {
              "internalType": "contract IAccessControlManagerV8",
              "name": "",
              "type": "address"
            }
          ],
          "stateMutability": "view",
          "type": "function"
        },
        {
          "inputs": [],
          "name": "blocksOrSecondsPerYear",
          "outputs": [
            {
              "internalType": "uint256",
              "name": "",
              "type": "uint256"
            }
          ],
          "stateMutability": "view",
          "type": "function"
        },
        {
          "inputs": [
            {
              "internalType": "address",
              "name": "holder",
              "type": "address"
            },
            {
              "internalType": "contract VToken[]",
              "name": "vTokens",
              "type": "address[]"
            }
          ],
          "name": "claimRewardToken",
          "outputs": [],
          "stateMutability": "nonpayable",
          "type": "function"
        },
        {
          "inputs": [
            {
              "internalType": "address",
              "name": "holder",
              "type": "address"
            }
          ],
          "name": "claimRewardToken",
          "outputs": [],
          "stateMutability": "nonpayable",
          "type": "function"
        },
        {
          "inputs": [
            {
              "internalType": "address",
              "name": "vToken",
              "type": "address"
            },
            {
              "internalType": "address",
              "name": "borrower",
              "type": "address"
            },
            {
              "components": [
                {
                  "internalType": "uint256",
                  "name": "mantissa",
                  "type": "uint256"
                }
              ],
              "internalType": "struct ExponentialNoError.Exp",
              "name": "marketBorrowIndex",
              "type": "tuple"
            }
          ],
          "name": "distributeBorrowerRewardToken",
          "outputs": [],
          "stateMutability": "nonpayable",
          "type": "function"
        },
        {
          "inputs": [
            {
              "internalType": "address",
              "name": "vToken",
              "type": "address"
            },
            {
              "internalType": "address",
              "name": "supplier",
              "type": "address"
            }
          ],
          "name": "distributeSupplierRewardToken",
          "outputs": [],
          "stateMutability": "nonpayable",
          "type": "function"
        },
        {
          "inputs": [],
          "name": "getBlockNumberOrTimestamp",
          "outputs": [
            {
              "internalType": "uint256",
              "name": "",
              "type": "uint256"
            }
          ],
          "stateMutability": "view",
          "type": "function"
        },
        {
          "inputs": [
            {
              "internalType": "address",
              "name": "recipient",
              "type": "address"
            },
            {
              "internalType": "uint256",
              "name": "amount",
              "type": "uint256"
            }
          ],
          "name": "grantRewardToken",
          "outputs": [],
          "stateMutability": "nonpayable",
          "type": "function"
        },
        {
          "inputs": [
            {
              "internalType": "contract Comptroller",
              "name": "comptroller_",
              "type": "address"
            },
            {
              "internalType": "contract IERC20Upgradeable",
              "name": "rewardToken_",
              "type": "address"
            },
            {
              "internalType": "uint256",
              "name": "loopsLimit_",
              "type": "uint256"
            },
            {
              "internalType": "address",
              "name": "accessControlManager_",
              "type": "address"
            }
          ],
          "name": "initialize",
          "outputs": [],
          "stateMutability": "nonpayable",
          "type": "function"
        },
        {
          "inputs": [
            {
              "internalType": "address",
              "name": "vToken",
              "type": "address"
            }
          ],
          "name": "initializeMarket",
          "outputs": [],
          "stateMutability": "nonpayable",
          "type": "function"
        },
        {
          "inputs": [],
          "name": "isTimeBased",
          "outputs": [
            {
              "internalType": "bool",
              "name": "",
              "type": "bool"
            }
          ],
          "stateMutability": "view",
          "type": "function"
        },
        {
          "inputs": [
            {
              "internalType": "address",
              "name": "",
              "type": "address"
            }
          ],
          "name": "lastContributorBlock",
          "outputs": [
            {
              "internalType": "uint256",
              "name": "",
              "type": "uint256"
            }
          ],
          "stateMutability": "view",
          "type": "function"
        },
        {
          "inputs": [],
          "name": "maxLoopsLimit",
          "outputs": [
            {
              "internalType": "uint256",
              "name": "",
              "type": "uint256"
            }
          ],
          "stateMutability": "view",
          "type": "function"
        },
        {
          "inputs": [],
          "name": "owner",
          "outputs": [
            {
              "internalType": "address",
              "name": "",
              "type": "address"
            }
          ],
          "stateMutability": "view",
          "type": "function"
        },
        {
          "inputs": [],
          "name": "pendingOwner",
          "outputs": [
            {
              "internalType": "address",
              "name": "",
              "type": "address"
            }
          ],
          "stateMutability": "view",
          "type": "function"
        },
        {
          "inputs": [],
          "name": "renounceOwnership",
          "outputs": [],
          "stateMutability": "nonpayable",
          "type": "function"
        },
        {
          "inputs": [],
          "name": "rewardToken",
          "outputs": [
            {
              "internalType": "contract IERC20Upgradeable",
              "name": "",
              "type": "address"
            }
          ],
          "stateMutability": "view",
          "type": "function"
        },
        {
          "inputs": [
            {
              "internalType": "address",
              "name": "",
              "type": "address"
            }
          ],
          "name": "rewardTokenAccrued",
          "outputs": [
            {
              "internalType": "uint256",
              "name": "",
              "type": "uint256"
            }
          ],
          "stateMutability": "view",
          "type": "function"
        },
        {
          "inputs": [
            {
              "internalType": "address",
              "name": "",
              "type": "address"
            }
          ],
          "name": "rewardTokenBorrowSpeeds",
          "outputs": [
            {
              "internalType": "uint256",
              "name": "",
              "type": "uint256"
            }
          ],
          "stateMutability": "view",
          "type": "function"
        },
        {
          "inputs": [
            {
              "internalType": "address",
              "name": "",
              "type": "address"
            }
          ],
          "name": "rewardTokenBorrowState",
          "outputs": [
            {
              "internalType": "uint224",
              "name": "index",
              "type": "uint224"
            },
            {
              "internalType": "uint32",
              "name": "block",
              "type": "uint32"
            },
            {
              "internalType": "uint32",
              "name": "lastRewardingBlock",
              "type": "uint32"
            }
          ],
          "stateMutability": "view",
          "type": "function"
        },
        {
          "inputs": [
            {
              "internalType": "address",
              "name": "",
              "type": "address"
            }
          ],
          "name": "rewardTokenBorrowStateTimeBased",
          "outputs": [
            {
              "internalType": "uint224",
              "name": "index",
              "type": "uint224"
            },
            {
              "internalType": "uint256",
              "name": "timestamp",
              "type": "uint256"
            },
            {
              "internalType": "uint256",
              "name": "lastRewardingTimestamp",
              "type": "uint256"
            }
          ],
          "stateMutability": "view",
          "type": "function"
        },
        {
          "inputs": [
            {
              "internalType": "address",
              "name": "",
              "type": "address"
            },
            {
              "internalType": "address",
              "name": "",
              "type": "address"
            }
          ],
          "name": "rewardTokenBorrowerIndex",
          "outputs": [
            {
              "internalType": "uint256",
              "name": "",
              "type": "uint256"
            }
          ],
          "stateMutability": "view",
          "type": "function"
        },
        {
          "inputs": [
            {
              "internalType": "address",
              "name": "",
              "type": "address"
            }
          ],
          "name": "rewardTokenContributorSpeeds",
          "outputs": [
            {
              "internalType": "uint256",
              "name": "",
              "type": "uint256"
            }
          ],
          "stateMutability": "view",
          "type": "function"
        },
        {
          "inputs": [
            {
              "internalType": "address",
              "name": "",
              "type": "address"
            },
            {
              "internalType": "address",
              "name": "",
              "type": "address"
            }
          ],
          "name": "rewardTokenSupplierIndex",
          "outputs": [
            {
              "internalType": "uint256",
              "name": "",
              "type": "uint256"
            }
          ],
          "stateMutability": "view",
          "type": "function"
        },
        {
          "inputs": [
            {
              "internalType": "address",
              "name": "",
              "type": "address"
            }
          ],
          "name": "rewardTokenSupplySpeeds",
          "outputs": [
            {
              "internalType": "uint256",
              "name": "",
              "type": "uint256"
            }
          ],
          "stateMutability": "view",
          "type": "function"
        },
        {
          "inputs": [
            {
              "internalType": "address",
              "name": "",
              "type": "address"
            }
          ],
          "name": "rewardTokenSupplyState",
          "outputs": [
            {
              "internalType": "uint224",
              "name": "index",
              "type": "uint224"
            },
            {
              "internalType": "uint32",
              "name": "block",
              "type": "uint32"
            },
            {
              "internalType": "uint32",
              "name": "lastRewardingBlock",
              "type": "uint32"
            }
          ],
          "stateMutability": "view",
          "type": "function"
        },
        {
          "inputs": [
            {
              "internalType": "address",
              "name": "",
              "type": "address"
            }
          ],
          "name": "rewardTokenSupplyStateTimeBased",
          "outputs": [
            {
              "internalType": "uint224",
              "name": "index",
              "type": "uint224"
            },
            {
              "internalType": "uint256",
              "name": "timestamp",
              "type": "uint256"
            },
            {
              "internalType": "uint256",
              "name": "lastRewardingTimestamp",
              "type": "uint256"
            }
          ],
          "stateMutability": "view",
          "type": "function"
        },
        {
          "inputs": [
            {
              "internalType": "address",
              "name": "accessControlManager_",
              "type": "address"
            }
          ],
          "name": "setAccessControlManager",
          "outputs": [],
          "stateMutability": "nonpayable",
          "type": "function"
        },
        {
          "inputs": [
            {
              "internalType": "address",
              "name": "contributor",
              "type": "address"
            },
            {
              "internalType": "uint256",
              "name": "rewardTokenSpeed",
              "type": "uint256"
            }
          ],
          "name": "setContributorRewardTokenSpeed",
          "outputs": [],
          "stateMutability": "nonpayable",
          "type": "function"
        },
        {
          "inputs": [
            {
              "internalType": "contract VToken[]",
              "name": "vTokens",
              "type": "address[]"
            },
            {
              "internalType": "uint256[]",
              "name": "supplyLastRewardingBlockTimestamps",
              "type": "uint256[]"
            },
            {
              "internalType": "uint256[]",
              "name": "borrowLastRewardingBlockTimestamps",
              "type": "uint256[]"
            }
          ],
          "name": "setLastRewardingBlockTimestamps",
          "outputs": [],
          "stateMutability": "nonpayable",
          "type": "function"
        },
        {
          "inputs": [
            {
              "internalType": "contract VToken[]",
              "name": "vTokens",
              "type": "address[]"
            },
            {
              "internalType": "uint32[]",
              "name": "supplyLastRewardingBlocks",
              "type": "uint32[]"
            },
            {
              "internalType": "uint32[]",
              "name": "borrowLastRewardingBlocks",
              "type": "uint32[]"
            }
          ],
          "name": "setLastRewardingBlocks",
          "outputs": [],
          "stateMutability": "nonpayable",
          "type": "function"
        },
        {
          "inputs": [
            {
              "internalType": "uint256",
              "name": "limit",
              "type": "uint256"
            }
          ],
          "name": "setMaxLoopsLimit",
          "outputs": [],
          "stateMutability": "nonpayable",
          "type": "function"
        },
        {
          "inputs": [
            {
              "internalType": "contract VToken[]",
              "name": "vTokens",
              "type": "address[]"
            },
            {
              "internalType": "uint256[]",
              "name": "supplySpeeds",
              "type": "uint256[]"
            },
            {
              "internalType": "uint256[]",
              "name": "borrowSpeeds",
              "type": "uint256[]"
            }
          ],
          "name": "setRewardTokenSpeeds",
          "outputs": [],
          "stateMutability": "nonpayable",
          "type": "function"
        },
        {
          "inputs": [
            {
              "internalType": "address",
              "name": "newOwner",
              "type": "address"
            }
          ],
          "name": "transferOwnership",
          "outputs": [],
          "stateMutability": "nonpayable",
          "type": "function"
        },
        {
          "inputs": [
            {
              "internalType": "address",
              "name": "contributor",
              "type": "address"
            }
          ],
          "name": "updateContributorRewards",
          "outputs": [],
          "stateMutability": "nonpayable",
          "type": "function"
        },
        {
          "inputs": [
            {
              "internalType": "address",
              "name": "vToken",
              "type": "address"
            },
            {
              "components": [
                {
                  "internalType": "uint256",
                  "name": "mantissa",
                  "type": "uint256"
                }
              ],
              "internalType": "struct ExponentialNoError.Exp",
              "name": "marketBorrowIndex",
              "type": "tuple"
            }
          ],
          "name": "updateRewardTokenBorrowIndex",
          "outputs": [],
          "stateMutability": "nonpayable",
          "type": "function"
        },
        {
          "inputs": [
            {
              "internalType": "address",
              "name": "vToken",
              "type": "address"
            }
          ],
          "name": "updateRewardTokenSupplyIndex",
          "outputs": [],
          "stateMutability": "nonpayable",
          "type": "function"
        },
        {
          "inputs": [
            {
              "internalType": "address",
              "name": "_logic",
              "type": "address"
            },
            {
              "internalType": "address",
              "name": "admin_",
              "type": "address"
            },
            {
              "internalType": "bytes",
              "name": "_data",
              "type": "bytes"
            }
          ],
          "stateMutability": "payable",
          "type": "constructor"
        }
      ]
    },
    "RewardsDistributor_Core_0_Proxy": {
      "address": "0x7C7846A74AB38A8d554Bc5f7652eCf8Efb58c894",
      "abi": [
        {
          "inputs": [
            {
              "internalType": "address",
              "name": "_logic",
              "type": "address"
            },
            {
              "internalType": "address",
              "name": "admin_",
              "type": "address"
            },
            {
              "internalType": "bytes",
              "name": "_data",
              "type": "bytes"
            }
          ],
          "stateMutability": "payable",
          "type": "constructor"
        },
        {
          "anonymous": false,
          "inputs": [
            {
              "indexed": false,
              "internalType": "address",
              "name": "previousAdmin",
              "type": "address"
            },
            {
              "indexed": false,
              "internalType": "address",
              "name": "newAdmin",
              "type": "address"
            }
          ],
          "name": "AdminChanged",
          "type": "event"
        },
        {
          "anonymous": false,
          "inputs": [
            {
              "indexed": true,
              "internalType": "address",
              "name": "beacon",
              "type": "address"
            }
          ],
          "name": "BeaconUpgraded",
          "type": "event"
        },
        {
          "anonymous": false,
          "inputs": [
            {
              "indexed": true,
              "internalType": "address",
              "name": "implementation",
              "type": "address"
            }
          ],
          "name": "Upgraded",
          "type": "event"
        },
        {
          "stateMutability": "payable",
          "type": "fallback"
        },
        {
          "inputs": [],
          "name": "admin",
          "outputs": [
            {
              "internalType": "address",
              "name": "admin_",
              "type": "address"
            }
          ],
          "stateMutability": "nonpayable",
          "type": "function"
        },
        {
          "inputs": [],
          "name": "implementation",
          "outputs": [
            {
              "internalType": "address",
              "name": "implementation_",
              "type": "address"
            }
          ],
          "stateMutability": "nonpayable",
          "type": "function"
        },
        {
          "inputs": [
            {
              "internalType": "address",
              "name": "newImplementation",
              "type": "address"
            }
          ],
          "name": "upgradeTo",
          "outputs": [],
          "stateMutability": "nonpayable",
          "type": "function"
        },
        {
          "inputs": [
            {
              "internalType": "address",
              "name": "newImplementation",
              "type": "address"
            },
            {
              "internalType": "bytes",
              "name": "data",
              "type": "bytes"
            }
          ],
          "name": "upgradeToAndCall",
          "outputs": [],
          "stateMutability": "payable",
          "type": "function"
        },
        {
          "stateMutability": "payable",
          "type": "receive"
        }
      ]
    },
    "TwoKinks_base0bps_slope1500bps_kink8000bps_slope29000bps_base20bps_kink29000bps_jump30000bps_timeBased": {
      "address": "0x61E98E6a1F37649543156DC995E0dfe466B31a2e",
      "abi": [
        {
          "inputs": [
            {
              "internalType": "int256",
              "name": "baseRatePerYear_",
              "type": "int256"
            },
            {
              "internalType": "int256",
              "name": "multiplierPerYear_",
              "type": "int256"
            },
            {
              "internalType": "int256",
              "name": "kink1_",
              "type": "int256"
            },
            {
              "internalType": "int256",
              "name": "multiplier2PerYear_",
              "type": "int256"
            },
            {
              "internalType": "int256",
              "name": "baseRate2PerYear_",
              "type": "int256"
            },
            {
              "internalType": "int256",
              "name": "kink2_",
              "type": "int256"
            },
            {
              "internalType": "int256",
              "name": "jumpMultiplierPerYear_",
              "type": "int256"
            },
            {
              "internalType": "bool",
              "name": "timeBased_",
              "type": "bool"
            },
            {
              "internalType": "uint256",
              "name": "blocksPerYear_",
              "type": "uint256"
            }
          ],
          "stateMutability": "nonpayable",
          "type": "constructor"
        },
        {
          "inputs": [],
          "name": "InvalidBlocksPerYear",
          "type": "error"
        },
        {
          "inputs": [],
          "name": "InvalidKink",
          "type": "error"
        },
        {
          "inputs": [],
          "name": "InvalidTimeBasedConfiguration",
          "type": "error"
        },
        {
          "inputs": [],
          "name": "NegativeValueNotAllowed",
          "type": "error"
        },
        {
          "inputs": [],
          "name": "BASE_RATE_2_PER_BLOCK_OR_SECOND",
          "outputs": [
            {
              "internalType": "int256",
              "name": "",
              "type": "int256"
            }
          ],
          "stateMutability": "view",
          "type": "function"
        },
        {
          "inputs": [],
          "name": "BASE_RATE_PER_BLOCK_OR_SECOND",
          "outputs": [
            {
              "internalType": "int256",
              "name": "",
              "type": "int256"
            }
          ],
          "stateMutability": "view",
          "type": "function"
        },
        {
          "inputs": [],
          "name": "JUMP_MULTIPLIER_PER_BLOCK_OR_SECOND",
          "outputs": [
            {
              "internalType": "int256",
              "name": "",
              "type": "int256"
            }
          ],
          "stateMutability": "view",
          "type": "function"
        },
        {
          "inputs": [],
          "name": "KINK_1",
          "outputs": [
            {
              "internalType": "int256",
              "name": "",
              "type": "int256"
            }
          ],
          "stateMutability": "view",
          "type": "function"
        },
        {
          "inputs": [],
          "name": "KINK_2",
          "outputs": [
            {
              "internalType": "int256",
              "name": "",
              "type": "int256"
            }
          ],
          "stateMutability": "view",
          "type": "function"
        },
        {
          "inputs": [],
          "name": "MULTIPLIER_2_PER_BLOCK_OR_SECOND",
          "outputs": [
            {
              "internalType": "int256",
              "name": "",
              "type": "int256"
            }
          ],
          "stateMutability": "view",
          "type": "function"
        },
        {
          "inputs": [],
          "name": "MULTIPLIER_PER_BLOCK_OR_SECOND",
          "outputs": [
            {
              "internalType": "int256",
              "name": "",
              "type": "int256"
            }
          ],
          "stateMutability": "view",
          "type": "function"
        },
        {
          "inputs": [],
          "name": "RATE_1",
          "outputs": [
            {
              "internalType": "int256",
              "name": "",
              "type": "int256"
            }
          ],
          "stateMutability": "view",
          "type": "function"
        },
        {
          "inputs": [],
          "name": "RATE_2",
          "outputs": [
            {
              "internalType": "int256",
              "name": "",
              "type": "int256"
            }
          ],
          "stateMutability": "view",
          "type": "function"
        },
        {
          "inputs": [],
          "name": "blocksOrSecondsPerYear",
          "outputs": [
            {
              "internalType": "uint256",
              "name": "",
              "type": "uint256"
            }
          ],
          "stateMutability": "view",
          "type": "function"
        },
        {
          "inputs": [],
          "name": "getBlockNumberOrTimestamp",
          "outputs": [
            {
              "internalType": "uint256",
              "name": "",
              "type": "uint256"
            }
          ],
          "stateMutability": "view",
          "type": "function"
        },
        {
          "inputs": [
            {
              "internalType": "uint256",
              "name": "cash",
              "type": "uint256"
            },
            {
              "internalType": "uint256",
              "name": "borrows",
              "type": "uint256"
            },
            {
              "internalType": "uint256",
              "name": "reserves",
              "type": "uint256"
            },
            {
              "internalType": "uint256",
              "name": "badDebt",
              "type": "uint256"
            }
          ],
          "name": "getBorrowRate",
          "outputs": [
            {
              "internalType": "uint256",
              "name": "",
              "type": "uint256"
            }
          ],
          "stateMutability": "view",
          "type": "function"
        },
        {
          "inputs": [
            {
              "internalType": "uint256",
              "name": "cash",
              "type": "uint256"
            },
            {
              "internalType": "uint256",
              "name": "borrows",
              "type": "uint256"
            },
            {
              "internalType": "uint256",
              "name": "reserves",
              "type": "uint256"
            },
            {
              "internalType": "uint256",
              "name": "reserveFactorMantissa",
              "type": "uint256"
            },
            {
              "internalType": "uint256",
              "name": "badDebt",
              "type": "uint256"
            }
          ],
          "name": "getSupplyRate",
          "outputs": [
            {
              "internalType": "uint256",
              "name": "",
              "type": "uint256"
            }
          ],
          "stateMutability": "view",
          "type": "function"
        },
        {
          "inputs": [],
          "name": "isInterestRateModel",
          "outputs": [
            {
              "internalType": "bool",
              "name": "",
              "type": "bool"
            }
          ],
          "stateMutability": "pure",
          "type": "function"
        },
        {
          "inputs": [],
          "name": "isTimeBased",
          "outputs": [
            {
              "internalType": "bool",
              "name": "",
              "type": "bool"
            }
          ],
          "stateMutability": "view",
          "type": "function"
        },
        {
          "inputs": [
            {
              "internalType": "uint256",
              "name": "cash",
              "type": "uint256"
            },
            {
              "internalType": "uint256",
              "name": "borrows",
              "type": "uint256"
            },
            {
              "internalType": "uint256",
              "name": "reserves",
              "type": "uint256"
            },
            {
              "internalType": "uint256",
              "name": "badDebt",
              "type": "uint256"
            }
          ],
          "name": "utilizationRate",
          "outputs": [
            {
              "internalType": "uint256",
              "name": "",
              "type": "uint256"
            }
          ],
          "stateMutability": "pure",
          "type": "function"
        }
      ]
    },
    "VTokenBeacon": {
      "address": "0x53523537aa330640B80400EB8B309fF5896E7eb5",
      "abi": [
        {
          "inputs": [
            {
              "internalType": "address",
              "name": "implementation_",
              "type": "address"
            }
          ],
          "stateMutability": "nonpayable",
          "type": "constructor"
        },
        {
          "anonymous": false,
          "inputs": [
            {
              "indexed": true,
              "internalType": "address",
              "name": "previousOwner",
              "type": "address"
            },
            {
              "indexed": true,
              "internalType": "address",
              "name": "newOwner",
              "type": "address"
            }
          ],
          "name": "OwnershipTransferred",
          "type": "event"
        },
        {
          "anonymous": false,
          "inputs": [
            {
              "indexed": true,
              "internalType": "address",
              "name": "implementation",
              "type": "address"
            }
          ],
          "name": "Upgraded",
          "type": "event"
        },
        {
          "inputs": [],
          "name": "implementation",
          "outputs": [
            {
              "internalType": "address",
              "name": "",
              "type": "address"
            }
          ],
          "stateMutability": "view",
          "type": "function"
        },
        {
          "inputs": [],
          "name": "owner",
          "outputs": [
            {
              "internalType": "address",
              "name": "",
              "type": "address"
            }
          ],
          "stateMutability": "view",
          "type": "function"
        },
        {
          "inputs": [],
          "name": "renounceOwnership",
          "outputs": [],
          "stateMutability": "nonpayable",
          "type": "function"
        },
        {
          "inputs": [
            {
              "internalType": "address",
              "name": "newOwner",
              "type": "address"
            }
          ],
          "name": "transferOwnership",
          "outputs": [],
          "stateMutability": "nonpayable",
          "type": "function"
        },
        {
          "inputs": [
            {
              "internalType": "address",
              "name": "newImplementation",
              "type": "address"
            }
          ],
          "name": "upgradeTo",
          "outputs": [],
          "stateMutability": "nonpayable",
          "type": "function"
        }
      ]
    },
    "VTokenImpl": {
      "address": "0x6829fF2937F780eD01A4CE3FDa3d0bA63B1BD771",
      "abi": [
        {
          "inputs": [
            {
              "internalType": "bool",
              "name": "timeBased_",
              "type": "bool"
            },
            {
              "internalType": "uint256",
              "name": "blocksPerYear_",
              "type": "uint256"
            },
            {
              "internalType": "uint256",
              "name": "maxBorrowRateMantissa_",
              "type": "uint256"
            }
          ],
          "stateMutability": "nonpayable",
          "type": "constructor"
        },
        {
          "inputs": [
            {
              "internalType": "uint256",
              "name": "actualAddAmount",
              "type": "uint256"
            }
          ],
          "name": "AddReservesFactorFreshCheck",
          "type": "error"
        },
        {
          "inputs": [],
          "name": "BorrowCashNotAvailable",
          "type": "error"
        },
        {
          "inputs": [],
          "name": "BorrowFreshnessCheck",
          "type": "error"
        },
        {
          "inputs": [],
          "name": "DelegateNotApproved",
          "type": "error"
        },
        {
          "inputs": [],
          "name": "ForceLiquidateBorrowUnauthorized",
          "type": "error"
        },
        {
          "inputs": [],
          "name": "HealBorrowUnauthorized",
          "type": "error"
        },
        {
          "inputs": [],
          "name": "InvalidBlocksPerYear",
          "type": "error"
        },
        {
          "inputs": [],
          "name": "InvalidTimeBasedConfiguration",
          "type": "error"
        },
        {
          "inputs": [
            {
              "internalType": "uint256",
              "name": "errorCode",
              "type": "uint256"
            }
          ],
          "name": "LiquidateAccrueCollateralInterestFailed",
          "type": "error"
        },
        {
          "inputs": [],
          "name": "LiquidateCloseAmountIsUintMax",
          "type": "error"
        },
        {
          "inputs": [],
          "name": "LiquidateCloseAmountIsZero",
          "type": "error"
        },
        {
          "inputs": [],
          "name": "LiquidateCollateralFreshnessCheck",
          "type": "error"
        },
        {
          "inputs": [],
          "name": "LiquidateFreshnessCheck",
          "type": "error"
        },
        {
          "inputs": [],
          "name": "LiquidateLiquidatorIsBorrower",
          "type": "error"
        },
        {
          "inputs": [],
          "name": "LiquidateSeizeLiquidatorIsBorrower",
          "type": "error"
        },
        {
          "inputs": [],
          "name": "MintFreshnessCheck",
          "type": "error"
        },
        {
          "inputs": [],
          "name": "ProtocolSeizeShareTooBig",
          "type": "error"
        },
        {
          "inputs": [],
          "name": "RedeemFreshnessCheck",
          "type": "error"
        },
        {
          "inputs": [],
          "name": "RedeemTransferOutNotPossible",
          "type": "error"
        },
        {
          "inputs": [],
          "name": "ReduceReservesCashNotAvailable",
          "type": "error"
        },
        {
          "inputs": [],
          "name": "ReduceReservesCashValidation",
          "type": "error"
        },
        {
          "inputs": [],
          "name": "ReduceReservesFreshCheck",
          "type": "error"
        },
        {
          "inputs": [],
          "name": "RepayBorrowFreshnessCheck",
          "type": "error"
        },
        {
          "inputs": [],
          "name": "SetInterestRateModelFreshCheck",
          "type": "error"
        },
        {
          "inputs": [],
          "name": "SetReserveFactorBoundsCheck",
          "type": "error"
        },
        {
          "inputs": [],
          "name": "SetReserveFactorFreshCheck",
          "type": "error"
        },
        {
          "inputs": [],
          "name": "TransferNotAllowed",
          "type": "error"
        },
        {
          "inputs": [
            {
              "internalType": "address",
              "name": "sender",
              "type": "address"
            },
            {
              "internalType": "address",
              "name": "calledContract",
              "type": "address"
            },
            {
              "internalType": "string",
              "name": "methodSignature",
              "type": "string"
            }
          ],
          "name": "Unauthorized",
          "type": "error"
        },
        {
          "inputs": [],
          "name": "ZeroAddressNotAllowed",
          "type": "error"
        },
        {
          "anonymous": false,
          "inputs": [
            {
              "indexed": false,
              "internalType": "uint256",
              "name": "cashPrior",
              "type": "uint256"
            },
            {
              "indexed": false,
              "internalType": "uint256",
              "name": "interestAccumulated",
              "type": "uint256"
            },
            {
              "indexed": false,
              "internalType": "uint256",
              "name": "borrowIndex",
              "type": "uint256"
            },
            {
              "indexed": false,
              "internalType": "uint256",
              "name": "totalBorrows",
              "type": "uint256"
            }
          ],
          "name": "AccrueInterest",
          "type": "event"
        },
        {
          "anonymous": false,
          "inputs": [
            {
              "indexed": true,
              "internalType": "address",
              "name": "owner",
              "type": "address"
            },
            {
              "indexed": true,
              "internalType": "address",
              "name": "spender",
              "type": "address"
            },
            {
              "indexed": false,
              "internalType": "uint256",
              "name": "amount",
              "type": "uint256"
            }
          ],
          "name": "Approval",
          "type": "event"
        },
        {
          "anonymous": false,
          "inputs": [
            {
              "indexed": true,
              "internalType": "address",
              "name": "borrower",
              "type": "address"
            },
            {
              "indexed": false,
              "internalType": "uint256",
              "name": "badDebtDelta",
              "type": "uint256"
            },
            {
              "indexed": false,
              "internalType": "uint256",
              "name": "badDebtOld",
              "type": "uint256"
            },
            {
              "indexed": false,
              "internalType": "uint256",
              "name": "badDebtNew",
              "type": "uint256"
            }
          ],
          "name": "BadDebtIncreased",
          "type": "event"
        },
        {
          "anonymous": false,
          "inputs": [
            {
              "indexed": false,
              "internalType": "uint256",
              "name": "badDebtOld",
              "type": "uint256"
            },
            {
              "indexed": false,
              "internalType": "uint256",
              "name": "badDebtNew",
              "type": "uint256"
            }
          ],
          "name": "BadDebtRecovered",
          "type": "event"
        },
        {
          "anonymous": false,
          "inputs": [
            {
              "indexed": true,
              "internalType": "address",
              "name": "borrower",
              "type": "address"
            },
            {
              "indexed": false,
              "internalType": "uint256",
              "name": "borrowAmount",
              "type": "uint256"
            },
            {
              "indexed": false,
              "internalType": "uint256",
              "name": "accountBorrows",
              "type": "uint256"
            },
            {
              "indexed": false,
              "internalType": "uint256",
              "name": "totalBorrows",
              "type": "uint256"
            }
          ],
          "name": "Borrow",
          "type": "event"
        },
        {
          "anonymous": false,
          "inputs": [
            {
              "indexed": true,
              "internalType": "address",
              "name": "payer",
              "type": "address"
            },
            {
              "indexed": true,
              "internalType": "address",
              "name": "borrower",
              "type": "address"
            },
            {
              "indexed": false,
              "internalType": "uint256",
              "name": "repayAmount",
              "type": "uint256"
            }
          ],
          "name": "HealBorrow",
          "type": "event"
        },
        {
          "anonymous": false,
          "inputs": [
            {
              "indexed": false,
              "internalType": "uint8",
              "name": "version",
              "type": "uint8"
            }
          ],
          "name": "Initialized",
          "type": "event"
        },
        {
          "anonymous": false,
          "inputs": [
            {
              "indexed": true,
              "internalType": "address",
              "name": "liquidator",
              "type": "address"
            },
            {
              "indexed": true,
              "internalType": "address",
              "name": "borrower",
              "type": "address"
            },
            {
              "indexed": false,
              "internalType": "uint256",
              "name": "repayAmount",
              "type": "uint256"
            },
            {
              "indexed": true,
              "internalType": "address",
              "name": "vTokenCollateral",
              "type": "address"
            },
            {
              "indexed": false,
              "internalType": "uint256",
              "name": "seizeTokens",
              "type": "uint256"
            }
          ],
          "name": "LiquidateBorrow",
          "type": "event"
        },
        {
          "anonymous": false,
          "inputs": [
            {
              "indexed": true,
              "internalType": "address",
              "name": "minter",
              "type": "address"
            },
            {
              "indexed": false,
              "internalType": "uint256",
              "name": "mintAmount",
              "type": "uint256"
            },
            {
              "indexed": false,
              "internalType": "uint256",
              "name": "mintTokens",
              "type": "uint256"
            },
            {
              "indexed": false,
              "internalType": "uint256",
              "name": "accountBalance",
              "type": "uint256"
            }
          ],
          "name": "Mint",
          "type": "event"
        },
        {
          "anonymous": false,
          "inputs": [
            {
              "indexed": false,
              "internalType": "address",
              "name": "oldAccessControlManager",
              "type": "address"
            },
            {
              "indexed": false,
              "internalType": "address",
              "name": "newAccessControlManager",
              "type": "address"
            }
          ],
          "name": "NewAccessControlManager",
          "type": "event"
        },
        {
          "anonymous": false,
          "inputs": [
            {
              "indexed": true,
              "internalType": "contract ComptrollerInterface",
              "name": "oldComptroller",
              "type": "address"
            },
            {
              "indexed": true,
              "internalType": "contract ComptrollerInterface",
              "name": "newComptroller",
              "type": "address"
            }
          ],
          "name": "NewComptroller",
          "type": "event"
        },
        {
          "anonymous": false,
          "inputs": [
            {
              "indexed": true,
              "internalType": "contract InterestRateModel",
              "name": "oldInterestRateModel",
              "type": "address"
            },
            {
              "indexed": true,
              "internalType": "contract InterestRateModel",
              "name": "newInterestRateModel",
              "type": "address"
            }
          ],
          "name": "NewMarketInterestRateModel",
          "type": "event"
        },
        {
          "anonymous": false,
          "inputs": [
            {
              "indexed": false,
              "internalType": "uint256",
              "name": "oldProtocolSeizeShareMantissa",
              "type": "uint256"
            },
            {
              "indexed": false,
              "internalType": "uint256",
              "name": "newProtocolSeizeShareMantissa",
              "type": "uint256"
            }
          ],
          "name": "NewProtocolSeizeShare",
          "type": "event"
        },
        {
          "anonymous": false,
          "inputs": [
            {
              "indexed": true,
              "internalType": "address",
              "name": "oldProtocolShareReserve",
              "type": "address"
            },
            {
              "indexed": true,
              "internalType": "address",
              "name": "newProtocolShareReserve",
              "type": "address"
            }
          ],
          "name": "NewProtocolShareReserve",
          "type": "event"
        },
        {
          "anonymous": false,
          "inputs": [
            {
              "indexed": false,
              "internalType": "uint256",
              "name": "oldReduceReservesBlockOrTimestampDelta",
              "type": "uint256"
            },
            {
              "indexed": false,
              "internalType": "uint256",
              "name": "newReduceReservesBlockOrTimestampDelta",
              "type": "uint256"
            }
          ],
          "name": "NewReduceReservesBlockDelta",
          "type": "event"
        },
        {
          "anonymous": false,
          "inputs": [
            {
              "indexed": false,
              "internalType": "uint256",
              "name": "oldReserveFactorMantissa",
              "type": "uint256"
            },
            {
              "indexed": false,
              "internalType": "uint256",
              "name": "newReserveFactorMantissa",
              "type": "uint256"
            }
          ],
          "name": "NewReserveFactor",
          "type": "event"
        },
        {
          "anonymous": false,
          "inputs": [
            {
              "indexed": true,
              "internalType": "address",
              "name": "oldShortfall",
              "type": "address"
            },
            {
              "indexed": true,
              "internalType": "address",
              "name": "newShortfall",
              "type": "address"
            }
          ],
          "name": "NewShortfallContract",
          "type": "event"
        },
        {
          "anonymous": false,
          "inputs": [
            {
              "indexed": true,
              "internalType": "address",
              "name": "previousOwner",
              "type": "address"
            },
            {
              "indexed": true,
              "internalType": "address",
              "name": "newOwner",
              "type": "address"
            }
          ],
          "name": "OwnershipTransferStarted",
          "type": "event"
        },
        {
          "anonymous": false,
          "inputs": [
            {
              "indexed": true,
              "internalType": "address",
              "name": "previousOwner",
              "type": "address"
            },
            {
              "indexed": true,
              "internalType": "address",
              "name": "newOwner",
              "type": "address"
            }
          ],
          "name": "OwnershipTransferred",
          "type": "event"
        },
        {
          "anonymous": false,
          "inputs": [
            {
              "indexed": true,
              "internalType": "address",
              "name": "from",
              "type": "address"
            },
            {
              "indexed": true,
              "internalType": "address",
              "name": "to",
              "type": "address"
            },
            {
              "indexed": false,
              "internalType": "uint256",
              "name": "amount",
              "type": "uint256"
            }
          ],
          "name": "ProtocolSeize",
          "type": "event"
        },
        {
          "anonymous": false,
          "inputs": [
            {
              "indexed": true,
              "internalType": "address",
              "name": "redeemer",
              "type": "address"
            },
            {
              "indexed": false,
              "internalType": "uint256",
              "name": "redeemAmount",
              "type": "uint256"
            },
            {
              "indexed": false,
              "internalType": "uint256",
              "name": "redeemTokens",
              "type": "uint256"
            },
            {
              "indexed": false,
              "internalType": "uint256",
              "name": "accountBalance",
              "type": "uint256"
            }
          ],
          "name": "Redeem",
          "type": "event"
        },
        {
          "anonymous": false,
          "inputs": [
            {
              "indexed": true,
              "internalType": "address",
              "name": "payer",
              "type": "address"
            },
            {
              "indexed": true,
              "internalType": "address",
              "name": "borrower",
              "type": "address"
            },
            {
              "indexed": false,
              "internalType": "uint256",
              "name": "repayAmount",
              "type": "uint256"
            },
            {
              "indexed": false,
              "internalType": "uint256",
              "name": "accountBorrows",
              "type": "uint256"
            },
            {
              "indexed": false,
              "internalType": "uint256",
              "name": "totalBorrows",
              "type": "uint256"
            }
          ],
          "name": "RepayBorrow",
          "type": "event"
        },
        {
          "anonymous": false,
          "inputs": [
            {
              "indexed": true,
              "internalType": "address",
              "name": "benefactor",
              "type": "address"
            },
            {
              "indexed": false,
              "internalType": "uint256",
              "name": "addAmount",
              "type": "uint256"
            },
            {
              "indexed": false,
              "internalType": "uint256",
              "name": "newTotalReserves",
              "type": "uint256"
            }
          ],
          "name": "ReservesAdded",
          "type": "event"
        },
        {
          "anonymous": false,
          "inputs": [
            {
              "indexed": true,
              "internalType": "address",
              "name": "protocolShareReserve",
              "type": "address"
            },
            {
              "indexed": false,
              "internalType": "uint256",
              "name": "reduceAmount",
              "type": "uint256"
            },
            {
              "indexed": false,
              "internalType": "uint256",
              "name": "newTotalReserves",
              "type": "uint256"
            }
          ],
          "name": "SpreadReservesReduced",
          "type": "event"
        },
        {
          "anonymous": false,
          "inputs": [
            {
              "indexed": true,
              "internalType": "address",
              "name": "token",
              "type": "address"
            }
          ],
          "name": "SweepToken",
          "type": "event"
        },
        {
          "anonymous": false,
          "inputs": [
            {
              "indexed": true,
              "internalType": "address",
              "name": "from",
              "type": "address"
            },
            {
              "indexed": true,
              "internalType": "address",
              "name": "to",
              "type": "address"
            },
            {
              "indexed": false,
              "internalType": "uint256",
              "name": "amount",
              "type": "uint256"
            }
          ],
          "name": "Transfer",
          "type": "event"
        },
        {
          "inputs": [],
          "name": "NO_ERROR",
          "outputs": [
            {
              "internalType": "uint256",
              "name": "",
              "type": "uint256"
            }
          ],
          "stateMutability": "view",
          "type": "function"
        },
        {
          "inputs": [],
          "name": "acceptOwnership",
          "outputs": [],
          "stateMutability": "nonpayable",
          "type": "function"
        },
        {
          "inputs": [],
          "name": "accessControlManager",
          "outputs": [
            {
              "internalType": "contract IAccessControlManagerV8",
              "name": "",
              "type": "address"
            }
          ],
          "stateMutability": "view",
          "type": "function"
        },
        {
          "inputs": [],
          "name": "accrualBlockNumber",
          "outputs": [
            {
              "internalType": "uint256",
              "name": "",
              "type": "uint256"
            }
          ],
          "stateMutability": "view",
          "type": "function"
        },
        {
          "inputs": [],
          "name": "accrueInterest",
          "outputs": [
            {
              "internalType": "uint256",
              "name": "",
              "type": "uint256"
            }
          ],
          "stateMutability": "nonpayable",
          "type": "function"
        },
        {
          "inputs": [
            {
              "internalType": "uint256",
              "name": "addAmount",
              "type": "uint256"
            }
          ],
          "name": "addReserves",
          "outputs": [],
          "stateMutability": "nonpayable",
          "type": "function"
        },
        {
          "inputs": [
            {
              "internalType": "address",
              "name": "owner",
              "type": "address"
            },
            {
              "internalType": "address",
              "name": "spender",
              "type": "address"
            }
          ],
          "name": "allowance",
          "outputs": [
            {
              "internalType": "uint256",
              "name": "",
              "type": "uint256"
            }
          ],
          "stateMutability": "view",
          "type": "function"
        },
        {
          "inputs": [
            {
              "internalType": "address",
              "name": "spender",
              "type": "address"
            },
            {
              "internalType": "uint256",
              "name": "amount",
              "type": "uint256"
            }
          ],
          "name": "approve",
          "outputs": [
            {
              "internalType": "bool",
              "name": "",
              "type": "bool"
            }
          ],
          "stateMutability": "nonpayable",
          "type": "function"
        },
        {
          "inputs": [],
          "name": "badDebt",
          "outputs": [
            {
              "internalType": "uint256",
              "name": "",
              "type": "uint256"
            }
          ],
          "stateMutability": "view",
          "type": "function"
        },
        {
          "inputs": [
            {
              "internalType": "uint256",
              "name": "recoveredAmount_",
              "type": "uint256"
            }
          ],
          "name": "badDebtRecovered",
          "outputs": [],
          "stateMutability": "nonpayable",
          "type": "function"
        },
        {
          "inputs": [
            {
              "internalType": "address",
              "name": "owner",
              "type": "address"
            }
          ],
          "name": "balanceOf",
          "outputs": [
            {
              "internalType": "uint256",
              "name": "",
              "type": "uint256"
            }
          ],
          "stateMutability": "view",
          "type": "function"
        },
        {
          "inputs": [
            {
              "internalType": "address",
              "name": "owner",
              "type": "address"
            }
          ],
          "name": "balanceOfUnderlying",
          "outputs": [
            {
              "internalType": "uint256",
              "name": "",
              "type": "uint256"
            }
          ],
          "stateMutability": "nonpayable",
          "type": "function"
        },
        {
          "inputs": [],
          "name": "blocksOrSecondsPerYear",
          "outputs": [
            {
              "internalType": "uint256",
              "name": "",
              "type": "uint256"
            }
          ],
          "stateMutability": "view",
          "type": "function"
        },
        {
          "inputs": [
            {
              "internalType": "uint256",
              "name": "borrowAmount",
              "type": "uint256"
            }
          ],
          "name": "borrow",
          "outputs": [
            {
              "internalType": "uint256",
              "name": "",
              "type": "uint256"
            }
          ],
          "stateMutability": "nonpayable",
          "type": "function"
        },
        {
          "inputs": [
            {
              "internalType": "address",
              "name": "account",
              "type": "address"
            }
          ],
          "name": "borrowBalanceCurrent",
          "outputs": [
            {
              "internalType": "uint256",
              "name": "",
              "type": "uint256"
            }
          ],
          "stateMutability": "nonpayable",
          "type": "function"
        },
        {
          "inputs": [
            {
              "internalType": "address",
              "name": "account",
              "type": "address"
            }
          ],
          "name": "borrowBalanceStored",
          "outputs": [
            {
              "internalType": "uint256",
              "name": "",
              "type": "uint256"
            }
          ],
          "stateMutability": "view",
          "type": "function"
        },
        {
          "inputs": [
            {
              "internalType": "address",
              "name": "borrower",
              "type": "address"
            },
            {
              "internalType": "uint256",
              "name": "borrowAmount",
              "type": "uint256"
            }
          ],
          "name": "borrowBehalf",
          "outputs": [
            {
              "internalType": "uint256",
              "name": "",
              "type": "uint256"
            }
          ],
          "stateMutability": "nonpayable",
          "type": "function"
        },
        {
          "inputs": [],
          "name": "borrowIndex",
          "outputs": [
            {
              "internalType": "uint256",
              "name": "",
              "type": "uint256"
            }
          ],
          "stateMutability": "view",
          "type": "function"
        },
        {
          "inputs": [],
          "name": "borrowRatePerBlock",
          "outputs": [
            {
              "internalType": "uint256",
              "name": "",
              "type": "uint256"
            }
          ],
          "stateMutability": "view",
          "type": "function"
        },
        {
          "inputs": [],
          "name": "comptroller",
          "outputs": [
            {
              "internalType": "contract ComptrollerInterface",
              "name": "",
              "type": "address"
            }
          ],
          "stateMutability": "view",
          "type": "function"
        },
        {
          "inputs": [],
          "name": "decimals",
          "outputs": [
            {
              "internalType": "uint8",
              "name": "",
              "type": "uint8"
            }
          ],
          "stateMutability": "view",
          "type": "function"
        },
        {
          "inputs": [
            {
              "internalType": "address",
              "name": "spender",
              "type": "address"
            },
            {
              "internalType": "uint256",
              "name": "subtractedValue",
              "type": "uint256"
            }
          ],
          "name": "decreaseAllowance",
          "outputs": [
            {
              "internalType": "bool",
              "name": "",
              "type": "bool"
            }
          ],
          "stateMutability": "nonpayable",
          "type": "function"
        },
        {
          "inputs": [],
          "name": "exchangeRateCurrent",
          "outputs": [
            {
              "internalType": "uint256",
              "name": "",
              "type": "uint256"
            }
          ],
          "stateMutability": "nonpayable",
          "type": "function"
        },
        {
          "inputs": [],
          "name": "exchangeRateStored",
          "outputs": [
            {
              "internalType": "uint256",
              "name": "",
              "type": "uint256"
            }
          ],
          "stateMutability": "view",
          "type": "function"
        },
        {
          "inputs": [
            {
              "internalType": "address",
              "name": "liquidator",
              "type": "address"
            },
            {
              "internalType": "address",
              "name": "borrower",
              "type": "address"
            },
            {
              "internalType": "uint256",
              "name": "repayAmount",
              "type": "uint256"
            },
            {
              "internalType": "contract VTokenInterface",
              "name": "vTokenCollateral",
              "type": "address"
            },
            {
              "internalType": "bool",
              "name": "skipLiquidityCheck",
              "type": "bool"
            }
          ],
          "name": "forceLiquidateBorrow",
          "outputs": [],
          "stateMutability": "nonpayable",
          "type": "function"
        },
        {
          "inputs": [
            {
              "internalType": "address",
              "name": "account",
              "type": "address"
            }
          ],
          "name": "getAccountSnapshot",
          "outputs": [
            {
              "internalType": "uint256",
              "name": "error",
              "type": "uint256"
            },
            {
              "internalType": "uint256",
              "name": "vTokenBalance",
              "type": "uint256"
            },
            {
              "internalType": "uint256",
              "name": "borrowBalance",
              "type": "uint256"
            },
            {
              "internalType": "uint256",
              "name": "exchangeRate",
              "type": "uint256"
            }
          ],
          "stateMutability": "view",
          "type": "function"
        },
        {
          "inputs": [],
          "name": "getBlockNumberOrTimestamp",
          "outputs": [
            {
              "internalType": "uint256",
              "name": "",
              "type": "uint256"
            }
          ],
          "stateMutability": "view",
          "type": "function"
        },
        {
          "inputs": [],
          "name": "getCash",
          "outputs": [
            {
              "internalType": "uint256",
              "name": "",
              "type": "uint256"
            }
          ],
          "stateMutability": "view",
          "type": "function"
        },
        {
          "inputs": [
            {
              "internalType": "address",
              "name": "payer",
              "type": "address"
            },
            {
              "internalType": "address",
              "name": "borrower",
              "type": "address"
            },
            {
              "internalType": "uint256",
              "name": "repayAmount",
              "type": "uint256"
            }
          ],
          "name": "healBorrow",
          "outputs": [],
          "stateMutability": "nonpayable",
          "type": "function"
        },
        {
          "inputs": [
            {
              "internalType": "address",
              "name": "spender",
              "type": "address"
            },
            {
              "internalType": "uint256",
              "name": "addedValue",
              "type": "uint256"
            }
          ],
          "name": "increaseAllowance",
          "outputs": [
            {
              "internalType": "bool",
              "name": "",
              "type": "bool"
            }
          ],
          "stateMutability": "nonpayable",
          "type": "function"
        },
        {
          "inputs": [
            {
              "internalType": "address",
              "name": "underlying_",
              "type": "address"
            },
            {
              "internalType": "contract ComptrollerInterface",
              "name": "comptroller_",
              "type": "address"
            },
            {
              "internalType": "contract InterestRateModel",
              "name": "interestRateModel_",
              "type": "address"
            },
            {
              "internalType": "uint256",
              "name": "initialExchangeRateMantissa_",
              "type": "uint256"
            },
            {
              "internalType": "string",
              "name": "name_",
              "type": "string"
            },
            {
              "internalType": "string",
              "name": "symbol_",
              "type": "string"
            },
            {
              "internalType": "uint8",
              "name": "decimals_",
              "type": "uint8"
            },
            {
              "internalType": "address",
              "name": "admin_",
              "type": "address"
            },
            {
              "internalType": "address",
              "name": "accessControlManager_",
              "type": "address"
            },
            {
              "components": [
                {
                  "internalType": "address",
                  "name": "shortfall",
                  "type": "address"
                },
                {
                  "internalType": "address payable",
                  "name": "protocolShareReserve",
                  "type": "address"
                }
              ],
              "internalType": "struct VTokenInterface.RiskManagementInit",
              "name": "riskManagement",
              "type": "tuple"
            },
            {
              "internalType": "uint256",
              "name": "reserveFactorMantissa_",
              "type": "uint256"
            }
          ],
          "name": "initialize",
          "outputs": [],
          "stateMutability": "nonpayable",
          "type": "function"
        },
        {
          "inputs": [],
          "name": "interestRateModel",
          "outputs": [
            {
              "internalType": "contract InterestRateModel",
              "name": "",
              "type": "address"
            }
          ],
          "stateMutability": "view",
          "type": "function"
        },
        {
          "inputs": [],
          "name": "isTimeBased",
          "outputs": [
            {
              "internalType": "bool",
              "name": "",
              "type": "bool"
            }
          ],
          "stateMutability": "view",
          "type": "function"
        },
        {
          "inputs": [],
          "name": "isVToken",
          "outputs": [
            {
              "internalType": "bool",
              "name": "",
              "type": "bool"
            }
          ],
          "stateMutability": "pure",
          "type": "function"
        },
        {
          "inputs": [
            {
              "internalType": "address",
              "name": "borrower",
              "type": "address"
            },
            {
              "internalType": "uint256",
              "name": "repayAmount",
              "type": "uint256"
            },
            {
              "internalType": "contract VTokenInterface",
              "name": "vTokenCollateral",
              "type": "address"
            }
          ],
          "name": "liquidateBorrow",
          "outputs": [
            {
              "internalType": "uint256",
              "name": "",
              "type": "uint256"
            }
          ],
          "stateMutability": "nonpayable",
          "type": "function"
        },
        {
          "inputs": [
            {
              "internalType": "uint256",
              "name": "mintAmount",
              "type": "uint256"
            }
          ],
          "name": "mint",
          "outputs": [
            {
              "internalType": "uint256",
              "name": "",
              "type": "uint256"
            }
          ],
          "stateMutability": "nonpayable",
          "type": "function"
        },
        {
          "inputs": [
            {
              "internalType": "address",
              "name": "minter",
              "type": "address"
            },
            {
              "internalType": "uint256",
              "name": "mintAmount",
              "type": "uint256"
            }
          ],
          "name": "mintBehalf",
          "outputs": [
            {
              "internalType": "uint256",
              "name": "",
              "type": "uint256"
            }
          ],
          "stateMutability": "nonpayable",
          "type": "function"
        },
        {
          "inputs": [],
          "name": "name",
          "outputs": [
            {
              "internalType": "string",
              "name": "",
              "type": "string"
            }
          ],
          "stateMutability": "view",
          "type": "function"
        },
        {
          "inputs": [],
          "name": "owner",
          "outputs": [
            {
              "internalType": "address",
              "name": "",
              "type": "address"
            }
          ],
          "stateMutability": "view",
          "type": "function"
        },
        {
          "inputs": [],
          "name": "pendingOwner",
          "outputs": [
            {
              "internalType": "address",
              "name": "",
              "type": "address"
            }
          ],
          "stateMutability": "view",
          "type": "function"
        },
        {
          "inputs": [],
          "name": "protocolSeizeShareMantissa",
          "outputs": [
            {
              "internalType": "uint256",
              "name": "",
              "type": "uint256"
            }
          ],
          "stateMutability": "view",
          "type": "function"
        },
        {
          "inputs": [],
          "name": "protocolShareReserve",
          "outputs": [
            {
              "internalType": "address payable",
              "name": "",
              "type": "address"
            }
          ],
          "stateMutability": "view",
          "type": "function"
        },
        {
          "inputs": [
            {
              "internalType": "uint256",
              "name": "redeemTokens",
              "type": "uint256"
            }
          ],
          "name": "redeem",
          "outputs": [
            {
              "internalType": "uint256",
              "name": "",
              "type": "uint256"
            }
          ],
          "stateMutability": "nonpayable",
          "type": "function"
        },
        {
          "inputs": [
            {
              "internalType": "address",
              "name": "redeemer",
              "type": "address"
            },
            {
              "internalType": "uint256",
              "name": "redeemTokens",
              "type": "uint256"
            }
          ],
          "name": "redeemBehalf",
          "outputs": [
            {
              "internalType": "uint256",
              "name": "",
              "type": "uint256"
            }
          ],
          "stateMutability": "nonpayable",
          "type": "function"
        },
        {
          "inputs": [
            {
              "internalType": "uint256",
              "name": "redeemAmount",
              "type": "uint256"
            }
          ],
          "name": "redeemUnderlying",
          "outputs": [
            {
              "internalType": "uint256",
              "name": "",
              "type": "uint256"
            }
          ],
          "stateMutability": "nonpayable",
          "type": "function"
        },
        {
          "inputs": [
            {
              "internalType": "address",
              "name": "redeemer",
              "type": "address"
            },
            {
              "internalType": "uint256",
              "name": "redeemAmount",
              "type": "uint256"
            }
          ],
          "name": "redeemUnderlyingBehalf",
          "outputs": [
            {
              "internalType": "uint256",
              "name": "",
              "type": "uint256"
            }
          ],
          "stateMutability": "nonpayable",
          "type": "function"
        },
        {
          "inputs": [
            {
              "internalType": "uint256",
              "name": "reduceAmount",
              "type": "uint256"
            }
          ],
          "name": "reduceReserves",
          "outputs": [],
          "stateMutability": "nonpayable",
          "type": "function"
        },
        {
          "inputs": [],
          "name": "reduceReservesBlockDelta",
          "outputs": [
            {
              "internalType": "uint256",
              "name": "",
              "type": "uint256"
            }
          ],
          "stateMutability": "view",
          "type": "function"
        },
        {
          "inputs": [],
          "name": "reduceReservesBlockNumber",
          "outputs": [
            {
              "internalType": "uint256",
              "name": "",
              "type": "uint256"
            }
          ],
          "stateMutability": "view",
          "type": "function"
        },
        {
          "inputs": [],
          "name": "renounceOwnership",
          "outputs": [],
          "stateMutability": "nonpayable",
          "type": "function"
        },
        {
          "inputs": [
            {
              "internalType": "uint256",
              "name": "repayAmount",
              "type": "uint256"
            }
          ],
          "name": "repayBorrow",
          "outputs": [
            {
              "internalType": "uint256",
              "name": "",
              "type": "uint256"
            }
          ],
          "stateMutability": "nonpayable",
          "type": "function"
        },
        {
          "inputs": [
            {
              "internalType": "address",
              "name": "borrower",
              "type": "address"
            },
            {
              "internalType": "uint256",
              "name": "repayAmount",
              "type": "uint256"
            }
          ],
          "name": "repayBorrowBehalf",
          "outputs": [
            {
              "internalType": "uint256",
              "name": "",
              "type": "uint256"
            }
          ],
          "stateMutability": "nonpayable",
          "type": "function"
        },
        {
          "inputs": [],
          "name": "reserveFactorMantissa",
          "outputs": [
            {
              "internalType": "uint256",
              "name": "",
              "type": "uint256"
            }
          ],
          "stateMutability": "view",
          "type": "function"
        },
        {
          "inputs": [
            {
              "internalType": "address",
              "name": "liquidator",
              "type": "address"
            },
            {
              "internalType": "address",
              "name": "borrower",
              "type": "address"
            },
            {
              "internalType": "uint256",
              "name": "seizeTokens",
              "type": "uint256"
            }
          ],
          "name": "seize",
          "outputs": [],
          "stateMutability": "nonpayable",
          "type": "function"
        },
        {
          "inputs": [
            {
              "internalType": "address",
              "name": "accessControlManager_",
              "type": "address"
            }
          ],
          "name": "setAccessControlManager",
          "outputs": [],
          "stateMutability": "nonpayable",
          "type": "function"
        },
        {
          "inputs": [
            {
              "internalType": "contract InterestRateModel",
              "name": "newInterestRateModel",
              "type": "address"
            }
          ],
          "name": "setInterestRateModel",
          "outputs": [],
          "stateMutability": "nonpayable",
          "type": "function"
        },
        {
          "inputs": [
            {
              "internalType": "uint256",
              "name": "newProtocolSeizeShareMantissa_",
              "type": "uint256"
            }
          ],
          "name": "setProtocolSeizeShare",
          "outputs": [],
          "stateMutability": "nonpayable",
          "type": "function"
        },
        {
          "inputs": [
            {
              "internalType": "address payable",
              "name": "protocolShareReserve_",
              "type": "address"
            }
          ],
          "name": "setProtocolShareReserve",
          "outputs": [],
          "stateMutability": "nonpayable",
          "type": "function"
        },
        {
          "inputs": [
            {
              "internalType": "uint256",
              "name": "_newReduceReservesBlockOrTimestampDelta",
              "type": "uint256"
            }
          ],
          "name": "setReduceReservesBlockDelta",
          "outputs": [],
          "stateMutability": "nonpayable",
          "type": "function"
        },
        {
          "inputs": [
            {
              "internalType": "uint256",
              "name": "newReserveFactorMantissa",
              "type": "uint256"
            }
          ],
          "name": "setReserveFactor",
          "outputs": [],
          "stateMutability": "nonpayable",
          "type": "function"
        },
        {
          "inputs": [
            {
              "internalType": "address",
              "name": "shortfall_",
              "type": "address"
            }
          ],
          "name": "setShortfallContract",
          "outputs": [],
          "stateMutability": "nonpayable",
          "type": "function"
        },
        {
          "inputs": [],
          "name": "shortfall",
          "outputs": [
            {
              "internalType": "address",
              "name": "",
              "type": "address"
            }
          ],
          "stateMutability": "view",
          "type": "function"
        },
        {
          "inputs": [],
          "name": "supplyRatePerBlock",
          "outputs": [
            {
              "internalType": "uint256",
              "name": "",
              "type": "uint256"
            }
          ],
          "stateMutability": "view",
          "type": "function"
        },
        {
          "inputs": [
            {
              "internalType": "contract IERC20Upgradeable",
              "name": "token",
              "type": "address"
            }
          ],
          "name": "sweepToken",
          "outputs": [],
          "stateMutability": "nonpayable",
          "type": "function"
        },
        {
          "inputs": [],
          "name": "symbol",
          "outputs": [
            {
              "internalType": "string",
              "name": "",
              "type": "string"
            }
          ],
          "stateMutability": "view",
          "type": "function"
        },
        {
          "inputs": [],
          "name": "totalBorrows",
          "outputs": [
            {
              "internalType": "uint256",
              "name": "",
              "type": "uint256"
            }
          ],
          "stateMutability": "view",
          "type": "function"
        },
        {
          "inputs": [],
          "name": "totalBorrowsCurrent",
          "outputs": [
            {
              "internalType": "uint256",
              "name": "",
              "type": "uint256"
            }
          ],
          "stateMutability": "nonpayable",
          "type": "function"
        },
        {
          "inputs": [],
          "name": "totalReserves",
          "outputs": [
            {
              "internalType": "uint256",
              "name": "",
              "type": "uint256"
            }
          ],
          "stateMutability": "view",
          "type": "function"
        },
        {
          "inputs": [],
          "name": "totalSupply",
          "outputs": [
            {
              "internalType": "uint256",
              "name": "",
              "type": "uint256"
            }
          ],
          "stateMutability": "view",
          "type": "function"
        },
        {
          "inputs": [
            {
              "internalType": "address",
              "name": "dst",
              "type": "address"
            },
            {
              "internalType": "uint256",
              "name": "amount",
              "type": "uint256"
            }
          ],
          "name": "transfer",
          "outputs": [
            {
              "internalType": "bool",
              "name": "",
              "type": "bool"
            }
          ],
          "stateMutability": "nonpayable",
          "type": "function"
        },
        {
          "inputs": [
            {
              "internalType": "address",
              "name": "src",
              "type": "address"
            },
            {
              "internalType": "address",
              "name": "dst",
              "type": "address"
            },
            {
              "internalType": "uint256",
              "name": "amount",
              "type": "uint256"
            }
          ],
          "name": "transferFrom",
          "outputs": [
            {
              "internalType": "bool",
              "name": "",
              "type": "bool"
            }
          ],
          "stateMutability": "nonpayable",
          "type": "function"
        },
        {
          "inputs": [
            {
              "internalType": "address",
              "name": "newOwner",
              "type": "address"
            }
          ],
          "name": "transferOwnership",
          "outputs": [],
          "stateMutability": "nonpayable",
          "type": "function"
        },
        {
          "inputs": [],
          "name": "underlying",
          "outputs": [
            {
              "internalType": "address",
              "name": "",
              "type": "address"
            }
          ],
          "stateMutability": "view",
          "type": "function"
        }
      ]
    },
    "VToken_vUSDC.e_Core": {
      "address": "0x1aF23bD57c62A99C59aD48236553D0Dd11e49D2D",
      "abi": [
        {
          "inputs": [
            {
              "internalType": "address",
              "name": "beacon",
              "type": "address"
            },
            {
              "internalType": "bytes",
              "name": "data",
              "type": "bytes"
            }
          ],
          "stateMutability": "payable",
          "type": "constructor"
        },
        {
          "anonymous": false,
          "inputs": [
            {
              "indexed": false,
              "internalType": "address",
              "name": "previousAdmin",
              "type": "address"
            },
            {
              "indexed": false,
              "internalType": "address",
              "name": "newAdmin",
              "type": "address"
            }
          ],
          "name": "AdminChanged",
          "type": "event"
        },
        {
          "anonymous": false,
          "inputs": [
            {
              "indexed": true,
              "internalType": "address",
              "name": "beacon",
              "type": "address"
            }
          ],
          "name": "BeaconUpgraded",
          "type": "event"
        },
        {
          "anonymous": false,
          "inputs": [
            {
              "indexed": true,
              "internalType": "address",
              "name": "implementation",
              "type": "address"
            }
          ],
          "name": "Upgraded",
          "type": "event"
        },
        {
          "stateMutability": "payable",
          "type": "fallback"
        },
        {
          "stateMutability": "payable",
          "type": "receive"
        }
      ]
    },
    "VToken_vUSDC_Core": {
      "address": "0x84064c058F2EFea4AB648bB6Bd7e40f83fFDe39a",
      "abi": [
        {
          "inputs": [
            {
              "internalType": "address",
              "name": "beacon",
              "type": "address"
            },
            {
              "internalType": "bytes",
              "name": "data",
              "type": "bytes"
            }
          ],
          "stateMutability": "payable",
          "type": "constructor"
        },
        {
          "anonymous": false,
          "inputs": [
            {
              "indexed": false,
              "internalType": "address",
              "name": "previousAdmin",
              "type": "address"
            },
            {
              "indexed": false,
              "internalType": "address",
              "name": "newAdmin",
              "type": "address"
            }
          ],
          "name": "AdminChanged",
          "type": "event"
        },
        {
          "anonymous": false,
          "inputs": [
            {
              "indexed": true,
              "internalType": "address",
              "name": "beacon",
              "type": "address"
            }
          ],
          "name": "BeaconUpgraded",
          "type": "event"
        },
        {
          "anonymous": false,
          "inputs": [
            {
              "indexed": true,
              "internalType": "address",
              "name": "implementation",
              "type": "address"
            }
          ],
          "name": "Upgraded",
          "type": "event"
        },
        {
          "stateMutability": "payable",
          "type": "fallback"
        },
        {
          "stateMutability": "payable",
          "type": "receive"
        }
      ]
    },
    "VToken_vUSDT_Core": {
      "address": "0x69cDA960E3b20DFD480866fFfd377Ebe40bd0A46",
      "abi": [
        {
          "inputs": [
            {
              "internalType": "address",
              "name": "beacon",
              "type": "address"
            },
            {
              "internalType": "bytes",
              "name": "data",
              "type": "bytes"
            }
          ],
          "stateMutability": "payable",
          "type": "constructor"
        },
        {
          "anonymous": false,
          "inputs": [
            {
              "indexed": false,
              "internalType": "address",
              "name": "previousAdmin",
              "type": "address"
            },
            {
              "indexed": false,
              "internalType": "address",
              "name": "newAdmin",
              "type": "address"
            }
          ],
          "name": "AdminChanged",
          "type": "event"
        },
        {
          "anonymous": false,
          "inputs": [
            {
              "indexed": true,
              "internalType": "address",
              "name": "beacon",
              "type": "address"
            }
          ],
          "name": "BeaconUpgraded",
          "type": "event"
        },
        {
          "anonymous": false,
          "inputs": [
            {
              "indexed": true,
              "internalType": "address",
              "name": "implementation",
              "type": "address"
            }
          ],
          "name": "Upgraded",
          "type": "event"
        },
        {
          "stateMutability": "payable",
          "type": "fallback"
        },
        {
          "stateMutability": "payable",
          "type": "receive"
        }
      ]
    },
    "VToken_vWBTC_Core": {
      "address": "0xAF8fD83cFCbe963211FAaf1847F0F217F80B4719",
      "abi": [
        {
          "inputs": [
            {
              "internalType": "address",
              "name": "beacon",
              "type": "address"
            },
            {
              "internalType": "bytes",
              "name": "data",
              "type": "bytes"
            }
          ],
          "stateMutability": "payable",
          "type": "constructor"
        },
        {
          "anonymous": false,
          "inputs": [
            {
              "indexed": false,
              "internalType": "address",
              "name": "previousAdmin",
              "type": "address"
            },
            {
              "indexed": false,
              "internalType": "address",
              "name": "newAdmin",
              "type": "address"
            }
          ],
          "name": "AdminChanged",
          "type": "event"
        },
        {
          "anonymous": false,
          "inputs": [
            {
              "indexed": true,
              "internalType": "address",
              "name": "beacon",
              "type": "address"
            }
          ],
          "name": "BeaconUpgraded",
          "type": "event"
        },
        {
          "anonymous": false,
          "inputs": [
            {
              "indexed": true,
              "internalType": "address",
              "name": "implementation",
              "type": "address"
            }
          ],
          "name": "Upgraded",
          "type": "event"
        },
        {
          "stateMutability": "payable",
          "type": "fallback"
        },
        {
          "stateMutability": "payable",
          "type": "receive"
        }
      ]
    },
    "VToken_vWETH_Core": {
      "address": "0x1Fa916C27c7C2c4602124A14C77Dbb40a5FF1BE8",
      "abi": [
        {
          "inputs": [
            {
              "internalType": "address",
              "name": "beacon",
              "type": "address"
            },
            {
              "internalType": "bytes",
              "name": "data",
              "type": "bytes"
            }
          ],
          "stateMutability": "payable",
          "type": "constructor"
        },
        {
          "anonymous": false,
          "inputs": [
            {
              "indexed": false,
              "internalType": "address",
              "name": "previousAdmin",
              "type": "address"
            },
            {
              "indexed": false,
              "internalType": "address",
              "name": "newAdmin",
              "type": "address"
            }
          ],
          "name": "AdminChanged",
          "type": "event"
        },
        {
          "anonymous": false,
          "inputs": [
            {
              "indexed": true,
              "internalType": "address",
              "name": "beacon",
              "type": "address"
            }
          ],
          "name": "BeaconUpgraded",
          "type": "event"
        },
        {
          "anonymous": false,
          "inputs": [
            {
              "indexed": true,
              "internalType": "address",
              "name": "implementation",
              "type": "address"
            }
          ],
          "name": "Upgraded",
          "type": "event"
        },
        {
          "stateMutability": "payable",
          "type": "fallback"
        },
        {
          "stateMutability": "payable",
          "type": "receive"
        }
      ]
    },
    "VToken_vZK_Core": {
      "address": "0x697a70779C1A03Ba2BD28b7627a902BFf831b616",
      "abi": [
        {
          "inputs": [
            {
              "internalType": "address",
              "name": "beacon",
              "type": "address"
            },
            {
              "internalType": "bytes",
              "name": "data",
              "type": "bytes"
            }
          ],
          "stateMutability": "payable",
          "type": "constructor"
        },
        {
          "anonymous": false,
          "inputs": [
            {
              "indexed": false,
              "internalType": "address",
              "name": "previousAdmin",
              "type": "address"
            },
            {
              "indexed": false,
              "internalType": "address",
              "name": "newAdmin",
              "type": "address"
            }
          ],
          "name": "AdminChanged",
          "type": "event"
        },
        {
          "anonymous": false,
          "inputs": [
            {
              "indexed": true,
              "internalType": "address",
              "name": "beacon",
              "type": "address"
            }
          ],
          "name": "BeaconUpgraded",
          "type": "event"
        },
        {
          "anonymous": false,
          "inputs": [
            {
              "indexed": true,
              "internalType": "address",
              "name": "implementation",
              "type": "address"
            }
          ],
          "name": "Upgraded",
          "type": "event"
        },
        {
          "stateMutability": "payable",
          "type": "fallback"
        },
        {
          "stateMutability": "payable",
          "type": "receive"
        }
      ]
    },
    "VToken_vwUSDM_Core": {
      "address": "0x183dE3C349fCf546aAe925E1c7F364EA6FB4033c",
      "abi": [
        {
          "inputs": [
            {
              "internalType": "address",
              "name": "beacon",
              "type": "address"
            },
            {
              "internalType": "bytes",
              "name": "data",
              "type": "bytes"
            }
          ],
          "stateMutability": "payable",
          "type": "constructor"
        },
        {
          "anonymous": false,
          "inputs": [
            {
              "indexed": false,
              "internalType": "address",
              "name": "previousAdmin",
              "type": "address"
            },
            {
              "indexed": false,
              "internalType": "address",
              "name": "newAdmin",
              "type": "address"
            }
          ],
          "name": "AdminChanged",
          "type": "event"
        },
        {
          "anonymous": false,
          "inputs": [
            {
              "indexed": true,
              "internalType": "address",
              "name": "beacon",
              "type": "address"
            }
          ],
          "name": "BeaconUpgraded",
          "type": "event"
        },
        {
          "anonymous": false,
          "inputs": [
            {
              "indexed": true,
              "internalType": "address",
              "name": "implementation",
              "type": "address"
            }
          ],
          "name": "Upgraded",
          "type": "event"
        },
        {
          "stateMutability": "payable",
          "type": "fallback"
        },
        {
          "stateMutability": "payable",
          "type": "receive"
        }
      ]
    },
    "VToken_vwstETH_Core": {
      "address": "0x03CAd66259f7F34EE075f8B62D133563D249eDa4",
      "abi": [
        {
          "inputs": [
            {
              "internalType": "address",
              "name": "beacon",
              "type": "address"
            },
            {
              "internalType": "bytes",
              "name": "data",
              "type": "bytes"
            }
          ],
          "stateMutability": "payable",
          "type": "constructor"
        },
        {
          "anonymous": false,
          "inputs": [
            {
              "indexed": false,
              "internalType": "address",
              "name": "previousAdmin",
              "type": "address"
            },
            {
              "indexed": false,
              "internalType": "address",
              "name": "newAdmin",
              "type": "address"
            }
          ],
          "name": "AdminChanged",
          "type": "event"
        },
        {
          "anonymous": false,
          "inputs": [
            {
              "indexed": true,
              "internalType": "address",
              "name": "beacon",
              "type": "address"
            }
          ],
          "name": "BeaconUpgraded",
          "type": "event"
        },
        {
          "anonymous": false,
          "inputs": [
            {
              "indexed": true,
              "internalType": "address",
              "name": "implementation",
              "type": "address"
            }
          ],
          "name": "Upgraded",
          "type": "event"
        },
        {
          "stateMutability": "payable",
          "type": "fallback"
        },
        {
          "stateMutability": "payable",
          "type": "receive"
        }
      ]
    },
    "VToken_vzkETH_Core": {
      "address": "0xCEb7Da150d16aCE58F090754feF2775C23C8b631",
      "abi": [
        {
          "inputs": [
            {
              "internalType": "address",
              "name": "beacon",
              "type": "address"
            },
            {
              "internalType": "bytes",
              "name": "data",
              "type": "bytes"
            }
          ],
          "stateMutability": "payable",
          "type": "constructor"
        },
        {
          "anonymous": false,
          "inputs": [
            {
              "indexed": false,
              "internalType": "address",
              "name": "previousAdmin",
              "type": "address"
            },
            {
              "indexed": false,
              "internalType": "address",
              "name": "newAdmin",
              "type": "address"
            }
          ],
          "name": "AdminChanged",
          "type": "event"
        },
        {
          "anonymous": false,
          "inputs": [
            {
              "indexed": true,
              "internalType": "address",
              "name": "beacon",
              "type": "address"
            }
          ],
          "name": "BeaconUpgraded",
          "type": "event"
        },
        {
          "anonymous": false,
          "inputs": [
            {
              "indexed": true,
              "internalType": "address",
              "name": "implementation",
              "type": "address"
            }
          ],
          "name": "Upgraded",
          "type": "event"
        },
        {
          "stateMutability": "payable",
          "type": "fallback"
        },
        {
          "stateMutability": "payable",
          "type": "receive"
        }
      ]
    },
<<<<<<< HEAD
    "VenusERC4626Factory": {
      "address": "0xDC59Dd76Dd7A64d743C764a9aa8C96Ff2Ea8BAc3",
=======
    "WUSDMLiquidator": {
      "address": "0x0192fFeFb1dddB9d30afcCCb12F60CEaaD490807",
>>>>>>> 1faa4613
      "abi": [
        {
          "anonymous": false,
          "inputs": [
            {
              "indexed": false,
              "internalType": "address",
              "name": "previousAdmin",
              "type": "address"
            },
            {
              "indexed": false,
              "internalType": "address",
              "name": "newAdmin",
              "type": "address"
            }
          ],
          "name": "AdminChanged",
          "type": "event"
        },
        {
          "anonymous": false,
          "inputs": [
            {
              "indexed": true,
              "internalType": "address",
              "name": "beacon",
              "type": "address"
            }
          ],
          "name": "BeaconUpgraded",
          "type": "event"
        },
        {
          "anonymous": false,
          "inputs": [
            {
              "indexed": true,
              "internalType": "address",
              "name": "implementation",
              "type": "address"
            }
          ],
          "name": "Upgraded",
          "type": "event"
        },
        {
          "stateMutability": "payable",
          "type": "fallback"
        },
        {
          "inputs": [],
          "name": "admin",
          "outputs": [
            {
              "internalType": "address",
              "name": "admin_",
              "type": "address"
            }
          ],
          "stateMutability": "nonpayable",
          "type": "function"
        },
        {
          "inputs": [],
          "name": "implementation",
          "outputs": [
            {
              "internalType": "address",
              "name": "implementation_",
              "type": "address"
            }
          ],
          "stateMutability": "nonpayable",
          "type": "function"
        },
        {
          "inputs": [
            {
              "internalType": "address",
              "name": "newImplementation",
              "type": "address"
            }
          ],
          "name": "upgradeTo",
          "outputs": [],
          "stateMutability": "nonpayable",
          "type": "function"
        },
        {
          "inputs": [
            {
              "internalType": "address",
              "name": "newImplementation",
              "type": "address"
            },
            {
              "internalType": "bytes",
              "name": "data",
              "type": "bytes"
            }
          ],
          "name": "upgradeToAndCall",
          "outputs": [],
          "stateMutability": "payable",
          "type": "function"
        },
        {
          "stateMutability": "payable",
          "type": "receive"
        },
        {
<<<<<<< HEAD
          "inputs": [
            {
              "internalType": "uint256",
              "name": "loopsLimit",
              "type": "uint256"
            },
            {
              "internalType": "uint256",
              "name": "requiredLoops",
              "type": "uint256"
            }
          ],
          "name": "MaxLoopsLimitExceeded",
          "type": "error"
        },
        {
          "inputs": [
            {
              "internalType": "address",
              "name": "sender",
              "type": "address"
            },
            {
              "internalType": "address",
              "name": "calledContract",
              "type": "address"
            },
            {
              "internalType": "string",
              "name": "methodSignature",
              "type": "string"
            }
          ],
          "name": "Unauthorized",
          "type": "error"
        },
        {
          "inputs": [],
          "name": "VenusERC4626Factory__ERC4626AlreadyExists",
          "type": "error"
        },
        {
          "inputs": [],
          "name": "VenusERC4626Factory__InvalidVToken",
          "type": "error"
        },
        {
          "inputs": [],
          "name": "ZeroAddressNotAllowed",
          "type": "error"
        },
        {
          "anonymous": false,
          "inputs": [
            {
              "indexed": true,
              "internalType": "contract VTokenInterface",
              "name": "vToken",
              "type": "address"
            },
            {
              "indexed": true,
              "internalType": "contract ERC4626Upgradeable",
              "name": "vault",
              "type": "address"
            }
          ],
          "name": "CreateERC4626",
          "type": "event"
        },
        {
=======
          "inputs": [],
          "name": "ApproveFailed",
          "type": "error"
        },
        {
>>>>>>> 1faa4613
          "anonymous": false,
          "inputs": [
            {
              "indexed": false,
              "internalType": "uint8",
              "name": "version",
              "type": "uint8"
            }
          ],
          "name": "Initialized",
          "type": "event"
        },
        {
          "anonymous": false,
          "inputs": [
            {
<<<<<<< HEAD
              "indexed": false,
              "internalType": "uint256",
              "name": "oldMaxLoopsLimit",
              "type": "uint256"
            },
            {
              "indexed": false,
              "internalType": "uint256",
              "name": "newmaxLoopsLimit",
              "type": "uint256"
            }
          ],
          "name": "MaxLoopsLimitUpdated",
          "type": "event"
        },
        {
          "anonymous": false,
          "inputs": [
            {
              "indexed": false,
              "internalType": "address",
              "name": "oldAccessControlManager",
              "type": "address"
            },
            {
              "indexed": false,
              "internalType": "address",
              "name": "newAccessControlManager",
              "type": "address"
            }
          ],
          "name": "NewAccessControlManager",
          "type": "event"
        },
        {
          "anonymous": false,
          "inputs": [
            {
=======
>>>>>>> 1faa4613
              "indexed": true,
              "internalType": "address",
              "name": "previousOwner",
              "type": "address"
            },
            {
              "indexed": true,
              "internalType": "address",
              "name": "newOwner",
              "type": "address"
            }
          ],
          "name": "OwnershipTransferStarted",
          "type": "event"
        },
        {
          "anonymous": false,
          "inputs": [
            {
              "indexed": true,
              "internalType": "address",
              "name": "previousOwner",
              "type": "address"
            },
            {
              "indexed": true,
              "internalType": "address",
              "name": "newOwner",
              "type": "address"
            }
          ],
          "name": "OwnershipTransferred",
          "type": "event"
        },
        {
          "anonymous": false,
          "inputs": [
            {
              "indexed": true,
              "internalType": "address",
<<<<<<< HEAD
              "name": "oldRecipient",
=======
              "name": "token",
>>>>>>> 1faa4613
              "type": "address"
            },
            {
              "indexed": true,
              "internalType": "address",
<<<<<<< HEAD
              "name": "newRecipient",
              "type": "address"
            }
          ],
          "name": "RewardRecipientUpdated",
=======
              "name": "receiver",
              "type": "address"
            },
            {
              "indexed": false,
              "internalType": "uint256",
              "name": "amount",
              "type": "uint256"
            }
          ],
          "name": "SweepToken",
>>>>>>> 1faa4613
          "type": "event"
        },
        {
          "inputs": [],
<<<<<<< HEAD
          "name": "SALT",
          "outputs": [
            {
              "internalType": "bytes32",
              "name": "",
              "type": "bytes32"
=======
          "name": "A2",
          "outputs": [
            {
              "internalType": "address",
              "name": "",
              "type": "address"
>>>>>>> 1faa4613
            }
          ],
          "stateMutability": "view",
          "type": "function"
        },
        {
          "inputs": [],
<<<<<<< HEAD
          "name": "acceptOwnership",
          "outputs": [],
          "stateMutability": "nonpayable",
=======
          "name": "A3",
          "outputs": [
            {
              "internalType": "address",
              "name": "",
              "type": "address"
            }
          ],
          "stateMutability": "view",
>>>>>>> 1faa4613
          "type": "function"
        },
        {
          "inputs": [],
<<<<<<< HEAD
          "name": "accessControlManager",
          "outputs": [
            {
              "internalType": "contract IAccessControlManagerV8",
=======
          "name": "A4",
          "outputs": [
            {
              "internalType": "address",
>>>>>>> 1faa4613
              "name": "",
              "type": "address"
            }
          ],
          "stateMutability": "view",
          "type": "function"
        },
        {
          "inputs": [],
<<<<<<< HEAD
          "name": "beacon",
          "outputs": [
            {
              "internalType": "contract UpgradeableBeacon",
=======
          "name": "A5",
          "outputs": [
            {
              "internalType": "address",
>>>>>>> 1faa4613
              "name": "",
              "type": "address"
            }
          ],
          "stateMutability": "view",
          "type": "function"
        },
        {
<<<<<<< HEAD
          "inputs": [
            {
              "internalType": "address",
              "name": "vToken",
              "type": "address"
            }
          ],
          "name": "computeVaultAddress",
          "outputs": [
            {
              "internalType": "address",
              "name": "",
              "type": "address"
=======
          "inputs": [],
          "name": "COMPTROLLER",
          "outputs": [
            {
              "internalType": "contract Comptroller",
              "name": "",
              "type": "address"
            }
          ],
          "stateMutability": "view",
          "type": "function"
        },
        {
          "inputs": [],
          "name": "LIQUIDATION_INCENTIVE",
          "outputs": [
            {
              "internalType": "uint256",
              "name": "",
              "type": "uint256"
>>>>>>> 1faa4613
            }
          ],
          "stateMutability": "view",
          "type": "function"
        },
        {
<<<<<<< HEAD
          "inputs": [
            {
              "internalType": "address",
              "name": "vToken",
              "type": "address"
            }
          ],
          "name": "createERC4626",
          "outputs": [
            {
              "internalType": "contract ERC4626Upgradeable",
              "name": "vault",
              "type": "address"
            }
          ],
          "stateMutability": "nonpayable",
          "type": "function"
        },
        {
          "inputs": [
            {
              "internalType": "address",
              "name": "vToken",
              "type": "address"
            }
          ],
          "name": "createdVaults",
          "outputs": [
            {
              "internalType": "contract ERC4626Upgradeable",
              "name": "vault",
=======
          "inputs": [],
          "name": "ORACLE",
          "outputs": [
            {
              "internalType": "contract ResilientOracleInterface",
              "name": "",
              "type": "address"
            }
          ],
          "stateMutability": "view",
          "type": "function"
        },
        {
          "inputs": [],
          "name": "USDCE",
          "outputs": [
            {
              "internalType": "contract IERC20Upgradeable",
              "name": "",
              "type": "address"
            }
          ],
          "stateMutability": "view",
          "type": "function"
        },
        {
          "inputs": [],
          "name": "USDT",
          "outputs": [
            {
              "internalType": "contract IERC20Upgradeable",
              "name": "",
              "type": "address"
            }
          ],
          "stateMutability": "view",
          "type": "function"
        },
        {
          "inputs": [],
          "name": "VUSDCE",
          "outputs": [
            {
              "internalType": "contract VToken",
              "name": "",
>>>>>>> 1faa4613
              "type": "address"
            }
          ],
          "stateMutability": "view",
          "type": "function"
        },
        {
<<<<<<< HEAD
          "inputs": [
            {
              "internalType": "address",
              "name": "accessControlManager",
              "type": "address"
            },
            {
              "internalType": "address",
              "name": "poolRegistryAddress",
              "type": "address"
            },
            {
              "internalType": "address",
              "name": "rewardRecipientAddress",
              "type": "address"
            },
            {
              "internalType": "address",
              "name": "venusERC4626Implementation",
              "type": "address"
            },
            {
              "internalType": "uint256",
              "name": "loopsLimitNumber",
              "type": "uint256"
            }
          ],
          "name": "initialize",
          "outputs": [],
          "stateMutability": "nonpayable",
=======
          "inputs": [],
          "name": "VUSDT",
          "outputs": [
            {
              "internalType": "contract VToken",
              "name": "",
              "type": "address"
            }
          ],
          "stateMutability": "view",
>>>>>>> 1faa4613
          "type": "function"
        },
        {
          "inputs": [],
<<<<<<< HEAD
          "name": "maxLoopsLimit",
          "outputs": [
            {
              "internalType": "uint256",
              "name": "",
              "type": "uint256"
=======
          "name": "VWETH",
          "outputs": [
            {
              "internalType": "contract VToken",
              "name": "",
              "type": "address"
>>>>>>> 1faa4613
            }
          ],
          "stateMutability": "view",
          "type": "function"
        },
        {
          "inputs": [],
<<<<<<< HEAD
          "name": "owner",
          "outputs": [
            {
              "internalType": "address",
=======
          "name": "VWUSDM",
          "outputs": [
            {
              "internalType": "contract VToken",
>>>>>>> 1faa4613
              "name": "",
              "type": "address"
            }
          ],
          "stateMutability": "view",
          "type": "function"
        },
        {
          "inputs": [],
<<<<<<< HEAD
          "name": "pendingOwner",
          "outputs": [
            {
              "internalType": "address",
=======
          "name": "WETH",
          "outputs": [
            {
              "internalType": "contract IERC20Upgradeable",
>>>>>>> 1faa4613
              "name": "",
              "type": "address"
            }
          ],
          "stateMutability": "view",
          "type": "function"
        },
        {
          "inputs": [],
<<<<<<< HEAD
          "name": "poolRegistry",
          "outputs": [
            {
              "internalType": "contract PoolRegistryInterface",
=======
          "name": "WUSDM",
          "outputs": [
            {
              "internalType": "contract IERC20Upgradeable",
>>>>>>> 1faa4613
              "name": "",
              "type": "address"
            }
          ],
          "stateMutability": "view",
          "type": "function"
        },
        {
          "inputs": [],
<<<<<<< HEAD
          "name": "renounceOwnership",
=======
          "name": "acceptOwnership",
          "outputs": [],
          "stateMutability": "nonpayable",
          "type": "function"
        },
        {
          "inputs": [],
          "name": "initialize",
>>>>>>> 1faa4613
          "outputs": [],
          "stateMutability": "nonpayable",
          "type": "function"
        },
        {
          "inputs": [],
<<<<<<< HEAD
          "name": "rewardRecipient",
=======
          "name": "owner",
>>>>>>> 1faa4613
          "outputs": [
            {
              "internalType": "address",
              "name": "",
              "type": "address"
            }
          ],
          "stateMutability": "view",
          "type": "function"
        },
        {
<<<<<<< HEAD
          "inputs": [
            {
              "internalType": "address",
              "name": "accessControlManager_",
              "type": "address"
            }
          ],
          "name": "setAccessControlManager",
=======
          "inputs": [],
          "name": "pendingOwner",
          "outputs": [
            {
              "internalType": "address",
              "name": "",
              "type": "address"
            }
          ],
          "stateMutability": "view",
          "type": "function"
        },
        {
          "inputs": [],
          "name": "renounceOwnership",
>>>>>>> 1faa4613
          "outputs": [],
          "stateMutability": "nonpayable",
          "type": "function"
        },
        {
<<<<<<< HEAD
          "inputs": [
            {
              "internalType": "uint256",
              "name": "loopsLimit",
              "type": "uint256"
            }
          ],
          "name": "setMaxLoopsLimit",
=======
          "inputs": [],
          "name": "run",
>>>>>>> 1faa4613
          "outputs": [],
          "stateMutability": "nonpayable",
          "type": "function"
        },
        {
          "inputs": [
            {
<<<<<<< HEAD
              "internalType": "address",
              "name": "newRecipient",
              "type": "address"
            }
          ],
          "name": "setRewardRecipient",
=======
              "internalType": "contract IERC20Upgradeable",
              "name": "token",
              "type": "address"
            }
          ],
          "name": "sweepToken",
>>>>>>> 1faa4613
          "outputs": [],
          "stateMutability": "nonpayable",
          "type": "function"
        },
        {
          "inputs": [
            {
              "internalType": "address",
              "name": "newOwner",
              "type": "address"
            }
          ],
          "name": "transferOwnership",
          "outputs": [],
          "stateMutability": "nonpayable",
          "type": "function"
        },
        {
          "inputs": [
            {
              "internalType": "address",
              "name": "_logic",
              "type": "address"
            },
            {
              "internalType": "address",
              "name": "admin_",
              "type": "address"
            },
            {
              "internalType": "bytes",
              "name": "_data",
              "type": "bytes"
            }
          ],
          "stateMutability": "payable",
          "type": "constructor"
        }
      ]
    },
<<<<<<< HEAD
    "VenusERC4626Factory_Implementation": {
      "address": "0xDEB9F2C0b7100fF768670A8B215EF81E1e7CED49",
=======
    "WUSDMLiquidator_Implementation": {
      "address": "0xffcaD7463942Ef1e5961866757bE164b51d736e3",
>>>>>>> 1faa4613
      "abi": [
        {
          "inputs": [],
          "stateMutability": "nonpayable",
          "type": "constructor"
        },
        {
<<<<<<< HEAD
          "inputs": [
            {
              "internalType": "uint256",
              "name": "loopsLimit",
              "type": "uint256"
            },
            {
              "internalType": "uint256",
              "name": "requiredLoops",
              "type": "uint256"
            }
          ],
          "name": "MaxLoopsLimitExceeded",
          "type": "error"
        },
        {
          "inputs": [
            {
              "internalType": "address",
              "name": "sender",
              "type": "address"
            },
            {
              "internalType": "address",
              "name": "calledContract",
              "type": "address"
            },
            {
              "internalType": "string",
              "name": "methodSignature",
              "type": "string"
            }
          ],
          "name": "Unauthorized",
          "type": "error"
        },
        {
          "inputs": [],
          "name": "VenusERC4626Factory__ERC4626AlreadyExists",
          "type": "error"
        },
        {
          "inputs": [],
          "name": "VenusERC4626Factory__InvalidVToken",
          "type": "error"
        },
        {
          "inputs": [],
          "name": "ZeroAddressNotAllowed",
          "type": "error"
=======
          "inputs": [],
          "name": "ApproveFailed",
          "type": "error"
        },
        {
          "anonymous": false,
          "inputs": [
            {
              "indexed": false,
              "internalType": "uint8",
              "name": "version",
              "type": "uint8"
            }
          ],
          "name": "Initialized",
          "type": "event"
        },
        {
          "anonymous": false,
          "inputs": [
            {
              "indexed": true,
              "internalType": "address",
              "name": "previousOwner",
              "type": "address"
            },
            {
              "indexed": true,
              "internalType": "address",
              "name": "newOwner",
              "type": "address"
            }
          ],
          "name": "OwnershipTransferStarted",
          "type": "event"
>>>>>>> 1faa4613
        },
        {
          "anonymous": false,
          "inputs": [
            {
              "indexed": true,
<<<<<<< HEAD
              "internalType": "contract VTokenInterface",
              "name": "vToken",
=======
              "internalType": "address",
              "name": "previousOwner",
>>>>>>> 1faa4613
              "type": "address"
            },
            {
              "indexed": true,
<<<<<<< HEAD
              "internalType": "contract ERC4626Upgradeable",
              "name": "vault",
              "type": "address"
            }
          ],
          "name": "CreateERC4626",
=======
              "internalType": "address",
              "name": "newOwner",
              "type": "address"
            }
          ],
          "name": "OwnershipTransferred",
>>>>>>> 1faa4613
          "type": "event"
        },
        {
          "anonymous": false,
          "inputs": [
            {
<<<<<<< HEAD
              "indexed": false,
              "internalType": "uint8",
              "name": "version",
              "type": "uint8"
            }
          ],
          "name": "Initialized",
          "type": "event"
        },
        {
          "anonymous": false,
          "inputs": [
            {
              "indexed": false,
              "internalType": "uint256",
              "name": "oldMaxLoopsLimit",
              "type": "uint256"
=======
              "indexed": true,
              "internalType": "address",
              "name": "token",
              "type": "address"
            },
            {
              "indexed": true,
              "internalType": "address",
              "name": "receiver",
              "type": "address"
>>>>>>> 1faa4613
            },
            {
              "indexed": false,
              "internalType": "uint256",
<<<<<<< HEAD
              "name": "newmaxLoopsLimit",
              "type": "uint256"
            }
          ],
          "name": "MaxLoopsLimitUpdated",
          "type": "event"
        },
        {
          "anonymous": false,
          "inputs": [
            {
              "indexed": false,
              "internalType": "address",
              "name": "oldAccessControlManager",
              "type": "address"
            },
            {
              "indexed": false,
              "internalType": "address",
              "name": "newAccessControlManager",
              "type": "address"
            }
          ],
          "name": "NewAccessControlManager",
          "type": "event"
        },
        {
          "anonymous": false,
          "inputs": [
            {
              "indexed": true,
              "internalType": "address",
              "name": "previousOwner",
              "type": "address"
            },
            {
              "indexed": true,
              "internalType": "address",
              "name": "newOwner",
              "type": "address"
            }
          ],
          "name": "OwnershipTransferStarted",
          "type": "event"
        },
        {
          "anonymous": false,
          "inputs": [
            {
              "indexed": true,
              "internalType": "address",
              "name": "previousOwner",
              "type": "address"
            },
            {
              "indexed": true,
              "internalType": "address",
              "name": "newOwner",
              "type": "address"
            }
          ],
          "name": "OwnershipTransferred",
          "type": "event"
        },
        {
          "anonymous": false,
          "inputs": [
            {
              "indexed": true,
              "internalType": "address",
              "name": "oldRecipient",
              "type": "address"
            },
            {
              "indexed": true,
              "internalType": "address",
              "name": "newRecipient",
              "type": "address"
            }
          ],
          "name": "RewardRecipientUpdated",
          "type": "event"
        },
        {
          "inputs": [],
          "name": "SALT",
          "outputs": [
            {
              "internalType": "bytes32",
              "name": "",
              "type": "bytes32"
=======
              "name": "amount",
              "type": "uint256"
            }
          ],
          "name": "SweepToken",
          "type": "event"
        },
        {
          "inputs": [],
          "name": "A2",
          "outputs": [
            {
              "internalType": "address",
              "name": "",
              "type": "address"
            }
          ],
          "stateMutability": "view",
          "type": "function"
        },
        {
          "inputs": [],
          "name": "A3",
          "outputs": [
            {
              "internalType": "address",
              "name": "",
              "type": "address"
            }
          ],
          "stateMutability": "view",
          "type": "function"
        },
        {
          "inputs": [],
          "name": "A4",
          "outputs": [
            {
              "internalType": "address",
              "name": "",
              "type": "address"
            }
          ],
          "stateMutability": "view",
          "type": "function"
        },
        {
          "inputs": [],
          "name": "A5",
          "outputs": [
            {
              "internalType": "address",
              "name": "",
              "type": "address"
            }
          ],
          "stateMutability": "view",
          "type": "function"
        },
        {
          "inputs": [],
          "name": "COMPTROLLER",
          "outputs": [
            {
              "internalType": "contract Comptroller",
              "name": "",
              "type": "address"
>>>>>>> 1faa4613
            }
          ],
          "stateMutability": "view",
          "type": "function"
        },
        {
          "inputs": [],
<<<<<<< HEAD
          "name": "acceptOwnership",
          "outputs": [],
          "stateMutability": "nonpayable",
          "type": "function"
        },
        {
          "inputs": [],
          "name": "accessControlManager",
          "outputs": [
            {
              "internalType": "contract IAccessControlManagerV8",
              "name": "",
              "type": "address"
=======
          "name": "LIQUIDATION_INCENTIVE",
          "outputs": [
            {
              "internalType": "uint256",
              "name": "",
              "type": "uint256"
>>>>>>> 1faa4613
            }
          ],
          "stateMutability": "view",
          "type": "function"
        },
        {
          "inputs": [],
<<<<<<< HEAD
          "name": "beacon",
          "outputs": [
            {
              "internalType": "contract UpgradeableBeacon",
=======
          "name": "ORACLE",
          "outputs": [
            {
              "internalType": "contract ResilientOracleInterface",
>>>>>>> 1faa4613
              "name": "",
              "type": "address"
            }
          ],
          "stateMutability": "view",
          "type": "function"
        },
        {
<<<<<<< HEAD
          "inputs": [
            {
              "internalType": "address",
              "name": "vToken",
              "type": "address"
            }
          ],
          "name": "computeVaultAddress",
          "outputs": [
            {
              "internalType": "address",
=======
          "inputs": [],
          "name": "USDCE",
          "outputs": [
            {
              "internalType": "contract IERC20Upgradeable",
>>>>>>> 1faa4613
              "name": "",
              "type": "address"
            }
          ],
          "stateMutability": "view",
          "type": "function"
        },
        {
<<<<<<< HEAD
          "inputs": [
            {
              "internalType": "address",
              "name": "vToken",
              "type": "address"
            }
          ],
          "name": "createERC4626",
          "outputs": [
            {
              "internalType": "contract ERC4626Upgradeable",
              "name": "vault",
              "type": "address"
            }
          ],
          "stateMutability": "nonpayable",
          "type": "function"
        },
        {
          "inputs": [
            {
              "internalType": "address",
              "name": "vToken",
              "type": "address"
            }
          ],
          "name": "createdVaults",
          "outputs": [
            {
              "internalType": "contract ERC4626Upgradeable",
              "name": "vault",
=======
          "inputs": [],
          "name": "USDT",
          "outputs": [
            {
              "internalType": "contract IERC20Upgradeable",
              "name": "",
              "type": "address"
            }
          ],
          "stateMutability": "view",
          "type": "function"
        },
        {
          "inputs": [],
          "name": "VUSDCE",
          "outputs": [
            {
              "internalType": "contract VToken",
              "name": "",
>>>>>>> 1faa4613
              "type": "address"
            }
          ],
          "stateMutability": "view",
          "type": "function"
        },
        {
<<<<<<< HEAD
          "inputs": [
            {
              "internalType": "address",
              "name": "accessControlManager",
              "type": "address"
            },
            {
              "internalType": "address",
              "name": "poolRegistryAddress",
              "type": "address"
            },
            {
              "internalType": "address",
              "name": "rewardRecipientAddress",
              "type": "address"
            },
            {
              "internalType": "address",
              "name": "venusERC4626Implementation",
              "type": "address"
            },
            {
              "internalType": "uint256",
              "name": "loopsLimitNumber",
              "type": "uint256"
            }
          ],
          "name": "initialize",
          "outputs": [],
          "stateMutability": "nonpayable",
=======
          "inputs": [],
          "name": "VUSDT",
          "outputs": [
            {
              "internalType": "contract VToken",
              "name": "",
              "type": "address"
            }
          ],
          "stateMutability": "view",
>>>>>>> 1faa4613
          "type": "function"
        },
        {
          "inputs": [],
<<<<<<< HEAD
          "name": "maxLoopsLimit",
          "outputs": [
            {
              "internalType": "uint256",
              "name": "",
              "type": "uint256"
=======
          "name": "VWETH",
          "outputs": [
            {
              "internalType": "contract VToken",
              "name": "",
              "type": "address"
>>>>>>> 1faa4613
            }
          ],
          "stateMutability": "view",
          "type": "function"
        },
        {
          "inputs": [],
<<<<<<< HEAD
          "name": "owner",
          "outputs": [
            {
              "internalType": "address",
=======
          "name": "VWUSDM",
          "outputs": [
            {
              "internalType": "contract VToken",
>>>>>>> 1faa4613
              "name": "",
              "type": "address"
            }
          ],
          "stateMutability": "view",
          "type": "function"
        },
        {
          "inputs": [],
<<<<<<< HEAD
          "name": "pendingOwner",
          "outputs": [
            {
              "internalType": "address",
=======
          "name": "WETH",
          "outputs": [
            {
              "internalType": "contract IERC20Upgradeable",
>>>>>>> 1faa4613
              "name": "",
              "type": "address"
            }
          ],
          "stateMutability": "view",
          "type": "function"
        },
        {
          "inputs": [],
<<<<<<< HEAD
          "name": "poolRegistry",
          "outputs": [
            {
              "internalType": "contract PoolRegistryInterface",
=======
          "name": "WUSDM",
          "outputs": [
            {
              "internalType": "contract IERC20Upgradeable",
>>>>>>> 1faa4613
              "name": "",
              "type": "address"
            }
          ],
          "stateMutability": "view",
          "type": "function"
        },
        {
          "inputs": [],
<<<<<<< HEAD
          "name": "renounceOwnership",
=======
          "name": "acceptOwnership",
          "outputs": [],
          "stateMutability": "nonpayable",
          "type": "function"
        },
        {
          "inputs": [],
          "name": "initialize",
>>>>>>> 1faa4613
          "outputs": [],
          "stateMutability": "nonpayable",
          "type": "function"
        },
        {
          "inputs": [],
<<<<<<< HEAD
          "name": "rewardRecipient",
=======
          "name": "owner",
>>>>>>> 1faa4613
          "outputs": [
            {
              "internalType": "address",
              "name": "",
              "type": "address"
            }
          ],
          "stateMutability": "view",
          "type": "function"
        },
        {
<<<<<<< HEAD
          "inputs": [
            {
              "internalType": "address",
              "name": "accessControlManager_",
              "type": "address"
            }
          ],
          "name": "setAccessControlManager",
=======
          "inputs": [],
          "name": "pendingOwner",
          "outputs": [
            {
              "internalType": "address",
              "name": "",
              "type": "address"
            }
          ],
          "stateMutability": "view",
          "type": "function"
        },
        {
          "inputs": [],
          "name": "renounceOwnership",
>>>>>>> 1faa4613
          "outputs": [],
          "stateMutability": "nonpayable",
          "type": "function"
        },
        {
<<<<<<< HEAD
          "inputs": [
            {
              "internalType": "uint256",
              "name": "loopsLimit",
              "type": "uint256"
            }
          ],
          "name": "setMaxLoopsLimit",
=======
          "inputs": [],
          "name": "run",
>>>>>>> 1faa4613
          "outputs": [],
          "stateMutability": "nonpayable",
          "type": "function"
        },
        {
          "inputs": [
            {
<<<<<<< HEAD
              "internalType": "address",
              "name": "newRecipient",
              "type": "address"
            }
          ],
          "name": "setRewardRecipient",
=======
              "internalType": "contract IERC20Upgradeable",
              "name": "token",
              "type": "address"
            }
          ],
          "name": "sweepToken",
>>>>>>> 1faa4613
          "outputs": [],
          "stateMutability": "nonpayable",
          "type": "function"
        },
        {
          "inputs": [
            {
              "internalType": "address",
              "name": "newOwner",
              "type": "address"
            }
          ],
          "name": "transferOwnership",
          "outputs": [],
          "stateMutability": "nonpayable",
          "type": "function"
        }
      ]
    },
<<<<<<< HEAD
    "VenusERC4626Factory_Proxy": {
      "address": "0xDC59Dd76Dd7A64d743C764a9aa8C96Ff2Ea8BAc3",
=======
    "WUSDMLiquidator_Proxy": {
      "address": "0x0192fFeFb1dddB9d30afcCCb12F60CEaaD490807",
>>>>>>> 1faa4613
      "abi": [
        {
          "inputs": [
            {
              "internalType": "address",
              "name": "_logic",
              "type": "address"
            },
            {
              "internalType": "address",
              "name": "admin_",
              "type": "address"
            },
            {
              "internalType": "bytes",
              "name": "_data",
              "type": "bytes"
            }
          ],
          "stateMutability": "payable",
          "type": "constructor"
        },
        {
          "anonymous": false,
          "inputs": [
            {
              "indexed": false,
              "internalType": "address",
              "name": "previousAdmin",
              "type": "address"
            },
            {
              "indexed": false,
              "internalType": "address",
              "name": "newAdmin",
              "type": "address"
            }
          ],
          "name": "AdminChanged",
          "type": "event"
        },
        {
          "anonymous": false,
          "inputs": [
            {
              "indexed": true,
              "internalType": "address",
              "name": "beacon",
              "type": "address"
            }
          ],
          "name": "BeaconUpgraded",
          "type": "event"
        },
        {
          "anonymous": false,
          "inputs": [
            {
              "indexed": true,
              "internalType": "address",
              "name": "implementation",
              "type": "address"
            }
          ],
          "name": "Upgraded",
          "type": "event"
        },
        {
          "stateMutability": "payable",
          "type": "fallback"
        },
        {
          "inputs": [],
          "name": "admin",
          "outputs": [
            {
              "internalType": "address",
              "name": "admin_",
              "type": "address"
            }
          ],
          "stateMutability": "nonpayable",
          "type": "function"
        },
        {
          "inputs": [],
          "name": "implementation",
          "outputs": [
            {
              "internalType": "address",
              "name": "implementation_",
              "type": "address"
            }
          ],
          "stateMutability": "nonpayable",
          "type": "function"
        },
        {
          "inputs": [
            {
              "internalType": "address",
              "name": "newImplementation",
              "type": "address"
            }
          ],
          "name": "upgradeTo",
          "outputs": [],
          "stateMutability": "nonpayable",
          "type": "function"
        },
        {
          "inputs": [
            {
              "internalType": "address",
              "name": "newImplementation",
              "type": "address"
            },
            {
              "internalType": "bytes",
              "name": "data",
              "type": "bytes"
            }
          ],
          "name": "upgradeToAndCall",
          "outputs": [],
          "stateMutability": "payable",
          "type": "function"
        },
        {
          "stateMutability": "payable",
          "type": "receive"
        }
      ]
<<<<<<< HEAD
    },
    "VenusERC4626Implementation": {
      "address": "0xBd86974B3a7348AC153aEFEe5Dc5111246a99c11",
      "abi": [
        {
          "inputs": [],
          "stateMutability": "nonpayable",
          "type": "constructor"
        },
        {
          "inputs": [],
          "name": "ERC4626__DepositMoreThanMax",
          "type": "error"
        },
        {
          "inputs": [],
          "name": "ERC4626__MintMoreThanMax",
          "type": "error"
        },
        {
          "inputs": [],
          "name": "ERC4626__RedeemMoreThanMax",
          "type": "error"
        },
        {
          "inputs": [],
          "name": "ERC4626__WithdrawMoreThanMax",
          "type": "error"
        },
        {
          "inputs": [
            {
              "internalType": "string",
              "name": "operation",
              "type": "string"
            }
          ],
          "name": "ERC4626__ZeroAmount",
          "type": "error"
        },
        {
          "inputs": [
            {
              "internalType": "uint256",
              "name": "loopsLimit",
              "type": "uint256"
            },
            {
              "internalType": "uint256",
              "name": "requiredLoops",
              "type": "uint256"
            }
          ],
          "name": "MaxLoopsLimitExceeded",
          "type": "error"
        },
        {
          "inputs": [
            {
              "internalType": "address",
              "name": "sender",
              "type": "address"
            },
            {
              "internalType": "address",
              "name": "calledContract",
              "type": "address"
            },
            {
              "internalType": "string",
              "name": "methodSignature",
              "type": "string"
            }
          ],
          "name": "Unauthorized",
          "type": "error"
        },
        {
          "inputs": [
            {
              "internalType": "uint256",
              "name": "errorCode",
              "type": "uint256"
            }
          ],
          "name": "VenusERC4626__VenusError",
          "type": "error"
        },
        {
          "inputs": [],
          "name": "ZeroAddressNotAllowed",
          "type": "error"
        },
        {
          "anonymous": false,
          "inputs": [
            {
              "indexed": true,
              "internalType": "address",
              "name": "owner",
              "type": "address"
            },
            {
              "indexed": true,
              "internalType": "address",
              "name": "spender",
              "type": "address"
            },
            {
              "indexed": false,
              "internalType": "uint256",
              "name": "value",
              "type": "uint256"
            }
          ],
          "name": "Approval",
          "type": "event"
        },
        {
          "anonymous": false,
          "inputs": [
            {
              "indexed": false,
              "internalType": "uint256",
              "name": "amount",
              "type": "uint256"
            },
            {
              "indexed": true,
              "internalType": "address",
              "name": "rewardToken",
              "type": "address"
            }
          ],
          "name": "ClaimRewards",
          "type": "event"
        },
        {
          "anonymous": false,
          "inputs": [
            {
              "indexed": true,
              "internalType": "address",
              "name": "sender",
              "type": "address"
            },
            {
              "indexed": true,
              "internalType": "address",
              "name": "owner",
              "type": "address"
            },
            {
              "indexed": false,
              "internalType": "uint256",
              "name": "assets",
              "type": "uint256"
            },
            {
              "indexed": false,
              "internalType": "uint256",
              "name": "shares",
              "type": "uint256"
            }
          ],
          "name": "Deposit",
          "type": "event"
        },
        {
          "anonymous": false,
          "inputs": [
            {
              "indexed": false,
              "internalType": "uint8",
              "name": "version",
              "type": "uint8"
            }
          ],
          "name": "Initialized",
          "type": "event"
        },
        {
          "anonymous": false,
          "inputs": [
            {
              "indexed": false,
              "internalType": "uint256",
              "name": "oldMaxLoopsLimit",
              "type": "uint256"
            },
            {
              "indexed": false,
              "internalType": "uint256",
              "name": "newmaxLoopsLimit",
              "type": "uint256"
            }
          ],
          "name": "MaxLoopsLimitUpdated",
          "type": "event"
        },
        {
          "anonymous": false,
          "inputs": [
            {
              "indexed": false,
              "internalType": "address",
              "name": "oldAccessControlManager",
              "type": "address"
            },
            {
              "indexed": false,
              "internalType": "address",
              "name": "newAccessControlManager",
              "type": "address"
            }
          ],
          "name": "NewAccessControlManager",
          "type": "event"
        },
        {
          "anonymous": false,
          "inputs": [
            {
              "indexed": true,
              "internalType": "address",
              "name": "previousOwner",
              "type": "address"
            },
            {
              "indexed": true,
              "internalType": "address",
              "name": "newOwner",
              "type": "address"
            }
          ],
          "name": "OwnershipTransferStarted",
          "type": "event"
        },
        {
          "anonymous": false,
          "inputs": [
            {
              "indexed": true,
              "internalType": "address",
              "name": "previousOwner",
              "type": "address"
            },
            {
              "indexed": true,
              "internalType": "address",
              "name": "newOwner",
              "type": "address"
            }
          ],
          "name": "OwnershipTransferred",
          "type": "event"
        },
        {
          "anonymous": false,
          "inputs": [
            {
              "indexed": true,
              "internalType": "address",
              "name": "oldRecipient",
              "type": "address"
            },
            {
              "indexed": true,
              "internalType": "address",
              "name": "newRecipient",
              "type": "address"
            }
          ],
          "name": "RewardRecipientUpdated",
          "type": "event"
        },
        {
          "anonymous": false,
          "inputs": [
            {
              "indexed": true,
              "internalType": "address",
              "name": "token",
              "type": "address"
            },
            {
              "indexed": true,
              "internalType": "address",
              "name": "receiver",
              "type": "address"
            },
            {
              "indexed": false,
              "internalType": "uint256",
              "name": "amount",
              "type": "uint256"
            }
          ],
          "name": "SweepToken",
          "type": "event"
        },
        {
          "anonymous": false,
          "inputs": [
            {
              "indexed": true,
              "internalType": "address",
              "name": "from",
              "type": "address"
            },
            {
              "indexed": true,
              "internalType": "address",
              "name": "to",
              "type": "address"
            },
            {
              "indexed": false,
              "internalType": "uint256",
              "name": "value",
              "type": "uint256"
            }
          ],
          "name": "Transfer",
          "type": "event"
        },
        {
          "anonymous": false,
          "inputs": [
            {
              "indexed": true,
              "internalType": "address",
              "name": "sender",
              "type": "address"
            },
            {
              "indexed": true,
              "internalType": "address",
              "name": "receiver",
              "type": "address"
            },
            {
              "indexed": true,
              "internalType": "address",
              "name": "owner",
              "type": "address"
            },
            {
              "indexed": false,
              "internalType": "uint256",
              "name": "assets",
              "type": "uint256"
            },
            {
              "indexed": false,
              "internalType": "uint256",
              "name": "shares",
              "type": "uint256"
            }
          ],
          "name": "Withdraw",
          "type": "event"
        },
        {
          "inputs": [],
          "name": "acceptOwnership",
          "outputs": [],
          "stateMutability": "nonpayable",
          "type": "function"
        },
        {
          "inputs": [],
          "name": "accessControlManager",
          "outputs": [
            {
              "internalType": "contract IAccessControlManagerV8",
              "name": "",
              "type": "address"
            }
          ],
          "stateMutability": "view",
          "type": "function"
        },
        {
          "inputs": [
            {
              "internalType": "address",
              "name": "owner",
              "type": "address"
            },
            {
              "internalType": "address",
              "name": "spender",
              "type": "address"
            }
          ],
          "name": "allowance",
          "outputs": [
            {
              "internalType": "uint256",
              "name": "",
              "type": "uint256"
            }
          ],
          "stateMutability": "view",
          "type": "function"
        },
        {
          "inputs": [
            {
              "internalType": "address",
              "name": "spender",
              "type": "address"
            },
            {
              "internalType": "uint256",
              "name": "amount",
              "type": "uint256"
            }
          ],
          "name": "approve",
          "outputs": [
            {
              "internalType": "bool",
              "name": "",
              "type": "bool"
            }
          ],
          "stateMutability": "nonpayable",
          "type": "function"
        },
        {
          "inputs": [],
          "name": "asset",
          "outputs": [
            {
              "internalType": "address",
              "name": "",
              "type": "address"
            }
          ],
          "stateMutability": "view",
          "type": "function"
        },
        {
          "inputs": [
            {
              "internalType": "address",
              "name": "account",
              "type": "address"
            }
          ],
          "name": "balanceOf",
          "outputs": [
            {
              "internalType": "uint256",
              "name": "",
              "type": "uint256"
            }
          ],
          "stateMutability": "view",
          "type": "function"
        },
        {
          "inputs": [],
          "name": "claimRewards",
          "outputs": [],
          "stateMutability": "nonpayable",
          "type": "function"
        },
        {
          "inputs": [],
          "name": "comptroller",
          "outputs": [
            {
              "internalType": "contract IComptroller",
              "name": "",
              "type": "address"
            }
          ],
          "stateMutability": "view",
          "type": "function"
        },
        {
          "inputs": [
            {
              "internalType": "uint256",
              "name": "shares",
              "type": "uint256"
            }
          ],
          "name": "convertToAssets",
          "outputs": [
            {
              "internalType": "uint256",
              "name": "",
              "type": "uint256"
            }
          ],
          "stateMutability": "view",
          "type": "function"
        },
        {
          "inputs": [
            {
              "internalType": "uint256",
              "name": "assets",
              "type": "uint256"
            }
          ],
          "name": "convertToShares",
          "outputs": [
            {
              "internalType": "uint256",
              "name": "",
              "type": "uint256"
            }
          ],
          "stateMutability": "view",
          "type": "function"
        },
        {
          "inputs": [],
          "name": "decimals",
          "outputs": [
            {
              "internalType": "uint8",
              "name": "",
              "type": "uint8"
            }
          ],
          "stateMutability": "view",
          "type": "function"
        },
        {
          "inputs": [
            {
              "internalType": "address",
              "name": "spender",
              "type": "address"
            },
            {
              "internalType": "uint256",
              "name": "subtractedValue",
              "type": "uint256"
            }
          ],
          "name": "decreaseAllowance",
          "outputs": [
            {
              "internalType": "bool",
              "name": "",
              "type": "bool"
            }
          ],
          "stateMutability": "nonpayable",
          "type": "function"
        },
        {
          "inputs": [
            {
              "internalType": "uint256",
              "name": "assets",
              "type": "uint256"
            },
            {
              "internalType": "address",
              "name": "receiver",
              "type": "address"
            }
          ],
          "name": "deposit",
          "outputs": [
            {
              "internalType": "uint256",
              "name": "",
              "type": "uint256"
            }
          ],
          "stateMutability": "nonpayable",
          "type": "function"
        },
        {
          "inputs": [
            {
              "internalType": "address",
              "name": "spender",
              "type": "address"
            },
            {
              "internalType": "uint256",
              "name": "addedValue",
              "type": "uint256"
            }
          ],
          "name": "increaseAllowance",
          "outputs": [
            {
              "internalType": "bool",
              "name": "",
              "type": "bool"
            }
          ],
          "stateMutability": "nonpayable",
          "type": "function"
        },
        {
          "inputs": [
            {
              "internalType": "address",
              "name": "vToken_",
              "type": "address"
            }
          ],
          "name": "initialize",
          "outputs": [],
          "stateMutability": "nonpayable",
          "type": "function"
        },
        {
          "inputs": [
            {
              "internalType": "address",
              "name": "accessControlManager_",
              "type": "address"
            },
            {
              "internalType": "address",
              "name": "rewardRecipient_",
              "type": "address"
            },
            {
              "internalType": "uint256",
              "name": "loopsLimit_",
              "type": "uint256"
            },
            {
              "internalType": "address",
              "name": "vaultOwner_",
              "type": "address"
            }
          ],
          "name": "initialize2",
          "outputs": [],
          "stateMutability": "nonpayable",
          "type": "function"
        },
        {
          "inputs": [
            {
              "internalType": "address",
              "name": "",
              "type": "address"
            }
          ],
          "name": "maxDeposit",
          "outputs": [
            {
              "internalType": "uint256",
              "name": "",
              "type": "uint256"
            }
          ],
          "stateMutability": "view",
          "type": "function"
        },
        {
          "inputs": [],
          "name": "maxLoopsLimit",
          "outputs": [
            {
              "internalType": "uint256",
              "name": "",
              "type": "uint256"
            }
          ],
          "stateMutability": "view",
          "type": "function"
        },
        {
          "inputs": [
            {
              "internalType": "address",
              "name": "",
              "type": "address"
            }
          ],
          "name": "maxMint",
          "outputs": [
            {
              "internalType": "uint256",
              "name": "",
              "type": "uint256"
            }
          ],
          "stateMutability": "view",
          "type": "function"
        },
        {
          "inputs": [
            {
              "internalType": "address",
              "name": "receiver",
              "type": "address"
            }
          ],
          "name": "maxRedeem",
          "outputs": [
            {
              "internalType": "uint256",
              "name": "",
              "type": "uint256"
            }
          ],
          "stateMutability": "view",
          "type": "function"
        },
        {
          "inputs": [
            {
              "internalType": "address",
              "name": "receiver",
              "type": "address"
            }
          ],
          "name": "maxWithdraw",
          "outputs": [
            {
              "internalType": "uint256",
              "name": "",
              "type": "uint256"
            }
          ],
          "stateMutability": "view",
          "type": "function"
        },
        {
          "inputs": [
            {
              "internalType": "uint256",
              "name": "shares",
              "type": "uint256"
            },
            {
              "internalType": "address",
              "name": "receiver",
              "type": "address"
            }
          ],
          "name": "mint",
          "outputs": [
            {
              "internalType": "uint256",
              "name": "",
              "type": "uint256"
            }
          ],
          "stateMutability": "nonpayable",
          "type": "function"
        },
        {
          "inputs": [],
          "name": "name",
          "outputs": [
            {
              "internalType": "string",
              "name": "",
              "type": "string"
            }
          ],
          "stateMutability": "view",
          "type": "function"
        },
        {
          "inputs": [],
          "name": "owner",
          "outputs": [
            {
              "internalType": "address",
              "name": "",
              "type": "address"
            }
          ],
          "stateMutability": "view",
          "type": "function"
        },
        {
          "inputs": [],
          "name": "pendingOwner",
          "outputs": [
            {
              "internalType": "address",
              "name": "",
              "type": "address"
            }
          ],
          "stateMutability": "view",
          "type": "function"
        },
        {
          "inputs": [
            {
              "internalType": "uint256",
              "name": "assets",
              "type": "uint256"
            }
          ],
          "name": "previewDeposit",
          "outputs": [
            {
              "internalType": "uint256",
              "name": "",
              "type": "uint256"
            }
          ],
          "stateMutability": "view",
          "type": "function"
        },
        {
          "inputs": [
            {
              "internalType": "uint256",
              "name": "shares",
              "type": "uint256"
            }
          ],
          "name": "previewMint",
          "outputs": [
            {
              "internalType": "uint256",
              "name": "",
              "type": "uint256"
            }
          ],
          "stateMutability": "view",
          "type": "function"
        },
        {
          "inputs": [
            {
              "internalType": "uint256",
              "name": "shares",
              "type": "uint256"
            }
          ],
          "name": "previewRedeem",
          "outputs": [
            {
              "internalType": "uint256",
              "name": "",
              "type": "uint256"
            }
          ],
          "stateMutability": "view",
          "type": "function"
        },
        {
          "inputs": [
            {
              "internalType": "uint256",
              "name": "assets",
              "type": "uint256"
            }
          ],
          "name": "previewWithdraw",
          "outputs": [
            {
              "internalType": "uint256",
              "name": "",
              "type": "uint256"
            }
          ],
          "stateMutability": "view",
          "type": "function"
        },
        {
          "inputs": [
            {
              "internalType": "uint256",
              "name": "shares",
              "type": "uint256"
            },
            {
              "internalType": "address",
              "name": "receiver",
              "type": "address"
            },
            {
              "internalType": "address",
              "name": "owner",
              "type": "address"
            }
          ],
          "name": "redeem",
          "outputs": [
            {
              "internalType": "uint256",
              "name": "",
              "type": "uint256"
            }
          ],
          "stateMutability": "nonpayable",
          "type": "function"
        },
        {
          "inputs": [],
          "name": "renounceOwnership",
          "outputs": [],
          "stateMutability": "nonpayable",
          "type": "function"
        },
        {
          "inputs": [],
          "name": "rewardRecipient",
          "outputs": [
            {
              "internalType": "address",
              "name": "",
              "type": "address"
            }
          ],
          "stateMutability": "view",
          "type": "function"
        },
        {
          "inputs": [
            {
              "internalType": "address",
              "name": "accessControlManager_",
              "type": "address"
            }
          ],
          "name": "setAccessControlManager",
          "outputs": [],
          "stateMutability": "nonpayable",
          "type": "function"
        },
        {
          "inputs": [
            {
              "internalType": "uint256",
              "name": "loopsLimit",
              "type": "uint256"
            }
          ],
          "name": "setMaxLoopsLimit",
          "outputs": [],
          "stateMutability": "nonpayable",
          "type": "function"
        },
        {
          "inputs": [
            {
              "internalType": "address",
              "name": "newRecipient",
              "type": "address"
            }
          ],
          "name": "setRewardRecipient",
          "outputs": [],
          "stateMutability": "nonpayable",
          "type": "function"
        },
        {
          "inputs": [
            {
              "internalType": "contract IERC20Upgradeable",
              "name": "token",
              "type": "address"
            }
          ],
          "name": "sweepToken",
          "outputs": [],
          "stateMutability": "nonpayable",
          "type": "function"
        },
        {
          "inputs": [],
          "name": "symbol",
          "outputs": [
            {
              "internalType": "string",
              "name": "",
              "type": "string"
            }
          ],
          "stateMutability": "view",
          "type": "function"
        },
        {
          "inputs": [],
          "name": "totalAssets",
          "outputs": [
            {
              "internalType": "uint256",
              "name": "",
              "type": "uint256"
            }
          ],
          "stateMutability": "view",
          "type": "function"
        },
        {
          "inputs": [],
          "name": "totalSupply",
          "outputs": [
            {
              "internalType": "uint256",
              "name": "",
              "type": "uint256"
            }
          ],
          "stateMutability": "view",
          "type": "function"
        },
        {
          "inputs": [
            {
              "internalType": "address",
              "name": "to",
              "type": "address"
            },
            {
              "internalType": "uint256",
              "name": "amount",
              "type": "uint256"
            }
          ],
          "name": "transfer",
          "outputs": [
            {
              "internalType": "bool",
              "name": "",
              "type": "bool"
            }
          ],
          "stateMutability": "nonpayable",
          "type": "function"
        },
        {
          "inputs": [
            {
              "internalType": "address",
              "name": "from",
              "type": "address"
            },
            {
              "internalType": "address",
              "name": "to",
              "type": "address"
            },
            {
              "internalType": "uint256",
              "name": "amount",
              "type": "uint256"
            }
          ],
          "name": "transferFrom",
          "outputs": [
            {
              "internalType": "bool",
              "name": "",
              "type": "bool"
            }
          ],
          "stateMutability": "nonpayable",
          "type": "function"
        },
        {
          "inputs": [
            {
              "internalType": "address",
              "name": "newOwner",
              "type": "address"
            }
          ],
          "name": "transferOwnership",
          "outputs": [],
          "stateMutability": "nonpayable",
          "type": "function"
        },
        {
          "inputs": [],
          "name": "vToken",
          "outputs": [
            {
              "internalType": "contract VToken",
              "name": "",
              "type": "address"
            }
          ],
          "stateMutability": "view",
          "type": "function"
        },
        {
          "inputs": [
            {
              "internalType": "uint256",
              "name": "assets",
              "type": "uint256"
            },
            {
              "internalType": "address",
              "name": "receiver",
              "type": "address"
            },
            {
              "internalType": "address",
              "name": "owner",
              "type": "address"
            }
          ],
          "name": "withdraw",
          "outputs": [
            {
              "internalType": "uint256",
              "name": "",
              "type": "uint256"
            }
          ],
          "stateMutability": "nonpayable",
          "type": "function"
        }
      ]
=======
>>>>>>> 1faa4613
    }
  }
}<|MERGE_RESOLUTION|>--- conflicted
+++ resolved
@@ -13573,13 +13573,8 @@
         }
       ]
     },
-<<<<<<< HEAD
     "VenusERC4626Factory": {
       "address": "0xDC59Dd76Dd7A64d743C764a9aa8C96Ff2Ea8BAc3",
-=======
-    "WUSDMLiquidator": {
-      "address": "0x0192fFeFb1dddB9d30afcCCb12F60CEaaD490807",
->>>>>>> 1faa4613
       "abi": [
         {
           "anonymous": false,
@@ -13692,7 +13687,6 @@
           "type": "receive"
         },
         {
-<<<<<<< HEAD
           "inputs": [
             {
               "internalType": "uint256",
@@ -13764,13 +13758,6 @@
           "type": "event"
         },
         {
-=======
-          "inputs": [],
-          "name": "ApproveFailed",
-          "type": "error"
-        },
-        {
->>>>>>> 1faa4613
           "anonymous": false,
           "inputs": [
             {
@@ -13787,7 +13774,6 @@
           "anonymous": false,
           "inputs": [
             {
-<<<<<<< HEAD
               "indexed": false,
               "internalType": "uint256",
               "name": "oldMaxLoopsLimit",
@@ -13826,8 +13812,6 @@
           "anonymous": false,
           "inputs": [
             {
-=======
->>>>>>> 1faa4613
               "indexed": true,
               "internalType": "address",
               "name": "previousOwner",
@@ -13868,120 +13852,66 @@
             {
               "indexed": true,
               "internalType": "address",
-<<<<<<< HEAD
               "name": "oldRecipient",
-=======
-              "name": "token",
->>>>>>> 1faa4613
-              "type": "address"
-            },
-            {
-              "indexed": true,
-              "internalType": "address",
-<<<<<<< HEAD
+              "type": "address"
+            },
+            {
+              "indexed": true,
+              "internalType": "address",
               "name": "newRecipient",
               "type": "address"
             }
           ],
           "name": "RewardRecipientUpdated",
-=======
-              "name": "receiver",
-              "type": "address"
-            },
-            {
-              "indexed": false,
-              "internalType": "uint256",
-              "name": "amount",
-              "type": "uint256"
-            }
-          ],
-          "name": "SweepToken",
->>>>>>> 1faa4613
-          "type": "event"
-        },
-        {
-          "inputs": [],
-<<<<<<< HEAD
+          "type": "event"
+        },
+        {
+          "inputs": [],
           "name": "SALT",
           "outputs": [
             {
               "internalType": "bytes32",
               "name": "",
               "type": "bytes32"
-=======
-          "name": "A2",
-          "outputs": [
-            {
-              "internalType": "address",
-              "name": "",
-              "type": "address"
->>>>>>> 1faa4613
-            }
-          ],
-          "stateMutability": "view",
-          "type": "function"
-        },
-        {
-          "inputs": [],
-<<<<<<< HEAD
+            }
+          ],
+          "stateMutability": "view",
+          "type": "function"
+        },
+        {
+          "inputs": [],
           "name": "acceptOwnership",
           "outputs": [],
           "stateMutability": "nonpayable",
-=======
-          "name": "A3",
-          "outputs": [
-            {
-              "internalType": "address",
-              "name": "",
-              "type": "address"
-            }
-          ],
-          "stateMutability": "view",
->>>>>>> 1faa4613
-          "type": "function"
-        },
-        {
-          "inputs": [],
-<<<<<<< HEAD
+          "type": "function"
+        },
+        {
+          "inputs": [],
           "name": "accessControlManager",
           "outputs": [
             {
               "internalType": "contract IAccessControlManagerV8",
-=======
-          "name": "A4",
-          "outputs": [
-            {
-              "internalType": "address",
->>>>>>> 1faa4613
-              "name": "",
-              "type": "address"
-            }
-          ],
-          "stateMutability": "view",
-          "type": "function"
-        },
-        {
-          "inputs": [],
-<<<<<<< HEAD
+              "name": "",
+              "type": "address"
+            }
+          ],
+          "stateMutability": "view",
+          "type": "function"
+        },
+        {
+          "inputs": [],
           "name": "beacon",
           "outputs": [
             {
               "internalType": "contract UpgradeableBeacon",
-=======
-          "name": "A5",
-          "outputs": [
-            {
-              "internalType": "address",
->>>>>>> 1faa4613
-              "name": "",
-              "type": "address"
-            }
-          ],
-          "stateMutability": "view",
-          "type": "function"
-        },
-        {
-<<<<<<< HEAD
+              "name": "",
+              "type": "address"
+            }
+          ],
+          "stateMutability": "view",
+          "type": "function"
+        },
+        {
           "inputs": [
             {
               "internalType": "address",
@@ -13995,35 +13925,12 @@
               "internalType": "address",
               "name": "",
               "type": "address"
-=======
-          "inputs": [],
-          "name": "COMPTROLLER",
-          "outputs": [
-            {
-              "internalType": "contract Comptroller",
-              "name": "",
-              "type": "address"
-            }
-          ],
-          "stateMutability": "view",
-          "type": "function"
-        },
-        {
-          "inputs": [],
-          "name": "LIQUIDATION_INCENTIVE",
-          "outputs": [
-            {
-              "internalType": "uint256",
-              "name": "",
-              "type": "uint256"
->>>>>>> 1faa4613
-            }
-          ],
-          "stateMutability": "view",
-          "type": "function"
-        },
-        {
-<<<<<<< HEAD
+            }
+          ],
+          "stateMutability": "view",
+          "type": "function"
+        },
+        {
           "inputs": [
             {
               "internalType": "address",
@@ -14055,61 +13962,13 @@
             {
               "internalType": "contract ERC4626Upgradeable",
               "name": "vault",
-=======
-          "inputs": [],
-          "name": "ORACLE",
-          "outputs": [
-            {
-              "internalType": "contract ResilientOracleInterface",
-              "name": "",
-              "type": "address"
-            }
-          ],
-          "stateMutability": "view",
-          "type": "function"
-        },
-        {
-          "inputs": [],
-          "name": "USDCE",
-          "outputs": [
-            {
-              "internalType": "contract IERC20Upgradeable",
-              "name": "",
-              "type": "address"
-            }
-          ],
-          "stateMutability": "view",
-          "type": "function"
-        },
-        {
-          "inputs": [],
-          "name": "USDT",
-          "outputs": [
-            {
-              "internalType": "contract IERC20Upgradeable",
-              "name": "",
-              "type": "address"
-            }
-          ],
-          "stateMutability": "view",
-          "type": "function"
-        },
-        {
-          "inputs": [],
-          "name": "VUSDCE",
-          "outputs": [
-            {
-              "internalType": "contract VToken",
-              "name": "",
->>>>>>> 1faa4613
-              "type": "address"
-            }
-          ],
-          "stateMutability": "view",
-          "type": "function"
-        },
-        {
-<<<<<<< HEAD
+              "type": "address"
+            }
+          ],
+          "stateMutability": "view",
+          "type": "function"
+        },
+        {
           "inputs": [
             {
               "internalType": "address",
@@ -14140,139 +13999,81 @@
           "name": "initialize",
           "outputs": [],
           "stateMutability": "nonpayable",
-=======
-          "inputs": [],
-          "name": "VUSDT",
-          "outputs": [
-            {
-              "internalType": "contract VToken",
-              "name": "",
-              "type": "address"
-            }
-          ],
-          "stateMutability": "view",
->>>>>>> 1faa4613
-          "type": "function"
-        },
-        {
-          "inputs": [],
-<<<<<<< HEAD
+          "type": "function"
+        },
+        {
+          "inputs": [],
           "name": "maxLoopsLimit",
           "outputs": [
             {
               "internalType": "uint256",
               "name": "",
               "type": "uint256"
-=======
-          "name": "VWETH",
-          "outputs": [
-            {
-              "internalType": "contract VToken",
-              "name": "",
-              "type": "address"
->>>>>>> 1faa4613
-            }
-          ],
-          "stateMutability": "view",
-          "type": "function"
-        },
-        {
-          "inputs": [],
-<<<<<<< HEAD
+            }
+          ],
+          "stateMutability": "view",
+          "type": "function"
+        },
+        {
+          "inputs": [],
           "name": "owner",
           "outputs": [
             {
               "internalType": "address",
-=======
-          "name": "VWUSDM",
-          "outputs": [
-            {
-              "internalType": "contract VToken",
->>>>>>> 1faa4613
-              "name": "",
-              "type": "address"
-            }
-          ],
-          "stateMutability": "view",
-          "type": "function"
-        },
-        {
-          "inputs": [],
-<<<<<<< HEAD
+              "name": "",
+              "type": "address"
+            }
+          ],
+          "stateMutability": "view",
+          "type": "function"
+        },
+        {
+          "inputs": [],
           "name": "pendingOwner",
           "outputs": [
             {
               "internalType": "address",
-=======
-          "name": "WETH",
-          "outputs": [
-            {
-              "internalType": "contract IERC20Upgradeable",
->>>>>>> 1faa4613
-              "name": "",
-              "type": "address"
-            }
-          ],
-          "stateMutability": "view",
-          "type": "function"
-        },
-        {
-          "inputs": [],
-<<<<<<< HEAD
+              "name": "",
+              "type": "address"
+            }
+          ],
+          "stateMutability": "view",
+          "type": "function"
+        },
+        {
+          "inputs": [],
           "name": "poolRegistry",
           "outputs": [
             {
               "internalType": "contract PoolRegistryInterface",
-=======
-          "name": "WUSDM",
-          "outputs": [
-            {
-              "internalType": "contract IERC20Upgradeable",
->>>>>>> 1faa4613
-              "name": "",
-              "type": "address"
-            }
-          ],
-          "stateMutability": "view",
-          "type": "function"
-        },
-        {
-          "inputs": [],
-<<<<<<< HEAD
+              "name": "",
+              "type": "address"
+            }
+          ],
+          "stateMutability": "view",
+          "type": "function"
+        },
+        {
+          "inputs": [],
           "name": "renounceOwnership",
-=======
-          "name": "acceptOwnership",
-          "outputs": [],
-          "stateMutability": "nonpayable",
-          "type": "function"
-        },
-        {
-          "inputs": [],
-          "name": "initialize",
->>>>>>> 1faa4613
-          "outputs": [],
-          "stateMutability": "nonpayable",
-          "type": "function"
-        },
-        {
-          "inputs": [],
-<<<<<<< HEAD
+          "outputs": [],
+          "stateMutability": "nonpayable",
+          "type": "function"
+        },
+        {
+          "inputs": [],
           "name": "rewardRecipient",
-=======
-          "name": "owner",
->>>>>>> 1faa4613
-          "outputs": [
-            {
-              "internalType": "address",
-              "name": "",
-              "type": "address"
-            }
-          ],
-          "stateMutability": "view",
-          "type": "function"
-        },
-        {
-<<<<<<< HEAD
+          "outputs": [
+            {
+              "internalType": "address",
+              "name": "",
+              "type": "address"
+            }
+          ],
+          "stateMutability": "view",
+          "type": "function"
+        },
+        {
           "inputs": [
             {
               "internalType": "address",
@@ -14281,29 +14082,11 @@
             }
           ],
           "name": "setAccessControlManager",
-=======
-          "inputs": [],
-          "name": "pendingOwner",
-          "outputs": [
-            {
-              "internalType": "address",
-              "name": "",
-              "type": "address"
-            }
-          ],
-          "stateMutability": "view",
-          "type": "function"
-        },
-        {
-          "inputs": [],
-          "name": "renounceOwnership",
->>>>>>> 1faa4613
-          "outputs": [],
-          "stateMutability": "nonpayable",
-          "type": "function"
-        },
-        {
-<<<<<<< HEAD
+          "outputs": [],
+          "stateMutability": "nonpayable",
+          "type": "function"
+        },
+        {
           "inputs": [
             {
               "internalType": "uint256",
@@ -14312,32 +14095,19 @@
             }
           ],
           "name": "setMaxLoopsLimit",
-=======
-          "inputs": [],
-          "name": "run",
->>>>>>> 1faa4613
-          "outputs": [],
-          "stateMutability": "nonpayable",
-          "type": "function"
-        },
-        {
-          "inputs": [
-            {
-<<<<<<< HEAD
+          "outputs": [],
+          "stateMutability": "nonpayable",
+          "type": "function"
+        },
+        {
+          "inputs": [
+            {
               "internalType": "address",
               "name": "newRecipient",
               "type": "address"
             }
           ],
           "name": "setRewardRecipient",
-=======
-              "internalType": "contract IERC20Upgradeable",
-              "name": "token",
-              "type": "address"
-            }
-          ],
-          "name": "sweepToken",
->>>>>>> 1faa4613
           "outputs": [],
           "stateMutability": "nonpayable",
           "type": "function"
@@ -14378,13 +14148,8 @@
         }
       ]
     },
-<<<<<<< HEAD
     "VenusERC4626Factory_Implementation": {
       "address": "0xDEB9F2C0b7100fF768670A8B215EF81E1e7CED49",
-=======
-    "WUSDMLiquidator_Implementation": {
-      "address": "0xffcaD7463942Ef1e5961866757bE164b51d736e3",
->>>>>>> 1faa4613
       "abi": [
         {
           "inputs": [],
@@ -14392,7 +14157,6 @@
           "type": "constructor"
         },
         {
-<<<<<<< HEAD
           "inputs": [
             {
               "internalType": "uint256",
@@ -14443,10 +14207,25 @@
           "inputs": [],
           "name": "ZeroAddressNotAllowed",
           "type": "error"
-=======
-          "inputs": [],
-          "name": "ApproveFailed",
-          "type": "error"
+        },
+        {
+          "anonymous": false,
+          "inputs": [
+            {
+              "indexed": true,
+              "internalType": "contract VTokenInterface",
+              "name": "vToken",
+              "type": "address"
+            },
+            {
+              "indexed": true,
+              "internalType": "contract ERC4626Upgradeable",
+              "name": "vault",
+              "type": "address"
+            }
+          ],
+          "name": "CreateERC4626",
+          "type": "event"
         },
         {
           "anonymous": false,
@@ -14465,6 +14244,44 @@
           "anonymous": false,
           "inputs": [
             {
+              "indexed": false,
+              "internalType": "uint256",
+              "name": "oldMaxLoopsLimit",
+              "type": "uint256"
+            },
+            {
+              "indexed": false,
+              "internalType": "uint256",
+              "name": "newmaxLoopsLimit",
+              "type": "uint256"
+            }
+          ],
+          "name": "MaxLoopsLimitUpdated",
+          "type": "event"
+        },
+        {
+          "anonymous": false,
+          "inputs": [
+            {
+              "indexed": false,
+              "internalType": "address",
+              "name": "oldAccessControlManager",
+              "type": "address"
+            },
+            {
+              "indexed": false,
+              "internalType": "address",
+              "name": "newAccessControlManager",
+              "type": "address"
+            }
+          ],
+          "name": "NewAccessControlManager",
+          "type": "event"
+        },
+        {
+          "anonymous": false,
+          "inputs": [
+            {
               "indexed": true,
               "internalType": "address",
               "name": "previousOwner",
@@ -14479,296 +14296,130 @@
           ],
           "name": "OwnershipTransferStarted",
           "type": "event"
->>>>>>> 1faa4613
-        },
-        {
-          "anonymous": false,
-          "inputs": [
-            {
-              "indexed": true,
-<<<<<<< HEAD
-              "internalType": "contract VTokenInterface",
+        },
+        {
+          "anonymous": false,
+          "inputs": [
+            {
+              "indexed": true,
+              "internalType": "address",
+              "name": "previousOwner",
+              "type": "address"
+            },
+            {
+              "indexed": true,
+              "internalType": "address",
+              "name": "newOwner",
+              "type": "address"
+            }
+          ],
+          "name": "OwnershipTransferred",
+          "type": "event"
+        },
+        {
+          "anonymous": false,
+          "inputs": [
+            {
+              "indexed": true,
+              "internalType": "address",
+              "name": "oldRecipient",
+              "type": "address"
+            },
+            {
+              "indexed": true,
+              "internalType": "address",
+              "name": "newRecipient",
+              "type": "address"
+            }
+          ],
+          "name": "RewardRecipientUpdated",
+          "type": "event"
+        },
+        {
+          "inputs": [],
+          "name": "SALT",
+          "outputs": [
+            {
+              "internalType": "bytes32",
+              "name": "",
+              "type": "bytes32"
+            }
+          ],
+          "stateMutability": "view",
+          "type": "function"
+        },
+        {
+          "inputs": [],
+          "name": "acceptOwnership",
+          "outputs": [],
+          "stateMutability": "nonpayable",
+          "type": "function"
+        },
+        {
+          "inputs": [],
+          "name": "accessControlManager",
+          "outputs": [
+            {
+              "internalType": "contract IAccessControlManagerV8",
+              "name": "",
+              "type": "address"
+            }
+          ],
+          "stateMutability": "view",
+          "type": "function"
+        },
+        {
+          "inputs": [],
+          "name": "beacon",
+          "outputs": [
+            {
+              "internalType": "contract UpgradeableBeacon",
+              "name": "",
+              "type": "address"
+            }
+          ],
+          "stateMutability": "view",
+          "type": "function"
+        },
+        {
+          "inputs": [
+            {
+              "internalType": "address",
               "name": "vToken",
-=======
-              "internalType": "address",
-              "name": "previousOwner",
->>>>>>> 1faa4613
-              "type": "address"
-            },
-            {
-              "indexed": true,
-<<<<<<< HEAD
+              "type": "address"
+            }
+          ],
+          "name": "computeVaultAddress",
+          "outputs": [
+            {
+              "internalType": "address",
+              "name": "",
+              "type": "address"
+            }
+          ],
+          "stateMutability": "view",
+          "type": "function"
+        },
+        {
+          "inputs": [
+            {
+              "internalType": "address",
+              "name": "vToken",
+              "type": "address"
+            }
+          ],
+          "name": "createERC4626",
+          "outputs": [
+            {
               "internalType": "contract ERC4626Upgradeable",
               "name": "vault",
               "type": "address"
             }
           ],
-          "name": "CreateERC4626",
-=======
-              "internalType": "address",
-              "name": "newOwner",
-              "type": "address"
-            }
-          ],
-          "name": "OwnershipTransferred",
->>>>>>> 1faa4613
-          "type": "event"
-        },
-        {
-          "anonymous": false,
-          "inputs": [
-            {
-<<<<<<< HEAD
-              "indexed": false,
-              "internalType": "uint8",
-              "name": "version",
-              "type": "uint8"
-            }
-          ],
-          "name": "Initialized",
-          "type": "event"
-        },
-        {
-          "anonymous": false,
-          "inputs": [
-            {
-              "indexed": false,
-              "internalType": "uint256",
-              "name": "oldMaxLoopsLimit",
-              "type": "uint256"
-=======
-              "indexed": true,
-              "internalType": "address",
-              "name": "token",
-              "type": "address"
-            },
-            {
-              "indexed": true,
-              "internalType": "address",
-              "name": "receiver",
-              "type": "address"
->>>>>>> 1faa4613
-            },
-            {
-              "indexed": false,
-              "internalType": "uint256",
-<<<<<<< HEAD
-              "name": "newmaxLoopsLimit",
-              "type": "uint256"
-            }
-          ],
-          "name": "MaxLoopsLimitUpdated",
-          "type": "event"
-        },
-        {
-          "anonymous": false,
-          "inputs": [
-            {
-              "indexed": false,
-              "internalType": "address",
-              "name": "oldAccessControlManager",
-              "type": "address"
-            },
-            {
-              "indexed": false,
-              "internalType": "address",
-              "name": "newAccessControlManager",
-              "type": "address"
-            }
-          ],
-          "name": "NewAccessControlManager",
-          "type": "event"
-        },
-        {
-          "anonymous": false,
-          "inputs": [
-            {
-              "indexed": true,
-              "internalType": "address",
-              "name": "previousOwner",
-              "type": "address"
-            },
-            {
-              "indexed": true,
-              "internalType": "address",
-              "name": "newOwner",
-              "type": "address"
-            }
-          ],
-          "name": "OwnershipTransferStarted",
-          "type": "event"
-        },
-        {
-          "anonymous": false,
-          "inputs": [
-            {
-              "indexed": true,
-              "internalType": "address",
-              "name": "previousOwner",
-              "type": "address"
-            },
-            {
-              "indexed": true,
-              "internalType": "address",
-              "name": "newOwner",
-              "type": "address"
-            }
-          ],
-          "name": "OwnershipTransferred",
-          "type": "event"
-        },
-        {
-          "anonymous": false,
-          "inputs": [
-            {
-              "indexed": true,
-              "internalType": "address",
-              "name": "oldRecipient",
-              "type": "address"
-            },
-            {
-              "indexed": true,
-              "internalType": "address",
-              "name": "newRecipient",
-              "type": "address"
-            }
-          ],
-          "name": "RewardRecipientUpdated",
-          "type": "event"
-        },
-        {
-          "inputs": [],
-          "name": "SALT",
-          "outputs": [
-            {
-              "internalType": "bytes32",
-              "name": "",
-              "type": "bytes32"
-=======
-              "name": "amount",
-              "type": "uint256"
-            }
-          ],
-          "name": "SweepToken",
-          "type": "event"
-        },
-        {
-          "inputs": [],
-          "name": "A2",
-          "outputs": [
-            {
-              "internalType": "address",
-              "name": "",
-              "type": "address"
-            }
-          ],
-          "stateMutability": "view",
-          "type": "function"
-        },
-        {
-          "inputs": [],
-          "name": "A3",
-          "outputs": [
-            {
-              "internalType": "address",
-              "name": "",
-              "type": "address"
-            }
-          ],
-          "stateMutability": "view",
-          "type": "function"
-        },
-        {
-          "inputs": [],
-          "name": "A4",
-          "outputs": [
-            {
-              "internalType": "address",
-              "name": "",
-              "type": "address"
-            }
-          ],
-          "stateMutability": "view",
-          "type": "function"
-        },
-        {
-          "inputs": [],
-          "name": "A5",
-          "outputs": [
-            {
-              "internalType": "address",
-              "name": "",
-              "type": "address"
-            }
-          ],
-          "stateMutability": "view",
-          "type": "function"
-        },
-        {
-          "inputs": [],
-          "name": "COMPTROLLER",
-          "outputs": [
-            {
-              "internalType": "contract Comptroller",
-              "name": "",
-              "type": "address"
->>>>>>> 1faa4613
-            }
-          ],
-          "stateMutability": "view",
-          "type": "function"
-        },
-        {
-          "inputs": [],
-<<<<<<< HEAD
-          "name": "acceptOwnership",
-          "outputs": [],
-          "stateMutability": "nonpayable",
-          "type": "function"
-        },
-        {
-          "inputs": [],
-          "name": "accessControlManager",
-          "outputs": [
-            {
-              "internalType": "contract IAccessControlManagerV8",
-              "name": "",
-              "type": "address"
-=======
-          "name": "LIQUIDATION_INCENTIVE",
-          "outputs": [
-            {
-              "internalType": "uint256",
-              "name": "",
-              "type": "uint256"
->>>>>>> 1faa4613
-            }
-          ],
-          "stateMutability": "view",
-          "type": "function"
-        },
-        {
-          "inputs": [],
-<<<<<<< HEAD
-          "name": "beacon",
-          "outputs": [
-            {
-              "internalType": "contract UpgradeableBeacon",
-=======
-          "name": "ORACLE",
-          "outputs": [
-            {
-              "internalType": "contract ResilientOracleInterface",
->>>>>>> 1faa4613
-              "name": "",
-              "type": "address"
-            }
-          ],
-          "stateMutability": "view",
-          "type": "function"
-        },
-        {
-<<<<<<< HEAD
+          "stateMutability": "nonpayable",
+          "type": "function"
+        },
+        {
           "inputs": [
             {
               "internalType": "address",
@@ -14776,34 +14427,7 @@
               "type": "address"
             }
           ],
-          "name": "computeVaultAddress",
-          "outputs": [
-            {
-              "internalType": "address",
-=======
-          "inputs": [],
-          "name": "USDCE",
-          "outputs": [
-            {
-              "internalType": "contract IERC20Upgradeable",
->>>>>>> 1faa4613
-              "name": "",
-              "type": "address"
-            }
-          ],
-          "stateMutability": "view",
-          "type": "function"
-        },
-        {
-<<<<<<< HEAD
-          "inputs": [
-            {
-              "internalType": "address",
-              "name": "vToken",
-              "type": "address"
-            }
-          ],
-          "name": "createERC4626",
+          "name": "createdVaults",
           "outputs": [
             {
               "internalType": "contract ERC4626Upgradeable",
@@ -14811,51 +14435,10 @@
               "type": "address"
             }
           ],
-          "stateMutability": "nonpayable",
-          "type": "function"
-        },
-        {
-          "inputs": [
-            {
-              "internalType": "address",
-              "name": "vToken",
-              "type": "address"
-            }
-          ],
-          "name": "createdVaults",
-          "outputs": [
-            {
-              "internalType": "contract ERC4626Upgradeable",
-              "name": "vault",
-=======
-          "inputs": [],
-          "name": "USDT",
-          "outputs": [
-            {
-              "internalType": "contract IERC20Upgradeable",
-              "name": "",
-              "type": "address"
-            }
-          ],
-          "stateMutability": "view",
-          "type": "function"
-        },
-        {
-          "inputs": [],
-          "name": "VUSDCE",
-          "outputs": [
-            {
-              "internalType": "contract VToken",
-              "name": "",
->>>>>>> 1faa4613
-              "type": "address"
-            }
-          ],
-          "stateMutability": "view",
-          "type": "function"
-        },
-        {
-<<<<<<< HEAD
+          "stateMutability": "view",
+          "type": "function"
+        },
+        {
           "inputs": [
             {
               "internalType": "address",
@@ -14886,139 +14469,81 @@
           "name": "initialize",
           "outputs": [],
           "stateMutability": "nonpayable",
-=======
-          "inputs": [],
-          "name": "VUSDT",
-          "outputs": [
-            {
-              "internalType": "contract VToken",
-              "name": "",
-              "type": "address"
-            }
-          ],
-          "stateMutability": "view",
->>>>>>> 1faa4613
-          "type": "function"
-        },
-        {
-          "inputs": [],
-<<<<<<< HEAD
+          "type": "function"
+        },
+        {
+          "inputs": [],
           "name": "maxLoopsLimit",
           "outputs": [
             {
               "internalType": "uint256",
               "name": "",
               "type": "uint256"
-=======
-          "name": "VWETH",
-          "outputs": [
-            {
-              "internalType": "contract VToken",
-              "name": "",
-              "type": "address"
->>>>>>> 1faa4613
-            }
-          ],
-          "stateMutability": "view",
-          "type": "function"
-        },
-        {
-          "inputs": [],
-<<<<<<< HEAD
+            }
+          ],
+          "stateMutability": "view",
+          "type": "function"
+        },
+        {
+          "inputs": [],
           "name": "owner",
           "outputs": [
             {
               "internalType": "address",
-=======
-          "name": "VWUSDM",
-          "outputs": [
-            {
-              "internalType": "contract VToken",
->>>>>>> 1faa4613
-              "name": "",
-              "type": "address"
-            }
-          ],
-          "stateMutability": "view",
-          "type": "function"
-        },
-        {
-          "inputs": [],
-<<<<<<< HEAD
+              "name": "",
+              "type": "address"
+            }
+          ],
+          "stateMutability": "view",
+          "type": "function"
+        },
+        {
+          "inputs": [],
           "name": "pendingOwner",
           "outputs": [
             {
               "internalType": "address",
-=======
-          "name": "WETH",
-          "outputs": [
-            {
-              "internalType": "contract IERC20Upgradeable",
->>>>>>> 1faa4613
-              "name": "",
-              "type": "address"
-            }
-          ],
-          "stateMutability": "view",
-          "type": "function"
-        },
-        {
-          "inputs": [],
-<<<<<<< HEAD
+              "name": "",
+              "type": "address"
+            }
+          ],
+          "stateMutability": "view",
+          "type": "function"
+        },
+        {
+          "inputs": [],
           "name": "poolRegistry",
           "outputs": [
             {
               "internalType": "contract PoolRegistryInterface",
-=======
-          "name": "WUSDM",
-          "outputs": [
-            {
-              "internalType": "contract IERC20Upgradeable",
->>>>>>> 1faa4613
-              "name": "",
-              "type": "address"
-            }
-          ],
-          "stateMutability": "view",
-          "type": "function"
-        },
-        {
-          "inputs": [],
-<<<<<<< HEAD
+              "name": "",
+              "type": "address"
+            }
+          ],
+          "stateMutability": "view",
+          "type": "function"
+        },
+        {
+          "inputs": [],
           "name": "renounceOwnership",
-=======
-          "name": "acceptOwnership",
-          "outputs": [],
-          "stateMutability": "nonpayable",
-          "type": "function"
-        },
-        {
-          "inputs": [],
-          "name": "initialize",
->>>>>>> 1faa4613
-          "outputs": [],
-          "stateMutability": "nonpayable",
-          "type": "function"
-        },
-        {
-          "inputs": [],
-<<<<<<< HEAD
+          "outputs": [],
+          "stateMutability": "nonpayable",
+          "type": "function"
+        },
+        {
+          "inputs": [],
           "name": "rewardRecipient",
-=======
-          "name": "owner",
->>>>>>> 1faa4613
-          "outputs": [
-            {
-              "internalType": "address",
-              "name": "",
-              "type": "address"
-            }
-          ],
-          "stateMutability": "view",
-          "type": "function"
-        },
-        {
-<<<<<<< HEAD
+          "outputs": [
+            {
+              "internalType": "address",
+              "name": "",
+              "type": "address"
+            }
+          ],
+          "stateMutability": "view",
+          "type": "function"
+        },
+        {
           "inputs": [
             {
               "internalType": "address",
@@ -15027,29 +14552,11 @@
             }
           ],
           "name": "setAccessControlManager",
-=======
-          "inputs": [],
-          "name": "pendingOwner",
-          "outputs": [
-            {
-              "internalType": "address",
-              "name": "",
-              "type": "address"
-            }
-          ],
-          "stateMutability": "view",
-          "type": "function"
-        },
-        {
-          "inputs": [],
-          "name": "renounceOwnership",
->>>>>>> 1faa4613
-          "outputs": [],
-          "stateMutability": "nonpayable",
-          "type": "function"
-        },
-        {
-<<<<<<< HEAD
+          "outputs": [],
+          "stateMutability": "nonpayable",
+          "type": "function"
+        },
+        {
           "inputs": [
             {
               "internalType": "uint256",
@@ -15058,32 +14565,19 @@
             }
           ],
           "name": "setMaxLoopsLimit",
-=======
-          "inputs": [],
-          "name": "run",
->>>>>>> 1faa4613
-          "outputs": [],
-          "stateMutability": "nonpayable",
-          "type": "function"
-        },
-        {
-          "inputs": [
-            {
-<<<<<<< HEAD
+          "outputs": [],
+          "stateMutability": "nonpayable",
+          "type": "function"
+        },
+        {
+          "inputs": [
+            {
               "internalType": "address",
               "name": "newRecipient",
               "type": "address"
             }
           ],
           "name": "setRewardRecipient",
-=======
-              "internalType": "contract IERC20Upgradeable",
-              "name": "token",
-              "type": "address"
-            }
-          ],
-          "name": "sweepToken",
->>>>>>> 1faa4613
           "outputs": [],
           "stateMutability": "nonpayable",
           "type": "function"
@@ -15103,13 +14597,8 @@
         }
       ]
     },
-<<<<<<< HEAD
     "VenusERC4626Factory_Proxy": {
       "address": "0xDC59Dd76Dd7A64d743C764a9aa8C96Ff2Ea8BAc3",
-=======
-    "WUSDMLiquidator_Proxy": {
-      "address": "0x0192fFeFb1dddB9d30afcCCb12F60CEaaD490807",
->>>>>>> 1faa4613
       "abi": [
         {
           "inputs": [
@@ -15243,7 +14732,6 @@
           "type": "receive"
         }
       ]
-<<<<<<< HEAD
     },
     "VenusERC4626Implementation": {
       "address": "0xBd86974B3a7348AC153aEFEe5Dc5111246a99c11",
@@ -16368,8 +15856,1000 @@
           "type": "function"
         }
       ]
-=======
->>>>>>> 1faa4613
+    },
+    "WUSDMLiquidator": {
+      "address": "0x0192fFeFb1dddB9d30afcCCb12F60CEaaD490807",
+      "abi": [
+        {
+          "anonymous": false,
+          "inputs": [
+            {
+              "indexed": false,
+              "internalType": "address",
+              "name": "previousAdmin",
+              "type": "address"
+            },
+            {
+              "indexed": false,
+              "internalType": "address",
+              "name": "newAdmin",
+              "type": "address"
+            }
+          ],
+          "name": "AdminChanged",
+          "type": "event"
+        },
+        {
+          "anonymous": false,
+          "inputs": [
+            {
+              "indexed": true,
+              "internalType": "address",
+              "name": "beacon",
+              "type": "address"
+            }
+          ],
+          "name": "BeaconUpgraded",
+          "type": "event"
+        },
+        {
+          "anonymous": false,
+          "inputs": [
+            {
+              "indexed": true,
+              "internalType": "address",
+              "name": "implementation",
+              "type": "address"
+            }
+          ],
+          "name": "Upgraded",
+          "type": "event"
+        },
+        {
+          "stateMutability": "payable",
+          "type": "fallback"
+        },
+        {
+          "inputs": [],
+          "name": "admin",
+          "outputs": [
+            {
+              "internalType": "address",
+              "name": "admin_",
+              "type": "address"
+            }
+          ],
+          "stateMutability": "nonpayable",
+          "type": "function"
+        },
+        {
+          "inputs": [],
+          "name": "implementation",
+          "outputs": [
+            {
+              "internalType": "address",
+              "name": "implementation_",
+              "type": "address"
+            }
+          ],
+          "stateMutability": "nonpayable",
+          "type": "function"
+        },
+        {
+          "inputs": [
+            {
+              "internalType": "address",
+              "name": "newImplementation",
+              "type": "address"
+            }
+          ],
+          "name": "upgradeTo",
+          "outputs": [],
+          "stateMutability": "nonpayable",
+          "type": "function"
+        },
+        {
+          "inputs": [
+            {
+              "internalType": "address",
+              "name": "newImplementation",
+              "type": "address"
+            },
+            {
+              "internalType": "bytes",
+              "name": "data",
+              "type": "bytes"
+            }
+          ],
+          "name": "upgradeToAndCall",
+          "outputs": [],
+          "stateMutability": "payable",
+          "type": "function"
+        },
+        {
+          "stateMutability": "payable",
+          "type": "receive"
+        },
+        {
+          "inputs": [],
+          "name": "ApproveFailed",
+          "type": "error"
+        },
+        {
+          "anonymous": false,
+          "inputs": [
+            {
+              "indexed": false,
+              "internalType": "uint8",
+              "name": "version",
+              "type": "uint8"
+            }
+          ],
+          "name": "Initialized",
+          "type": "event"
+        },
+        {
+          "anonymous": false,
+          "inputs": [
+            {
+              "indexed": true,
+              "internalType": "address",
+              "name": "previousOwner",
+              "type": "address"
+            },
+            {
+              "indexed": true,
+              "internalType": "address",
+              "name": "newOwner",
+              "type": "address"
+            }
+          ],
+          "name": "OwnershipTransferStarted",
+          "type": "event"
+        },
+        {
+          "anonymous": false,
+          "inputs": [
+            {
+              "indexed": true,
+              "internalType": "address",
+              "name": "previousOwner",
+              "type": "address"
+            },
+            {
+              "indexed": true,
+              "internalType": "address",
+              "name": "newOwner",
+              "type": "address"
+            }
+          ],
+          "name": "OwnershipTransferred",
+          "type": "event"
+        },
+        {
+          "anonymous": false,
+          "inputs": [
+            {
+              "indexed": true,
+              "internalType": "address",
+              "name": "token",
+              "type": "address"
+            },
+            {
+              "indexed": true,
+              "internalType": "address",
+              "name": "receiver",
+              "type": "address"
+            },
+            {
+              "indexed": false,
+              "internalType": "uint256",
+              "name": "amount",
+              "type": "uint256"
+            }
+          ],
+          "name": "SweepToken",
+          "type": "event"
+        },
+        {
+          "inputs": [],
+          "name": "A2",
+          "outputs": [
+            {
+              "internalType": "address",
+              "name": "",
+              "type": "address"
+            }
+          ],
+          "stateMutability": "view",
+          "type": "function"
+        },
+        {
+          "inputs": [],
+          "name": "A3",
+          "outputs": [
+            {
+              "internalType": "address",
+              "name": "",
+              "type": "address"
+            }
+          ],
+          "stateMutability": "view",
+          "type": "function"
+        },
+        {
+          "inputs": [],
+          "name": "A4",
+          "outputs": [
+            {
+              "internalType": "address",
+              "name": "",
+              "type": "address"
+            }
+          ],
+          "stateMutability": "view",
+          "type": "function"
+        },
+        {
+          "inputs": [],
+          "name": "A5",
+          "outputs": [
+            {
+              "internalType": "address",
+              "name": "",
+              "type": "address"
+            }
+          ],
+          "stateMutability": "view",
+          "type": "function"
+        },
+        {
+          "inputs": [],
+          "name": "COMPTROLLER",
+          "outputs": [
+            {
+              "internalType": "contract Comptroller",
+              "name": "",
+              "type": "address"
+            }
+          ],
+          "stateMutability": "view",
+          "type": "function"
+        },
+        {
+          "inputs": [],
+          "name": "LIQUIDATION_INCENTIVE",
+          "outputs": [
+            {
+              "internalType": "uint256",
+              "name": "",
+              "type": "uint256"
+            }
+          ],
+          "stateMutability": "view",
+          "type": "function"
+        },
+        {
+          "inputs": [],
+          "name": "ORACLE",
+          "outputs": [
+            {
+              "internalType": "contract ResilientOracleInterface",
+              "name": "",
+              "type": "address"
+            }
+          ],
+          "stateMutability": "view",
+          "type": "function"
+        },
+        {
+          "inputs": [],
+          "name": "USDCE",
+          "outputs": [
+            {
+              "internalType": "contract IERC20Upgradeable",
+              "name": "",
+              "type": "address"
+            }
+          ],
+          "stateMutability": "view",
+          "type": "function"
+        },
+        {
+          "inputs": [],
+          "name": "USDT",
+          "outputs": [
+            {
+              "internalType": "contract IERC20Upgradeable",
+              "name": "",
+              "type": "address"
+            }
+          ],
+          "stateMutability": "view",
+          "type": "function"
+        },
+        {
+          "inputs": [],
+          "name": "VUSDCE",
+          "outputs": [
+            {
+              "internalType": "contract VToken",
+              "name": "",
+              "type": "address"
+            }
+          ],
+          "stateMutability": "view",
+          "type": "function"
+        },
+        {
+          "inputs": [],
+          "name": "VUSDT",
+          "outputs": [
+            {
+              "internalType": "contract VToken",
+              "name": "",
+              "type": "address"
+            }
+          ],
+          "stateMutability": "view",
+          "type": "function"
+        },
+        {
+          "inputs": [],
+          "name": "VWETH",
+          "outputs": [
+            {
+              "internalType": "contract VToken",
+              "name": "",
+              "type": "address"
+            }
+          ],
+          "stateMutability": "view",
+          "type": "function"
+        },
+        {
+          "inputs": [],
+          "name": "VWUSDM",
+          "outputs": [
+            {
+              "internalType": "contract VToken",
+              "name": "",
+              "type": "address"
+            }
+          ],
+          "stateMutability": "view",
+          "type": "function"
+        },
+        {
+          "inputs": [],
+          "name": "WETH",
+          "outputs": [
+            {
+              "internalType": "contract IERC20Upgradeable",
+              "name": "",
+              "type": "address"
+            }
+          ],
+          "stateMutability": "view",
+          "type": "function"
+        },
+        {
+          "inputs": [],
+          "name": "WUSDM",
+          "outputs": [
+            {
+              "internalType": "contract IERC20Upgradeable",
+              "name": "",
+              "type": "address"
+            }
+          ],
+          "stateMutability": "view",
+          "type": "function"
+        },
+        {
+          "inputs": [],
+          "name": "acceptOwnership",
+          "outputs": [],
+          "stateMutability": "nonpayable",
+          "type": "function"
+        },
+        {
+          "inputs": [],
+          "name": "initialize",
+          "outputs": [],
+          "stateMutability": "nonpayable",
+          "type": "function"
+        },
+        {
+          "inputs": [],
+          "name": "owner",
+          "outputs": [
+            {
+              "internalType": "address",
+              "name": "",
+              "type": "address"
+            }
+          ],
+          "stateMutability": "view",
+          "type": "function"
+        },
+        {
+          "inputs": [],
+          "name": "pendingOwner",
+          "outputs": [
+            {
+              "internalType": "address",
+              "name": "",
+              "type": "address"
+            }
+          ],
+          "stateMutability": "view",
+          "type": "function"
+        },
+        {
+          "inputs": [],
+          "name": "renounceOwnership",
+          "outputs": [],
+          "stateMutability": "nonpayable",
+          "type": "function"
+        },
+        {
+          "inputs": [],
+          "name": "run",
+          "outputs": [],
+          "stateMutability": "nonpayable",
+          "type": "function"
+        },
+        {
+          "inputs": [
+            {
+              "internalType": "contract IERC20Upgradeable",
+              "name": "token",
+              "type": "address"
+            }
+          ],
+          "name": "sweepToken",
+          "outputs": [],
+          "stateMutability": "nonpayable",
+          "type": "function"
+        },
+        {
+          "inputs": [
+            {
+              "internalType": "address",
+              "name": "newOwner",
+              "type": "address"
+            }
+          ],
+          "name": "transferOwnership",
+          "outputs": [],
+          "stateMutability": "nonpayable",
+          "type": "function"
+        },
+        {
+          "inputs": [
+            {
+              "internalType": "address",
+              "name": "_logic",
+              "type": "address"
+            },
+            {
+              "internalType": "address",
+              "name": "admin_",
+              "type": "address"
+            },
+            {
+              "internalType": "bytes",
+              "name": "_data",
+              "type": "bytes"
+            }
+          ],
+          "stateMutability": "payable",
+          "type": "constructor"
+        }
+      ]
+    },
+    "WUSDMLiquidator_Implementation": {
+      "address": "0xffcaD7463942Ef1e5961866757bE164b51d736e3",
+      "abi": [
+        {
+          "inputs": [],
+          "stateMutability": "nonpayable",
+          "type": "constructor"
+        },
+        {
+          "inputs": [],
+          "name": "ApproveFailed",
+          "type": "error"
+        },
+        {
+          "anonymous": false,
+          "inputs": [
+            {
+              "indexed": false,
+              "internalType": "uint8",
+              "name": "version",
+              "type": "uint8"
+            }
+          ],
+          "name": "Initialized",
+          "type": "event"
+        },
+        {
+          "anonymous": false,
+          "inputs": [
+            {
+              "indexed": true,
+              "internalType": "address",
+              "name": "previousOwner",
+              "type": "address"
+            },
+            {
+              "indexed": true,
+              "internalType": "address",
+              "name": "newOwner",
+              "type": "address"
+            }
+          ],
+          "name": "OwnershipTransferStarted",
+          "type": "event"
+        },
+        {
+          "anonymous": false,
+          "inputs": [
+            {
+              "indexed": true,
+              "internalType": "address",
+              "name": "previousOwner",
+              "type": "address"
+            },
+            {
+              "indexed": true,
+              "internalType": "address",
+              "name": "newOwner",
+              "type": "address"
+            }
+          ],
+          "name": "OwnershipTransferred",
+          "type": "event"
+        },
+        {
+          "anonymous": false,
+          "inputs": [
+            {
+              "indexed": true,
+              "internalType": "address",
+              "name": "token",
+              "type": "address"
+            },
+            {
+              "indexed": true,
+              "internalType": "address",
+              "name": "receiver",
+              "type": "address"
+            },
+            {
+              "indexed": false,
+              "internalType": "uint256",
+              "name": "amount",
+              "type": "uint256"
+            }
+          ],
+          "name": "SweepToken",
+          "type": "event"
+        },
+        {
+          "inputs": [],
+          "name": "A2",
+          "outputs": [
+            {
+              "internalType": "address",
+              "name": "",
+              "type": "address"
+            }
+          ],
+          "stateMutability": "view",
+          "type": "function"
+        },
+        {
+          "inputs": [],
+          "name": "A3",
+          "outputs": [
+            {
+              "internalType": "address",
+              "name": "",
+              "type": "address"
+            }
+          ],
+          "stateMutability": "view",
+          "type": "function"
+        },
+        {
+          "inputs": [],
+          "name": "A4",
+          "outputs": [
+            {
+              "internalType": "address",
+              "name": "",
+              "type": "address"
+            }
+          ],
+          "stateMutability": "view",
+          "type": "function"
+        },
+        {
+          "inputs": [],
+          "name": "A5",
+          "outputs": [
+            {
+              "internalType": "address",
+              "name": "",
+              "type": "address"
+            }
+          ],
+          "stateMutability": "view",
+          "type": "function"
+        },
+        {
+          "inputs": [],
+          "name": "COMPTROLLER",
+          "outputs": [
+            {
+              "internalType": "contract Comptroller",
+              "name": "",
+              "type": "address"
+            }
+          ],
+          "stateMutability": "view",
+          "type": "function"
+        },
+        {
+          "inputs": [],
+          "name": "LIQUIDATION_INCENTIVE",
+          "outputs": [
+            {
+              "internalType": "uint256",
+              "name": "",
+              "type": "uint256"
+            }
+          ],
+          "stateMutability": "view",
+          "type": "function"
+        },
+        {
+          "inputs": [],
+          "name": "ORACLE",
+          "outputs": [
+            {
+              "internalType": "contract ResilientOracleInterface",
+              "name": "",
+              "type": "address"
+            }
+          ],
+          "stateMutability": "view",
+          "type": "function"
+        },
+        {
+          "inputs": [],
+          "name": "USDCE",
+          "outputs": [
+            {
+              "internalType": "contract IERC20Upgradeable",
+              "name": "",
+              "type": "address"
+            }
+          ],
+          "stateMutability": "view",
+          "type": "function"
+        },
+        {
+          "inputs": [],
+          "name": "USDT",
+          "outputs": [
+            {
+              "internalType": "contract IERC20Upgradeable",
+              "name": "",
+              "type": "address"
+            }
+          ],
+          "stateMutability": "view",
+          "type": "function"
+        },
+        {
+          "inputs": [],
+          "name": "VUSDCE",
+          "outputs": [
+            {
+              "internalType": "contract VToken",
+              "name": "",
+              "type": "address"
+            }
+          ],
+          "stateMutability": "view",
+          "type": "function"
+        },
+        {
+          "inputs": [],
+          "name": "VUSDT",
+          "outputs": [
+            {
+              "internalType": "contract VToken",
+              "name": "",
+              "type": "address"
+            }
+          ],
+          "stateMutability": "view",
+          "type": "function"
+        },
+        {
+          "inputs": [],
+          "name": "VWETH",
+          "outputs": [
+            {
+              "internalType": "contract VToken",
+              "name": "",
+              "type": "address"
+            }
+          ],
+          "stateMutability": "view",
+          "type": "function"
+        },
+        {
+          "inputs": [],
+          "name": "VWUSDM",
+          "outputs": [
+            {
+              "internalType": "contract VToken",
+              "name": "",
+              "type": "address"
+            }
+          ],
+          "stateMutability": "view",
+          "type": "function"
+        },
+        {
+          "inputs": [],
+          "name": "WETH",
+          "outputs": [
+            {
+              "internalType": "contract IERC20Upgradeable",
+              "name": "",
+              "type": "address"
+            }
+          ],
+          "stateMutability": "view",
+          "type": "function"
+        },
+        {
+          "inputs": [],
+          "name": "WUSDM",
+          "outputs": [
+            {
+              "internalType": "contract IERC20Upgradeable",
+              "name": "",
+              "type": "address"
+            }
+          ],
+          "stateMutability": "view",
+          "type": "function"
+        },
+        {
+          "inputs": [],
+          "name": "acceptOwnership",
+          "outputs": [],
+          "stateMutability": "nonpayable",
+          "type": "function"
+        },
+        {
+          "inputs": [],
+          "name": "initialize",
+          "outputs": [],
+          "stateMutability": "nonpayable",
+          "type": "function"
+        },
+        {
+          "inputs": [],
+          "name": "owner",
+          "outputs": [
+            {
+              "internalType": "address",
+              "name": "",
+              "type": "address"
+            }
+          ],
+          "stateMutability": "view",
+          "type": "function"
+        },
+        {
+          "inputs": [],
+          "name": "pendingOwner",
+          "outputs": [
+            {
+              "internalType": "address",
+              "name": "",
+              "type": "address"
+            }
+          ],
+          "stateMutability": "view",
+          "type": "function"
+        },
+        {
+          "inputs": [],
+          "name": "renounceOwnership",
+          "outputs": [],
+          "stateMutability": "nonpayable",
+          "type": "function"
+        },
+        {
+          "inputs": [],
+          "name": "run",
+          "outputs": [],
+          "stateMutability": "nonpayable",
+          "type": "function"
+        },
+        {
+          "inputs": [
+            {
+              "internalType": "contract IERC20Upgradeable",
+              "name": "token",
+              "type": "address"
+            }
+          ],
+          "name": "sweepToken",
+          "outputs": [],
+          "stateMutability": "nonpayable",
+          "type": "function"
+        },
+        {
+          "inputs": [
+            {
+              "internalType": "address",
+              "name": "newOwner",
+              "type": "address"
+            }
+          ],
+          "name": "transferOwnership",
+          "outputs": [],
+          "stateMutability": "nonpayable",
+          "type": "function"
+        }
+      ]
+    },
+    "WUSDMLiquidator_Proxy": {
+      "address": "0x0192fFeFb1dddB9d30afcCCb12F60CEaaD490807",
+      "abi": [
+        {
+          "inputs": [
+            {
+              "internalType": "address",
+              "name": "_logic",
+              "type": "address"
+            },
+            {
+              "internalType": "address",
+              "name": "admin_",
+              "type": "address"
+            },
+            {
+              "internalType": "bytes",
+              "name": "_data",
+              "type": "bytes"
+            }
+          ],
+          "stateMutability": "payable",
+          "type": "constructor"
+        },
+        {
+          "anonymous": false,
+          "inputs": [
+            {
+              "indexed": false,
+              "internalType": "address",
+              "name": "previousAdmin",
+              "type": "address"
+            },
+            {
+              "indexed": false,
+              "internalType": "address",
+              "name": "newAdmin",
+              "type": "address"
+            }
+          ],
+          "name": "AdminChanged",
+          "type": "event"
+        },
+        {
+          "anonymous": false,
+          "inputs": [
+            {
+              "indexed": true,
+              "internalType": "address",
+              "name": "beacon",
+              "type": "address"
+            }
+          ],
+          "name": "BeaconUpgraded",
+          "type": "event"
+        },
+        {
+          "anonymous": false,
+          "inputs": [
+            {
+              "indexed": true,
+              "internalType": "address",
+              "name": "implementation",
+              "type": "address"
+            }
+          ],
+          "name": "Upgraded",
+          "type": "event"
+        },
+        {
+          "stateMutability": "payable",
+          "type": "fallback"
+        },
+        {
+          "inputs": [],
+          "name": "admin",
+          "outputs": [
+            {
+              "internalType": "address",
+              "name": "admin_",
+              "type": "address"
+            }
+          ],
+          "stateMutability": "nonpayable",
+          "type": "function"
+        },
+        {
+          "inputs": [],
+          "name": "implementation",
+          "outputs": [
+            {
+              "internalType": "address",
+              "name": "implementation_",
+              "type": "address"
+            }
+          ],
+          "stateMutability": "nonpayable",
+          "type": "function"
+        },
+        {
+          "inputs": [
+            {
+              "internalType": "address",
+              "name": "newImplementation",
+              "type": "address"
+            }
+          ],
+          "name": "upgradeTo",
+          "outputs": [],
+          "stateMutability": "nonpayable",
+          "type": "function"
+        },
+        {
+          "inputs": [
+            {
+              "internalType": "address",
+              "name": "newImplementation",
+              "type": "address"
+            },
+            {
+              "internalType": "bytes",
+              "name": "data",
+              "type": "bytes"
+            }
+          ],
+          "name": "upgradeToAndCall",
+          "outputs": [],
+          "stateMutability": "payable",
+          "type": "function"
+        },
+        {
+          "stateMutability": "payable",
+          "type": "receive"
+        }
+      ]
     }
   }
 }