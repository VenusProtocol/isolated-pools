{
  "name": "arbitrumone",
  "chainId": "42161",
  "contracts": {
    "ComptrollerBeacon": {
      "address": "0x8b6c2E8672504523Ca3a29a5527EcF47fC7d43FC",
      "abi": [
        {
          "inputs": [
            {
              "internalType": "address",
              "name": "implementation_",
              "type": "address"
            }
          ],
          "stateMutability": "nonpayable",
          "type": "constructor"
        },
        {
          "anonymous": false,
          "inputs": [
            {
              "indexed": true,
              "internalType": "address",
              "name": "previousOwner",
              "type": "address"
            },
            {
              "indexed": true,
              "internalType": "address",
              "name": "newOwner",
              "type": "address"
            }
          ],
          "name": "OwnershipTransferred",
          "type": "event"
        },
        {
          "anonymous": false,
          "inputs": [
            {
              "indexed": true,
              "internalType": "address",
              "name": "implementation",
              "type": "address"
            }
          ],
          "name": "Upgraded",
          "type": "event"
        },
        {
          "inputs": [],
          "name": "implementation",
          "outputs": [
            {
              "internalType": "address",
              "name": "",
              "type": "address"
            }
          ],
          "stateMutability": "view",
          "type": "function"
        },
        {
          "inputs": [],
          "name": "owner",
          "outputs": [
            {
              "internalType": "address",
              "name": "",
              "type": "address"
            }
          ],
          "stateMutability": "view",
          "type": "function"
        },
        {
          "inputs": [],
          "name": "renounceOwnership",
          "outputs": [],
          "stateMutability": "nonpayable",
          "type": "function"
        },
        {
          "inputs": [
            {
              "internalType": "address",
              "name": "newOwner",
              "type": "address"
            }
          ],
          "name": "transferOwnership",
          "outputs": [],
          "stateMutability": "nonpayable",
          "type": "function"
        },
        {
          "inputs": [
            {
              "internalType": "address",
              "name": "newImplementation",
              "type": "address"
            }
          ],
          "name": "upgradeTo",
          "outputs": [],
          "stateMutability": "nonpayable",
          "type": "function"
        }
      ]
    },
    "ComptrollerImpl": {
<<<<<<< HEAD
      "address": "0x49Aa45B8256DBdFE90232f88f9e676a8Ec55D286",
=======
      "address": "0x4b256a7836415e09DabA40541eE78602Bc6B24bF",
>>>>>>> 1dcb95f6
      "abi": [
        {
          "inputs": [
            {
              "internalType": "address",
              "name": "poolRegistry_",
              "type": "address"
            }
          ],
          "stateMutability": "nonpayable",
          "type": "constructor"
        },
        {
          "inputs": [
            {
              "internalType": "address",
              "name": "market",
              "type": "address"
            },
            {
              "internalType": "enum Action",
              "name": "action",
              "type": "uint8"
            }
          ],
          "name": "ActionPaused",
          "type": "error"
        },
        {
          "inputs": [],
          "name": "BorrowActionNotPaused",
          "type": "error"
        },
        {
          "inputs": [
            {
              "internalType": "address",
              "name": "market",
              "type": "address"
            },
            {
              "internalType": "uint256",
              "name": "cap",
              "type": "uint256"
            }
          ],
          "name": "BorrowCapExceeded",
          "type": "error"
        },
        {
          "inputs": [],
          "name": "BorrowCapIsNotZero",
          "type": "error"
        },
        {
          "inputs": [
            {
              "internalType": "uint256",
              "name": "expectedLessThanOrEqualTo",
              "type": "uint256"
            },
            {
              "internalType": "uint256",
              "name": "actual",
              "type": "uint256"
            }
          ],
          "name": "CollateralExceedsThreshold",
          "type": "error"
        },
        {
          "inputs": [],
          "name": "CollateralFactorIsNotZero",
          "type": "error"
        },
        {
          "inputs": [],
          "name": "ComptrollerMismatch",
          "type": "error"
        },
        {
          "inputs": [],
          "name": "DelegationStatusUnchanged",
          "type": "error"
        },
        {
          "inputs": [],
          "name": "EnterMarketActionNotPaused",
          "type": "error"
        },
        {
          "inputs": [],
          "name": "ExitMarketActionNotPaused",
          "type": "error"
        },
        {
          "inputs": [
            {
              "internalType": "uint256",
              "name": "collateralToSeize",
              "type": "uint256"
            },
            {
              "internalType": "uint256",
              "name": "availableCollateral",
              "type": "uint256"
            }
          ],
          "name": "InsufficientCollateral",
          "type": "error"
        },
        {
          "inputs": [],
          "name": "InsufficientLiquidity",
          "type": "error"
        },
        {
          "inputs": [],
          "name": "InsufficientShortfall",
          "type": "error"
        },
        {
          "inputs": [],
          "name": "InvalidCollateralFactor",
          "type": "error"
        },
        {
          "inputs": [],
          "name": "InvalidLiquidationThreshold",
          "type": "error"
        },
        {
          "inputs": [],
          "name": "LiquidateActionNotPaused",
          "type": "error"
        },
        {
          "inputs": [
            {
              "internalType": "address",
              "name": "market",
              "type": "address"
            }
          ],
          "name": "MarketAlreadyListed",
          "type": "error"
        },
        {
          "inputs": [
            {
              "internalType": "address",
              "name": "vToken",
              "type": "address"
            },
            {
              "internalType": "address",
              "name": "user",
              "type": "address"
            }
          ],
          "name": "MarketNotCollateral",
          "type": "error"
        },
        {
          "inputs": [
            {
              "internalType": "address",
              "name": "market",
              "type": "address"
            }
          ],
          "name": "MarketNotListed",
          "type": "error"
        },
        {
          "inputs": [
            {
              "internalType": "uint256",
              "name": "loopsLimit",
              "type": "uint256"
            },
            {
              "internalType": "uint256",
              "name": "requiredLoops",
              "type": "uint256"
            }
          ],
          "name": "MaxLoopsLimitExceeded",
          "type": "error"
        },
        {
          "inputs": [
            {
              "internalType": "uint256",
              "name": "expectedGreaterThan",
              "type": "uint256"
            },
            {
              "internalType": "uint256",
              "name": "actual",
              "type": "uint256"
            }
          ],
          "name": "MinimalCollateralViolated",
          "type": "error"
        },
        {
          "inputs": [],
          "name": "MintActionNotPaused",
          "type": "error"
        },
        {
          "inputs": [],
          "name": "NonzeroBorrowBalance",
          "type": "error"
        },
        {
          "inputs": [
            {
              "internalType": "address",
              "name": "vToken",
              "type": "address"
            }
          ],
          "name": "PriceError",
          "type": "error"
        },
        {
          "inputs": [],
          "name": "RedeemActionNotPaused",
          "type": "error"
        },
        {
          "inputs": [],
          "name": "RepayActionNotPaused",
          "type": "error"
        },
        {
          "inputs": [],
          "name": "SeizeActionNotPaused",
          "type": "error"
        },
        {
          "inputs": [
            {
              "internalType": "address",
              "name": "vToken",
              "type": "address"
            },
            {
              "internalType": "address",
              "name": "user",
              "type": "address"
            }
          ],
          "name": "SnapshotError",
          "type": "error"
        },
        {
          "inputs": [
            {
              "internalType": "address",
              "name": "market",
              "type": "address"
            },
            {
              "internalType": "uint256",
              "name": "cap",
              "type": "uint256"
            }
          ],
          "name": "SupplyCapExceeded",
          "type": "error"
        },
        {
          "inputs": [],
          "name": "SupplyCapIsNotZero",
          "type": "error"
        },
        {
          "inputs": [],
          "name": "TooMuchRepay",
          "type": "error"
        },
        {
          "inputs": [],
          "name": "TransferActionNotPaused",
          "type": "error"
        },
        {
          "inputs": [
            {
              "internalType": "address",
              "name": "sender",
              "type": "address"
            },
            {
              "internalType": "address",
              "name": "calledContract",
              "type": "address"
            },
            {
              "internalType": "string",
              "name": "methodSignature",
              "type": "string"
            }
          ],
          "name": "Unauthorized",
          "type": "error"
        },
        {
          "inputs": [
            {
              "internalType": "address",
              "name": "expectedSender",
              "type": "address"
            },
            {
              "internalType": "address",
              "name": "actualSender",
              "type": "address"
            }
          ],
          "name": "UnexpectedSender",
          "type": "error"
        },
        {
          "inputs": [],
          "name": "ZeroAddressNotAllowed",
          "type": "error"
        },
        {
          "anonymous": false,
          "inputs": [
            {
              "indexed": false,
              "internalType": "contract VToken",
              "name": "vToken",
              "type": "address"
            },
            {
              "indexed": false,
              "internalType": "enum Action",
              "name": "action",
              "type": "uint8"
            },
            {
              "indexed": false,
              "internalType": "bool",
              "name": "pauseState",
              "type": "bool"
            }
          ],
          "name": "ActionPausedMarket",
          "type": "event"
        },
        {
          "anonymous": false,
          "inputs": [
            {
              "indexed": true,
              "internalType": "address",
              "name": "approver",
              "type": "address"
            },
            {
              "indexed": true,
              "internalType": "address",
              "name": "delegate",
              "type": "address"
            },
            {
              "indexed": false,
              "internalType": "bool",
              "name": "approved",
              "type": "bool"
            }
          ],
          "name": "DelegateUpdated",
          "type": "event"
        },
        {
          "anonymous": false,
          "inputs": [
            {
              "indexed": false,
              "internalType": "uint8",
              "name": "version",
              "type": "uint8"
            }
          ],
          "name": "Initialized",
          "type": "event"
        },
        {
          "anonymous": false,
          "inputs": [
            {
              "indexed": true,
              "internalType": "address",
              "name": "vToken",
              "type": "address"
            },
            {
              "indexed": false,
              "internalType": "bool",
              "name": "enable",
              "type": "bool"
            }
          ],
          "name": "IsForcedLiquidationEnabledUpdated",
          "type": "event"
        },
        {
          "anonymous": false,
          "inputs": [
            {
              "indexed": true,
              "internalType": "contract VToken",
              "name": "vToken",
              "type": "address"
            },
            {
              "indexed": true,
              "internalType": "address",
              "name": "account",
              "type": "address"
            }
          ],
          "name": "MarketEntered",
          "type": "event"
        },
        {
          "anonymous": false,
          "inputs": [
            {
              "indexed": true,
              "internalType": "contract VToken",
              "name": "vToken",
              "type": "address"
            },
            {
              "indexed": true,
              "internalType": "address",
              "name": "account",
              "type": "address"
            }
          ],
          "name": "MarketExited",
          "type": "event"
        },
        {
          "anonymous": false,
          "inputs": [
            {
              "indexed": false,
              "internalType": "contract VToken",
              "name": "vToken",
              "type": "address"
            }
          ],
          "name": "MarketSupported",
          "type": "event"
        },
        {
          "anonymous": false,
          "inputs": [
            {
              "indexed": true,
              "internalType": "address",
              "name": "vToken",
              "type": "address"
            }
          ],
          "name": "MarketUnlisted",
          "type": "event"
        },
        {
          "anonymous": false,
          "inputs": [
            {
              "indexed": false,
              "internalType": "uint256",
              "name": "oldMaxLoopsLimit",
              "type": "uint256"
            },
            {
              "indexed": false,
              "internalType": "uint256",
              "name": "newmaxLoopsLimit",
              "type": "uint256"
            }
          ],
          "name": "MaxLoopsLimitUpdated",
          "type": "event"
        },
        {
          "anonymous": false,
          "inputs": [
            {
              "indexed": false,
              "internalType": "address",
              "name": "oldAccessControlManager",
              "type": "address"
            },
            {
              "indexed": false,
              "internalType": "address",
              "name": "newAccessControlManager",
              "type": "address"
            }
          ],
          "name": "NewAccessControlManager",
          "type": "event"
        },
        {
          "anonymous": false,
          "inputs": [
            {
              "indexed": true,
              "internalType": "contract VToken",
              "name": "vToken",
              "type": "address"
            },
            {
              "indexed": false,
              "internalType": "uint256",
              "name": "newBorrowCap",
              "type": "uint256"
            }
          ],
          "name": "NewBorrowCap",
          "type": "event"
        },
        {
          "anonymous": false,
          "inputs": [
            {
              "indexed": false,
              "internalType": "uint256",
              "name": "oldCloseFactorMantissa",
              "type": "uint256"
            },
            {
              "indexed": false,
              "internalType": "uint256",
              "name": "newCloseFactorMantissa",
              "type": "uint256"
            }
          ],
          "name": "NewCloseFactor",
          "type": "event"
        },
        {
          "anonymous": false,
          "inputs": [
            {
              "indexed": false,
              "internalType": "contract VToken",
              "name": "vToken",
              "type": "address"
            },
            {
              "indexed": false,
              "internalType": "uint256",
              "name": "oldCollateralFactorMantissa",
              "type": "uint256"
            },
            {
              "indexed": false,
              "internalType": "uint256",
              "name": "newCollateralFactorMantissa",
              "type": "uint256"
            }
          ],
          "name": "NewCollateralFactor",
          "type": "event"
        },
        {
          "anonymous": false,
          "inputs": [
            {
              "indexed": false,
              "internalType": "uint256",
              "name": "oldLiquidationIncentiveMantissa",
              "type": "uint256"
            },
            {
              "indexed": false,
              "internalType": "uint256",
              "name": "newLiquidationIncentiveMantissa",
              "type": "uint256"
            }
          ],
          "name": "NewLiquidationIncentive",
          "type": "event"
        },
        {
          "anonymous": false,
          "inputs": [
            {
              "indexed": false,
              "internalType": "contract VToken",
              "name": "vToken",
              "type": "address"
            },
            {
              "indexed": false,
              "internalType": "uint256",
              "name": "oldLiquidationThresholdMantissa",
              "type": "uint256"
            },
            {
              "indexed": false,
              "internalType": "uint256",
              "name": "newLiquidationThresholdMantissa",
              "type": "uint256"
            }
          ],
          "name": "NewLiquidationThreshold",
          "type": "event"
        },
        {
          "anonymous": false,
          "inputs": [
            {
              "indexed": false,
              "internalType": "uint256",
              "name": "oldMinLiquidatableCollateral",
              "type": "uint256"
            },
            {
              "indexed": false,
              "internalType": "uint256",
              "name": "newMinLiquidatableCollateral",
              "type": "uint256"
            }
          ],
          "name": "NewMinLiquidatableCollateral",
          "type": "event"
        },
        {
          "anonymous": false,
          "inputs": [
            {
              "indexed": false,
              "internalType": "contract ResilientOracleInterface",
              "name": "oldPriceOracle",
              "type": "address"
            },
            {
              "indexed": false,
              "internalType": "contract ResilientOracleInterface",
              "name": "newPriceOracle",
              "type": "address"
            }
          ],
          "name": "NewPriceOracle",
          "type": "event"
        },
        {
          "anonymous": false,
          "inputs": [
            {
              "indexed": false,
              "internalType": "contract IPrime",
              "name": "oldPrimeToken",
              "type": "address"
            },
            {
              "indexed": false,
              "internalType": "contract IPrime",
              "name": "newPrimeToken",
              "type": "address"
            }
          ],
          "name": "NewPrimeToken",
          "type": "event"
        },
        {
          "anonymous": false,
          "inputs": [
            {
              "indexed": true,
              "internalType": "address",
              "name": "rewardsDistributor",
              "type": "address"
            },
            {
              "indexed": true,
              "internalType": "address",
              "name": "rewardToken",
              "type": "address"
            }
          ],
          "name": "NewRewardsDistributor",
          "type": "event"
        },
        {
          "anonymous": false,
          "inputs": [
            {
              "indexed": true,
              "internalType": "contract VToken",
              "name": "vToken",
              "type": "address"
            },
            {
              "indexed": false,
              "internalType": "uint256",
              "name": "newSupplyCap",
              "type": "uint256"
            }
          ],
          "name": "NewSupplyCap",
          "type": "event"
        },
        {
          "anonymous": false,
          "inputs": [
            {
              "indexed": true,
              "internalType": "address",
              "name": "previousOwner",
              "type": "address"
            },
            {
              "indexed": true,
              "internalType": "address",
              "name": "newOwner",
              "type": "address"
            }
          ],
          "name": "OwnershipTransferStarted",
          "type": "event"
        },
        {
          "anonymous": false,
          "inputs": [
            {
              "indexed": true,
              "internalType": "address",
              "name": "previousOwner",
              "type": "address"
            },
            {
              "indexed": true,
              "internalType": "address",
              "name": "newOwner",
              "type": "address"
            }
          ],
          "name": "OwnershipTransferred",
          "type": "event"
        },
        {
          "inputs": [],
          "name": "acceptOwnership",
          "outputs": [],
          "stateMutability": "nonpayable",
          "type": "function"
        },
        {
          "inputs": [],
          "name": "accessControlManager",
          "outputs": [
            {
              "internalType": "contract IAccessControlManagerV8",
              "name": "",
              "type": "address"
            }
          ],
          "stateMutability": "view",
          "type": "function"
        },
        {
          "inputs": [
            {
              "internalType": "address",
              "name": "",
              "type": "address"
            },
            {
              "internalType": "uint256",
              "name": "",
              "type": "uint256"
            }
          ],
          "name": "accountAssets",
          "outputs": [
            {
              "internalType": "contract VToken",
              "name": "",
              "type": "address"
            }
          ],
          "stateMutability": "view",
          "type": "function"
        },
        {
          "inputs": [
            {
              "internalType": "address",
              "name": "market",
              "type": "address"
            },
            {
              "internalType": "enum Action",
              "name": "action",
              "type": "uint8"
            }
          ],
          "name": "actionPaused",
          "outputs": [
            {
              "internalType": "bool",
              "name": "",
              "type": "bool"
            }
          ],
          "stateMutability": "view",
          "type": "function"
        },
        {
          "inputs": [
            {
              "internalType": "contract RewardsDistributor",
              "name": "_rewardsDistributor",
              "type": "address"
            }
          ],
          "name": "addRewardsDistributor",
          "outputs": [],
          "stateMutability": "nonpayable",
          "type": "function"
        },
        {
          "inputs": [
            {
              "internalType": "uint256",
              "name": "",
              "type": "uint256"
            }
          ],
          "name": "allMarkets",
          "outputs": [
            {
              "internalType": "contract VToken",
              "name": "",
              "type": "address"
            }
          ],
          "stateMutability": "view",
          "type": "function"
        },
        {
          "inputs": [
            {
              "internalType": "address",
              "name": "",
              "type": "address"
            },
            {
              "internalType": "address",
              "name": "",
              "type": "address"
            }
          ],
          "name": "approvedDelegates",
          "outputs": [
            {
              "internalType": "bool",
              "name": "",
              "type": "bool"
            }
          ],
          "stateMutability": "view",
          "type": "function"
        },
        {
          "inputs": [
            {
              "internalType": "address",
              "name": "",
              "type": "address"
            }
          ],
          "name": "borrowCaps",
          "outputs": [
            {
              "internalType": "uint256",
              "name": "",
              "type": "uint256"
            }
          ],
          "stateMutability": "view",
          "type": "function"
        },
        {
          "inputs": [
            {
              "internalType": "address",
              "name": "vToken",
              "type": "address"
            },
            {
              "internalType": "address",
              "name": "borrower",
              "type": "address"
            },
            {
              "internalType": "uint256",
              "name": "borrowAmount",
              "type": "uint256"
            }
          ],
          "name": "borrowVerify",
          "outputs": [],
          "stateMutability": "nonpayable",
          "type": "function"
        },
        {
          "inputs": [
            {
              "internalType": "address",
              "name": "account",
              "type": "address"
            },
            {
              "internalType": "contract VToken",
              "name": "vToken",
              "type": "address"
            }
          ],
          "name": "checkMembership",
          "outputs": [
            {
              "internalType": "bool",
              "name": "",
              "type": "bool"
            }
          ],
          "stateMutability": "view",
          "type": "function"
        },
        {
          "inputs": [],
          "name": "closeFactorMantissa",
          "outputs": [
            {
              "internalType": "uint256",
              "name": "",
              "type": "uint256"
            }
          ],
          "stateMutability": "view",
          "type": "function"
        },
        {
          "inputs": [
            {
              "internalType": "address[]",
              "name": "vTokens",
              "type": "address[]"
            }
          ],
          "name": "enterMarkets",
          "outputs": [
            {
              "internalType": "uint256[]",
              "name": "",
              "type": "uint256[]"
            }
          ],
          "stateMutability": "nonpayable",
          "type": "function"
        },
        {
          "inputs": [
            {
              "internalType": "address",
              "name": "vTokenAddress",
              "type": "address"
            }
          ],
          "name": "exitMarket",
          "outputs": [
            {
              "internalType": "uint256",
              "name": "",
              "type": "uint256"
            }
          ],
          "stateMutability": "nonpayable",
          "type": "function"
        },
        {
          "inputs": [
            {
              "internalType": "address",
              "name": "account",
              "type": "address"
            }
          ],
          "name": "getAccountLiquidity",
          "outputs": [
            {
              "internalType": "uint256",
              "name": "error",
              "type": "uint256"
            },
            {
              "internalType": "uint256",
              "name": "liquidity",
              "type": "uint256"
            },
            {
              "internalType": "uint256",
              "name": "shortfall",
              "type": "uint256"
            }
          ],
          "stateMutability": "view",
          "type": "function"
        },
        {
          "inputs": [],
          "name": "getAllMarkets",
          "outputs": [
            {
              "internalType": "contract VToken[]",
              "name": "",
              "type": "address[]"
            }
          ],
          "stateMutability": "view",
          "type": "function"
        },
        {
          "inputs": [
            {
              "internalType": "address",
              "name": "account",
              "type": "address"
            }
          ],
          "name": "getAssetsIn",
          "outputs": [
            {
              "internalType": "contract VToken[]",
              "name": "",
              "type": "address[]"
            }
          ],
          "stateMutability": "view",
          "type": "function"
        },
        {
          "inputs": [
            {
              "internalType": "address",
              "name": "account",
              "type": "address"
            }
          ],
          "name": "getBorrowingPower",
          "outputs": [
            {
              "internalType": "uint256",
              "name": "error",
              "type": "uint256"
            },
            {
              "internalType": "uint256",
              "name": "liquidity",
              "type": "uint256"
            },
            {
              "internalType": "uint256",
              "name": "shortfall",
              "type": "uint256"
            }
          ],
          "stateMutability": "view",
          "type": "function"
        },
        {
          "inputs": [
            {
              "internalType": "address",
              "name": "account",
              "type": "address"
            },
            {
              "internalType": "address",
              "name": "vTokenModify",
              "type": "address"
            },
            {
              "internalType": "uint256",
              "name": "redeemTokens",
              "type": "uint256"
            },
            {
              "internalType": "uint256",
              "name": "borrowAmount",
              "type": "uint256"
            }
          ],
          "name": "getHypotheticalAccountLiquidity",
          "outputs": [
            {
              "internalType": "uint256",
              "name": "error",
              "type": "uint256"
            },
            {
              "internalType": "uint256",
              "name": "liquidity",
              "type": "uint256"
            },
            {
              "internalType": "uint256",
              "name": "shortfall",
              "type": "uint256"
            }
          ],
          "stateMutability": "view",
          "type": "function"
        },
        {
          "inputs": [],
          "name": "getRewardDistributors",
          "outputs": [
            {
              "internalType": "contract RewardsDistributor[]",
              "name": "",
              "type": "address[]"
            }
          ],
          "stateMutability": "view",
          "type": "function"
        },
        {
          "inputs": [
            {
              "internalType": "address",
              "name": "vToken",
              "type": "address"
            }
          ],
          "name": "getRewardsByMarket",
          "outputs": [
            {
              "components": [
                {
                  "internalType": "address",
                  "name": "rewardToken",
                  "type": "address"
                },
                {
                  "internalType": "uint256",
                  "name": "supplySpeed",
                  "type": "uint256"
                },
                {
                  "internalType": "uint256",
                  "name": "borrowSpeed",
                  "type": "uint256"
                }
              ],
              "internalType": "struct ComptrollerStorage.RewardSpeeds[]",
              "name": "rewardSpeeds",
              "type": "tuple[]"
            }
          ],
          "stateMutability": "view",
          "type": "function"
        },
        {
          "inputs": [
            {
              "internalType": "address",
              "name": "user",
              "type": "address"
            }
          ],
          "name": "healAccount",
          "outputs": [],
          "stateMutability": "nonpayable",
          "type": "function"
        },
        {
          "inputs": [
            {
              "internalType": "uint256",
              "name": "loopLimit",
              "type": "uint256"
            },
            {
              "internalType": "address",
              "name": "accessControlManager",
              "type": "address"
            }
          ],
          "name": "initialize",
          "outputs": [],
          "stateMutability": "nonpayable",
          "type": "function"
        },
        {
          "inputs": [],
          "name": "isComptroller",
          "outputs": [
            {
              "internalType": "bool",
              "name": "",
              "type": "bool"
            }
          ],
          "stateMutability": "pure",
          "type": "function"
        },
        {
          "inputs": [
            {
              "internalType": "address",
              "name": "",
              "type": "address"
            }
          ],
          "name": "isForcedLiquidationEnabled",
          "outputs": [
            {
              "internalType": "bool",
              "name": "",
              "type": "bool"
            }
          ],
          "stateMutability": "view",
          "type": "function"
        },
        {
          "inputs": [
            {
              "internalType": "contract VToken",
              "name": "vToken",
              "type": "address"
            }
          ],
          "name": "isMarketListed",
          "outputs": [
            {
              "internalType": "bool",
              "name": "",
              "type": "bool"
            }
          ],
          "stateMutability": "view",
          "type": "function"
        },
        {
          "inputs": [
            {
              "internalType": "address",
              "name": "borrower",
              "type": "address"
            },
            {
              "components": [
                {
                  "internalType": "contract VToken",
                  "name": "vTokenCollateral",
                  "type": "address"
                },
                {
                  "internalType": "contract VToken",
                  "name": "vTokenBorrowed",
                  "type": "address"
                },
                {
                  "internalType": "uint256",
                  "name": "repayAmount",
                  "type": "uint256"
                }
              ],
              "internalType": "struct ComptrollerStorage.LiquidationOrder[]",
              "name": "orders",
              "type": "tuple[]"
            }
          ],
          "name": "liquidateAccount",
          "outputs": [],
          "stateMutability": "nonpayable",
          "type": "function"
        },
        {
          "inputs": [
            {
              "internalType": "address",
              "name": "vTokenBorrowed",
              "type": "address"
            },
            {
              "internalType": "address",
              "name": "vTokenCollateral",
              "type": "address"
            },
            {
              "internalType": "address",
              "name": "liquidator",
              "type": "address"
            },
            {
              "internalType": "address",
              "name": "borrower",
              "type": "address"
            },
            {
              "internalType": "uint256",
              "name": "actualRepayAmount",
              "type": "uint256"
            },
            {
              "internalType": "uint256",
              "name": "seizeTokens",
              "type": "uint256"
            }
          ],
          "name": "liquidateBorrowVerify",
          "outputs": [],
          "stateMutability": "nonpayable",
          "type": "function"
        },
        {
          "inputs": [
            {
              "internalType": "address",
              "name": "vTokenBorrowed",
              "type": "address"
            },
            {
              "internalType": "address",
              "name": "vTokenCollateral",
              "type": "address"
            },
            {
              "internalType": "uint256",
              "name": "actualRepayAmount",
              "type": "uint256"
            }
          ],
          "name": "liquidateCalculateSeizeTokens",
          "outputs": [
            {
              "internalType": "uint256",
              "name": "error",
              "type": "uint256"
            },
            {
              "internalType": "uint256",
              "name": "tokensToSeize",
              "type": "uint256"
            }
          ],
          "stateMutability": "view",
          "type": "function"
        },
        {
          "inputs": [],
          "name": "liquidationIncentiveMantissa",
          "outputs": [
            {
              "internalType": "uint256",
              "name": "",
              "type": "uint256"
            }
          ],
          "stateMutability": "view",
          "type": "function"
        },
        {
          "inputs": [
            {
              "internalType": "address",
              "name": "",
              "type": "address"
            }
          ],
          "name": "markets",
          "outputs": [
            {
              "internalType": "bool",
              "name": "isListed",
              "type": "bool"
            },
            {
              "internalType": "uint256",
              "name": "collateralFactorMantissa",
              "type": "uint256"
            },
            {
              "internalType": "uint256",
              "name": "liquidationThresholdMantissa",
              "type": "uint256"
            }
          ],
          "stateMutability": "view",
          "type": "function"
        },
        {
          "inputs": [],
          "name": "maxLoopsLimit",
          "outputs": [
            {
              "internalType": "uint256",
              "name": "",
              "type": "uint256"
            }
          ],
          "stateMutability": "view",
          "type": "function"
        },
        {
          "inputs": [],
          "name": "minLiquidatableCollateral",
          "outputs": [
            {
              "internalType": "uint256",
              "name": "",
              "type": "uint256"
            }
          ],
          "stateMutability": "view",
          "type": "function"
        },
        {
          "inputs": [
            {
              "internalType": "address",
              "name": "vToken",
              "type": "address"
            },
            {
              "internalType": "address",
              "name": "minter",
              "type": "address"
            },
            {
              "internalType": "uint256",
              "name": "actualMintAmount",
              "type": "uint256"
            },
            {
              "internalType": "uint256",
              "name": "mintTokens",
              "type": "uint256"
            }
          ],
          "name": "mintVerify",
          "outputs": [],
          "stateMutability": "nonpayable",
          "type": "function"
        },
        {
          "inputs": [],
          "name": "oracle",
          "outputs": [
            {
              "internalType": "contract ResilientOracleInterface",
              "name": "",
              "type": "address"
            }
          ],
          "stateMutability": "view",
          "type": "function"
        },
        {
          "inputs": [],
          "name": "owner",
          "outputs": [
            {
              "internalType": "address",
              "name": "",
              "type": "address"
            }
          ],
          "stateMutability": "view",
          "type": "function"
        },
        {
          "inputs": [],
          "name": "pendingOwner",
          "outputs": [
            {
              "internalType": "address",
              "name": "",
              "type": "address"
            }
          ],
          "stateMutability": "view",
          "type": "function"
        },
        {
          "inputs": [],
          "name": "poolRegistry",
          "outputs": [
            {
              "internalType": "address",
              "name": "",
              "type": "address"
            }
          ],
          "stateMutability": "view",
          "type": "function"
        },
        {
          "inputs": [
            {
              "internalType": "address",
              "name": "vToken",
              "type": "address"
            },
            {
              "internalType": "address",
              "name": "borrower",
              "type": "address"
            },
            {
              "internalType": "uint256",
              "name": "borrowAmount",
              "type": "uint256"
            }
          ],
          "name": "preBorrowHook",
          "outputs": [],
          "stateMutability": "nonpayable",
          "type": "function"
        },
        {
          "inputs": [
            {
              "internalType": "address",
              "name": "vTokenBorrowed",
              "type": "address"
            },
            {
              "internalType": "address",
              "name": "vTokenCollateral",
              "type": "address"
            },
            {
              "internalType": "address",
              "name": "borrower",
              "type": "address"
            },
            {
              "internalType": "uint256",
              "name": "repayAmount",
              "type": "uint256"
            },
            {
              "internalType": "bool",
              "name": "skipLiquidityCheck",
              "type": "bool"
            }
          ],
          "name": "preLiquidateHook",
          "outputs": [],
          "stateMutability": "nonpayable",
          "type": "function"
        },
        {
          "inputs": [
            {
              "internalType": "address",
              "name": "vToken",
              "type": "address"
            },
            {
              "internalType": "address",
              "name": "minter",
              "type": "address"
            },
            {
              "internalType": "uint256",
              "name": "mintAmount",
              "type": "uint256"
            }
          ],
          "name": "preMintHook",
          "outputs": [],
          "stateMutability": "nonpayable",
          "type": "function"
        },
        {
          "inputs": [
            {
              "internalType": "address",
              "name": "vToken",
              "type": "address"
            },
            {
              "internalType": "address",
              "name": "redeemer",
              "type": "address"
            },
            {
              "internalType": "uint256",
              "name": "redeemTokens",
              "type": "uint256"
            }
          ],
          "name": "preRedeemHook",
          "outputs": [],
          "stateMutability": "nonpayable",
          "type": "function"
        },
        {
          "inputs": [
            {
              "internalType": "address",
              "name": "vToken",
              "type": "address"
            },
            {
              "internalType": "address",
              "name": "borrower",
              "type": "address"
            }
          ],
          "name": "preRepayHook",
          "outputs": [],
          "stateMutability": "nonpayable",
          "type": "function"
        },
        {
          "inputs": [
            {
              "internalType": "address",
              "name": "vTokenCollateral",
              "type": "address"
            },
            {
              "internalType": "address",
              "name": "seizerContract",
              "type": "address"
            },
            {
              "internalType": "address",
              "name": "liquidator",
              "type": "address"
            },
            {
              "internalType": "address",
              "name": "borrower",
              "type": "address"
            }
          ],
          "name": "preSeizeHook",
          "outputs": [],
          "stateMutability": "nonpayable",
          "type": "function"
        },
        {
          "inputs": [
            {
              "internalType": "address",
              "name": "vToken",
              "type": "address"
            },
            {
              "internalType": "address",
              "name": "src",
              "type": "address"
            },
            {
              "internalType": "address",
              "name": "dst",
              "type": "address"
            },
            {
              "internalType": "uint256",
              "name": "transferTokens",
              "type": "uint256"
            }
          ],
          "name": "preTransferHook",
          "outputs": [],
          "stateMutability": "nonpayable",
          "type": "function"
        },
        {
          "inputs": [],
          "name": "prime",
          "outputs": [
            {
              "internalType": "contract IPrime",
              "name": "",
              "type": "address"
            }
          ],
          "stateMutability": "view",
          "type": "function"
        },
        {
          "inputs": [
            {
              "internalType": "address",
              "name": "vToken",
              "type": "address"
            },
            {
              "internalType": "address",
              "name": "redeemer",
              "type": "address"
            },
            {
              "internalType": "uint256",
              "name": "redeemAmount",
              "type": "uint256"
            },
            {
              "internalType": "uint256",
              "name": "redeemTokens",
              "type": "uint256"
            }
          ],
          "name": "redeemVerify",
          "outputs": [],
          "stateMutability": "nonpayable",
          "type": "function"
        },
        {
          "inputs": [],
          "name": "renounceOwnership",
          "outputs": [],
          "stateMutability": "nonpayable",
          "type": "function"
        },
        {
          "inputs": [
            {
              "internalType": "address",
              "name": "vToken",
              "type": "address"
            },
            {
              "internalType": "address",
              "name": "payer",
              "type": "address"
            },
            {
              "internalType": "address",
              "name": "borrower",
              "type": "address"
            },
            {
              "internalType": "uint256",
              "name": "actualRepayAmount",
              "type": "uint256"
            },
            {
              "internalType": "uint256",
              "name": "borrowerIndex",
              "type": "uint256"
            }
          ],
          "name": "repayBorrowVerify",
          "outputs": [],
          "stateMutability": "nonpayable",
          "type": "function"
        },
        {
          "inputs": [
            {
              "internalType": "address",
              "name": "vTokenCollateral",
              "type": "address"
            },
            {
              "internalType": "address",
              "name": "vTokenBorrowed",
              "type": "address"
            },
            {
              "internalType": "address",
              "name": "liquidator",
              "type": "address"
            },
            {
              "internalType": "address",
              "name": "borrower",
              "type": "address"
            },
            {
              "internalType": "uint256",
              "name": "seizeTokens",
              "type": "uint256"
            }
          ],
          "name": "seizeVerify",
          "outputs": [],
          "stateMutability": "nonpayable",
          "type": "function"
        },
        {
          "inputs": [
            {
              "internalType": "address",
              "name": "accessControlManager_",
              "type": "address"
            }
          ],
          "name": "setAccessControlManager",
          "outputs": [],
          "stateMutability": "nonpayable",
          "type": "function"
        },
        {
          "inputs": [
            {
              "internalType": "contract VToken[]",
              "name": "marketsList",
              "type": "address[]"
            },
            {
              "internalType": "enum Action[]",
              "name": "actionsList",
              "type": "uint8[]"
            },
            {
              "internalType": "bool",
              "name": "paused",
              "type": "bool"
            }
          ],
          "name": "setActionsPaused",
          "outputs": [],
          "stateMutability": "nonpayable",
          "type": "function"
        },
        {
          "inputs": [
            {
              "internalType": "uint256",
              "name": "newCloseFactorMantissa",
              "type": "uint256"
            }
          ],
          "name": "setCloseFactor",
          "outputs": [],
          "stateMutability": "nonpayable",
          "type": "function"
        },
        {
          "inputs": [
            {
              "internalType": "contract VToken",
              "name": "vToken",
              "type": "address"
            },
            {
              "internalType": "uint256",
              "name": "newCollateralFactorMantissa",
              "type": "uint256"
            },
            {
              "internalType": "uint256",
              "name": "newLiquidationThresholdMantissa",
              "type": "uint256"
            }
          ],
          "name": "setCollateralFactor",
          "outputs": [],
          "stateMutability": "nonpayable",
          "type": "function"
        },
        {
          "inputs": [
            {
              "internalType": "address",
              "name": "vTokenBorrowed",
              "type": "address"
            },
            {
              "internalType": "bool",
              "name": "enable",
              "type": "bool"
            }
          ],
          "name": "setForcedLiquidation",
          "outputs": [],
          "stateMutability": "nonpayable",
          "type": "function"
        },
        {
          "inputs": [
            {
              "internalType": "uint256",
              "name": "newLiquidationIncentiveMantissa",
              "type": "uint256"
            }
          ],
          "name": "setLiquidationIncentive",
          "outputs": [],
          "stateMutability": "nonpayable",
          "type": "function"
        },
        {
          "inputs": [
            {
              "internalType": "contract VToken[]",
              "name": "vTokens",
              "type": "address[]"
            },
            {
              "internalType": "uint256[]",
              "name": "newBorrowCaps",
              "type": "uint256[]"
            }
          ],
          "name": "setMarketBorrowCaps",
          "outputs": [],
          "stateMutability": "nonpayable",
          "type": "function"
        },
        {
          "inputs": [
            {
              "internalType": "contract VToken[]",
              "name": "vTokens",
              "type": "address[]"
            },
            {
              "internalType": "uint256[]",
              "name": "newSupplyCaps",
              "type": "uint256[]"
            }
          ],
          "name": "setMarketSupplyCaps",
          "outputs": [],
          "stateMutability": "nonpayable",
          "type": "function"
        },
        {
          "inputs": [
            {
              "internalType": "uint256",
              "name": "limit",
              "type": "uint256"
            }
          ],
          "name": "setMaxLoopsLimit",
          "outputs": [],
          "stateMutability": "nonpayable",
          "type": "function"
        },
        {
          "inputs": [
            {
              "internalType": "uint256",
              "name": "newMinLiquidatableCollateral",
              "type": "uint256"
            }
          ],
          "name": "setMinLiquidatableCollateral",
          "outputs": [],
          "stateMutability": "nonpayable",
          "type": "function"
        },
        {
          "inputs": [
            {
              "internalType": "contract ResilientOracleInterface",
              "name": "newOracle",
              "type": "address"
            }
          ],
          "name": "setPriceOracle",
          "outputs": [],
          "stateMutability": "nonpayable",
          "type": "function"
        },
        {
          "inputs": [
            {
              "internalType": "contract IPrime",
              "name": "_prime",
              "type": "address"
            }
          ],
          "name": "setPrimeToken",
          "outputs": [],
          "stateMutability": "nonpayable",
          "type": "function"
        },
        {
          "inputs": [
            {
              "internalType": "address",
              "name": "",
              "type": "address"
            }
          ],
          "name": "supplyCaps",
          "outputs": [
            {
              "internalType": "uint256",
              "name": "",
              "type": "uint256"
            }
          ],
          "stateMutability": "view",
          "type": "function"
        },
        {
          "inputs": [
            {
              "internalType": "contract VToken",
              "name": "vToken",
              "type": "address"
            }
          ],
          "name": "supportMarket",
          "outputs": [],
          "stateMutability": "nonpayable",
          "type": "function"
        },
        {
          "inputs": [
            {
              "internalType": "address",
              "name": "newOwner",
              "type": "address"
            }
          ],
          "name": "transferOwnership",
          "outputs": [],
          "stateMutability": "nonpayable",
          "type": "function"
        },
        {
          "inputs": [
            {
              "internalType": "address",
              "name": "vToken",
              "type": "address"
            },
            {
              "internalType": "address",
              "name": "src",
              "type": "address"
            },
            {
              "internalType": "address",
              "name": "dst",
              "type": "address"
            },
            {
              "internalType": "uint256",
              "name": "transferTokens",
              "type": "uint256"
            }
          ],
          "name": "transferVerify",
          "outputs": [],
          "stateMutability": "nonpayable",
          "type": "function"
        },
        {
          "inputs": [
            {
              "internalType": "address",
              "name": "market",
              "type": "address"
            }
          ],
          "name": "unlistMarket",
          "outputs": [
            {
              "internalType": "uint256",
              "name": "",
              "type": "uint256"
            }
          ],
          "stateMutability": "nonpayable",
          "type": "function"
        },
        {
          "inputs": [
            {
              "internalType": "address",
              "name": "delegate",
              "type": "address"
            },
            {
              "internalType": "bool",
              "name": "approved",
              "type": "bool"
            }
          ],
          "name": "updateDelegate",
          "outputs": [],
          "stateMutability": "nonpayable",
          "type": "function"
        },
        {
          "inputs": [
            {
              "internalType": "address",
              "name": "account",
              "type": "address"
            }
          ],
          "name": "updatePrices",
          "outputs": [],
          "stateMutability": "nonpayable",
          "type": "function"
        }
      ]
    },
    "Comptroller_Core": {
      "address": "0x317c1A5739F39046E20b08ac9BeEa3f10fD43326",
      "abi": [
        {
          "inputs": [
            {
              "internalType": "address",
              "name": "beacon",
              "type": "address"
            },
            {
              "internalType": "bytes",
              "name": "data",
              "type": "bytes"
            }
          ],
          "stateMutability": "payable",
          "type": "constructor"
        },
        {
          "anonymous": false,
          "inputs": [
            {
              "indexed": false,
              "internalType": "address",
              "name": "previousAdmin",
              "type": "address"
            },
            {
              "indexed": false,
              "internalType": "address",
              "name": "newAdmin",
              "type": "address"
            }
          ],
          "name": "AdminChanged",
          "type": "event"
        },
        {
          "anonymous": false,
          "inputs": [
            {
              "indexed": true,
              "internalType": "address",
              "name": "beacon",
              "type": "address"
            }
          ],
          "name": "BeaconUpgraded",
          "type": "event"
        },
        {
          "anonymous": false,
          "inputs": [
            {
              "indexed": true,
              "internalType": "address",
              "name": "implementation",
              "type": "address"
            }
          ],
          "name": "Upgraded",
          "type": "event"
        },
        {
          "stateMutability": "payable",
          "type": "fallback"
        },
        {
          "stateMutability": "payable",
          "type": "receive"
        }
      ]
    },
    "Comptroller_Liquid Staked ETH": {
      "address": "0x52bAB1aF7Ff770551BD05b9FC2329a0Bf5E23F16",
      "abi": [
        {
          "inputs": [
            {
              "internalType": "address",
              "name": "beacon",
              "type": "address"
            },
            {
              "internalType": "bytes",
              "name": "data",
              "type": "bytes"
            }
          ],
          "stateMutability": "payable",
          "type": "constructor"
        },
        {
          "anonymous": false,
          "inputs": [
            {
              "indexed": false,
              "internalType": "address",
              "name": "previousAdmin",
              "type": "address"
            },
            {
              "indexed": false,
              "internalType": "address",
              "name": "newAdmin",
              "type": "address"
            }
          ],
          "name": "AdminChanged",
          "type": "event"
        },
        {
          "anonymous": false,
          "inputs": [
            {
              "indexed": true,
              "internalType": "address",
              "name": "beacon",
              "type": "address"
            }
          ],
          "name": "BeaconUpgraded",
          "type": "event"
        },
        {
          "anonymous": false,
          "inputs": [
            {
              "indexed": true,
              "internalType": "address",
              "name": "implementation",
              "type": "address"
            }
          ],
          "name": "Upgraded",
          "type": "event"
        },
        {
          "stateMutability": "payable",
          "type": "fallback"
        },
        {
          "stateMutability": "payable",
          "type": "receive"
        }
      ]
    },
    "DefaultProxyAdmin": {
      "address": "0xF6fF3e9459227f0cDE8B102b90bE25960317b216",
      "abi": [
        {
          "inputs": [
            {
              "internalType": "address",
              "name": "initialOwner",
              "type": "address"
            }
          ],
          "stateMutability": "nonpayable",
          "type": "constructor"
        },
        {
          "anonymous": false,
          "inputs": [
            {
              "indexed": true,
              "internalType": "address",
              "name": "previousOwner",
              "type": "address"
            },
            {
              "indexed": true,
              "internalType": "address",
              "name": "newOwner",
              "type": "address"
            }
          ],
          "name": "OwnershipTransferred",
          "type": "event"
        },
        {
          "inputs": [
            {
              "internalType": "contract TransparentUpgradeableProxy",
              "name": "proxy",
              "type": "address"
            },
            {
              "internalType": "address",
              "name": "newAdmin",
              "type": "address"
            }
          ],
          "name": "changeProxyAdmin",
          "outputs": [],
          "stateMutability": "nonpayable",
          "type": "function"
        },
        {
          "inputs": [
            {
              "internalType": "contract TransparentUpgradeableProxy",
              "name": "proxy",
              "type": "address"
            }
          ],
          "name": "getProxyAdmin",
          "outputs": [
            {
              "internalType": "address",
              "name": "",
              "type": "address"
            }
          ],
          "stateMutability": "view",
          "type": "function"
        },
        {
          "inputs": [
            {
              "internalType": "contract TransparentUpgradeableProxy",
              "name": "proxy",
              "type": "address"
            }
          ],
          "name": "getProxyImplementation",
          "outputs": [
            {
              "internalType": "address",
              "name": "",
              "type": "address"
            }
          ],
          "stateMutability": "view",
          "type": "function"
        },
        {
          "inputs": [],
          "name": "owner",
          "outputs": [
            {
              "internalType": "address",
              "name": "",
              "type": "address"
            }
          ],
          "stateMutability": "view",
          "type": "function"
        },
        {
          "inputs": [],
          "name": "renounceOwnership",
          "outputs": [],
          "stateMutability": "nonpayable",
          "type": "function"
        },
        {
          "inputs": [
            {
              "internalType": "address",
              "name": "newOwner",
              "type": "address"
            }
          ],
          "name": "transferOwnership",
          "outputs": [],
          "stateMutability": "nonpayable",
          "type": "function"
        },
        {
          "inputs": [
            {
              "internalType": "contract TransparentUpgradeableProxy",
              "name": "proxy",
              "type": "address"
            },
            {
              "internalType": "address",
              "name": "implementation",
              "type": "address"
            }
          ],
          "name": "upgrade",
          "outputs": [],
          "stateMutability": "nonpayable",
          "type": "function"
        },
        {
          "inputs": [
            {
              "internalType": "contract TransparentUpgradeableProxy",
              "name": "proxy",
              "type": "address"
            },
            {
              "internalType": "address",
              "name": "implementation",
              "type": "address"
            },
            {
              "internalType": "bytes",
              "name": "data",
              "type": "bytes"
            }
          ],
          "name": "upgradeAndCall",
          "outputs": [],
          "stateMutability": "payable",
          "type": "function"
        }
      ]
    },
    "JumpRateModelV2_base0bps_slope1500bps_jump25000bps_kink4500bps": {
      "address": "0x390D1C248217615D79f74f2453D682906Bd2dD20",
      "abi": [
        {
          "inputs": [
            {
              "internalType": "uint256",
              "name": "baseRatePerYear_",
              "type": "uint256"
            },
            {
              "internalType": "uint256",
              "name": "multiplierPerYear_",
              "type": "uint256"
            },
            {
              "internalType": "uint256",
              "name": "jumpMultiplierPerYear_",
              "type": "uint256"
            },
            {
              "internalType": "uint256",
              "name": "kink_",
              "type": "uint256"
            },
            {
              "internalType": "contract IAccessControlManagerV8",
              "name": "accessControlManager_",
              "type": "address"
            },
            {
              "internalType": "bool",
              "name": "timeBased_",
              "type": "bool"
            },
            {
              "internalType": "uint256",
              "name": "blocksPerYear_",
              "type": "uint256"
            }
          ],
          "stateMutability": "nonpayable",
          "type": "constructor"
        },
        {
          "inputs": [],
          "name": "InvalidBlocksPerYear",
          "type": "error"
        },
        {
          "inputs": [],
          "name": "InvalidTimeBasedConfiguration",
          "type": "error"
        },
        {
          "inputs": [
            {
              "internalType": "address",
              "name": "sender",
              "type": "address"
            },
            {
              "internalType": "address",
              "name": "calledContract",
              "type": "address"
            },
            {
              "internalType": "string",
              "name": "methodSignature",
              "type": "string"
            }
          ],
          "name": "Unauthorized",
          "type": "error"
        },
        {
          "anonymous": false,
          "inputs": [
            {
              "indexed": false,
              "internalType": "uint256",
              "name": "baseRatePerBlockOrTimestamp",
              "type": "uint256"
            },
            {
              "indexed": false,
              "internalType": "uint256",
              "name": "multiplierPerBlockOrTimestamp",
              "type": "uint256"
            },
            {
              "indexed": false,
              "internalType": "uint256",
              "name": "jumpMultiplierPerBlockOrTimestamp",
              "type": "uint256"
            },
            {
              "indexed": false,
              "internalType": "uint256",
              "name": "kink",
              "type": "uint256"
            }
          ],
          "name": "NewInterestParams",
          "type": "event"
        },
        {
          "inputs": [],
          "name": "accessControlManager",
          "outputs": [
            {
              "internalType": "contract IAccessControlManagerV8",
              "name": "",
              "type": "address"
            }
          ],
          "stateMutability": "view",
          "type": "function"
        },
        {
          "inputs": [],
          "name": "baseRatePerBlock",
          "outputs": [
            {
              "internalType": "uint256",
              "name": "",
              "type": "uint256"
            }
          ],
          "stateMutability": "view",
          "type": "function"
        },
        {
          "inputs": [],
          "name": "blocksOrSecondsPerYear",
          "outputs": [
            {
              "internalType": "uint256",
              "name": "",
              "type": "uint256"
            }
          ],
          "stateMutability": "view",
          "type": "function"
        },
        {
          "inputs": [],
          "name": "getBlockNumberOrTimestamp",
          "outputs": [
            {
              "internalType": "uint256",
              "name": "",
              "type": "uint256"
            }
          ],
          "stateMutability": "view",
          "type": "function"
        },
        {
          "inputs": [
            {
              "internalType": "uint256",
              "name": "cash",
              "type": "uint256"
            },
            {
              "internalType": "uint256",
              "name": "borrows",
              "type": "uint256"
            },
            {
              "internalType": "uint256",
              "name": "reserves",
              "type": "uint256"
            },
            {
              "internalType": "uint256",
              "name": "badDebt",
              "type": "uint256"
            }
          ],
          "name": "getBorrowRate",
          "outputs": [
            {
              "internalType": "uint256",
              "name": "",
              "type": "uint256"
            }
          ],
          "stateMutability": "view",
          "type": "function"
        },
        {
          "inputs": [
            {
              "internalType": "uint256",
              "name": "cash",
              "type": "uint256"
            },
            {
              "internalType": "uint256",
              "name": "borrows",
              "type": "uint256"
            },
            {
              "internalType": "uint256",
              "name": "reserves",
              "type": "uint256"
            },
            {
              "internalType": "uint256",
              "name": "reserveFactorMantissa",
              "type": "uint256"
            },
            {
              "internalType": "uint256",
              "name": "badDebt",
              "type": "uint256"
            }
          ],
          "name": "getSupplyRate",
          "outputs": [
            {
              "internalType": "uint256",
              "name": "",
              "type": "uint256"
            }
          ],
          "stateMutability": "view",
          "type": "function"
        },
        {
          "inputs": [],
          "name": "isInterestRateModel",
          "outputs": [
            {
              "internalType": "bool",
              "name": "",
              "type": "bool"
            }
          ],
          "stateMutability": "pure",
          "type": "function"
        },
        {
          "inputs": [],
          "name": "isTimeBased",
          "outputs": [
            {
              "internalType": "bool",
              "name": "",
              "type": "bool"
            }
          ],
          "stateMutability": "view",
          "type": "function"
        },
        {
          "inputs": [],
          "name": "jumpMultiplierPerBlock",
          "outputs": [
            {
              "internalType": "uint256",
              "name": "",
              "type": "uint256"
            }
          ],
          "stateMutability": "view",
          "type": "function"
        },
        {
          "inputs": [],
          "name": "kink",
          "outputs": [
            {
              "internalType": "uint256",
              "name": "",
              "type": "uint256"
            }
          ],
          "stateMutability": "view",
          "type": "function"
        },
        {
          "inputs": [],
          "name": "multiplierPerBlock",
          "outputs": [
            {
              "internalType": "uint256",
              "name": "",
              "type": "uint256"
            }
          ],
          "stateMutability": "view",
          "type": "function"
        },
        {
          "inputs": [
            {
              "internalType": "uint256",
              "name": "baseRatePerYear",
              "type": "uint256"
            },
            {
              "internalType": "uint256",
              "name": "multiplierPerYear",
              "type": "uint256"
            },
            {
              "internalType": "uint256",
              "name": "jumpMultiplierPerYear",
              "type": "uint256"
            },
            {
              "internalType": "uint256",
              "name": "kink_",
              "type": "uint256"
            }
          ],
          "name": "updateJumpRateModel",
          "outputs": [],
          "stateMutability": "nonpayable",
          "type": "function"
        },
        {
          "inputs": [
            {
              "internalType": "uint256",
              "name": "cash",
              "type": "uint256"
            },
            {
              "internalType": "uint256",
              "name": "borrows",
              "type": "uint256"
            },
            {
              "internalType": "uint256",
              "name": "reserves",
              "type": "uint256"
            },
            {
              "internalType": "uint256",
              "name": "badDebt",
              "type": "uint256"
            }
          ],
          "name": "utilizationRate",
          "outputs": [
            {
              "internalType": "uint256",
              "name": "",
              "type": "uint256"
            }
          ],
          "stateMutability": "pure",
          "type": "function"
        }
      ]
    },
    "JumpRateModelV2_base0bps_slope350bps_jump25000bps_kink8000bps": {
      "address": "0x305f960b00594200ed80373B61b38e669651469E",
      "abi": [
        {
          "inputs": [
            {
              "internalType": "uint256",
              "name": "baseRatePerYear_",
              "type": "uint256"
            },
            {
              "internalType": "uint256",
              "name": "multiplierPerYear_",
              "type": "uint256"
            },
            {
              "internalType": "uint256",
              "name": "jumpMultiplierPerYear_",
              "type": "uint256"
            },
            {
              "internalType": "uint256",
              "name": "kink_",
              "type": "uint256"
            },
            {
              "internalType": "contract IAccessControlManagerV8",
              "name": "accessControlManager_",
              "type": "address"
            },
            {
              "internalType": "bool",
              "name": "timeBased_",
              "type": "bool"
            },
            {
              "internalType": "uint256",
              "name": "blocksPerYear_",
              "type": "uint256"
            }
          ],
          "stateMutability": "nonpayable",
          "type": "constructor"
        },
        {
          "inputs": [],
          "name": "InvalidBlocksPerYear",
          "type": "error"
        },
        {
          "inputs": [],
          "name": "InvalidTimeBasedConfiguration",
          "type": "error"
        },
        {
          "inputs": [
            {
              "internalType": "address",
              "name": "sender",
              "type": "address"
            },
            {
              "internalType": "address",
              "name": "calledContract",
              "type": "address"
            },
            {
              "internalType": "string",
              "name": "methodSignature",
              "type": "string"
            }
          ],
          "name": "Unauthorized",
          "type": "error"
        },
        {
          "anonymous": false,
          "inputs": [
            {
              "indexed": false,
              "internalType": "uint256",
              "name": "baseRatePerBlockOrTimestamp",
              "type": "uint256"
            },
            {
              "indexed": false,
              "internalType": "uint256",
              "name": "multiplierPerBlockOrTimestamp",
              "type": "uint256"
            },
            {
              "indexed": false,
              "internalType": "uint256",
              "name": "jumpMultiplierPerBlockOrTimestamp",
              "type": "uint256"
            },
            {
              "indexed": false,
              "internalType": "uint256",
              "name": "kink",
              "type": "uint256"
            }
          ],
          "name": "NewInterestParams",
          "type": "event"
        },
        {
          "inputs": [],
          "name": "accessControlManager",
          "outputs": [
            {
              "internalType": "contract IAccessControlManagerV8",
              "name": "",
              "type": "address"
            }
          ],
          "stateMutability": "view",
          "type": "function"
        },
        {
          "inputs": [],
          "name": "baseRatePerBlock",
          "outputs": [
            {
              "internalType": "uint256",
              "name": "",
              "type": "uint256"
            }
          ],
          "stateMutability": "view",
          "type": "function"
        },
        {
          "inputs": [],
          "name": "blocksOrSecondsPerYear",
          "outputs": [
            {
              "internalType": "uint256",
              "name": "",
              "type": "uint256"
            }
          ],
          "stateMutability": "view",
          "type": "function"
        },
        {
          "inputs": [],
          "name": "getBlockNumberOrTimestamp",
          "outputs": [
            {
              "internalType": "uint256",
              "name": "",
              "type": "uint256"
            }
          ],
          "stateMutability": "view",
          "type": "function"
        },
        {
          "inputs": [
            {
              "internalType": "uint256",
              "name": "cash",
              "type": "uint256"
            },
            {
              "internalType": "uint256",
              "name": "borrows",
              "type": "uint256"
            },
            {
              "internalType": "uint256",
              "name": "reserves",
              "type": "uint256"
            },
            {
              "internalType": "uint256",
              "name": "badDebt",
              "type": "uint256"
            }
          ],
          "name": "getBorrowRate",
          "outputs": [
            {
              "internalType": "uint256",
              "name": "",
              "type": "uint256"
            }
          ],
          "stateMutability": "view",
          "type": "function"
        },
        {
          "inputs": [
            {
              "internalType": "uint256",
              "name": "cash",
              "type": "uint256"
            },
            {
              "internalType": "uint256",
              "name": "borrows",
              "type": "uint256"
            },
            {
              "internalType": "uint256",
              "name": "reserves",
              "type": "uint256"
            },
            {
              "internalType": "uint256",
              "name": "reserveFactorMantissa",
              "type": "uint256"
            },
            {
              "internalType": "uint256",
              "name": "badDebt",
              "type": "uint256"
            }
          ],
          "name": "getSupplyRate",
          "outputs": [
            {
              "internalType": "uint256",
              "name": "",
              "type": "uint256"
            }
          ],
          "stateMutability": "view",
          "type": "function"
        },
        {
          "inputs": [],
          "name": "isInterestRateModel",
          "outputs": [
            {
              "internalType": "bool",
              "name": "",
              "type": "bool"
            }
          ],
          "stateMutability": "pure",
          "type": "function"
        },
        {
          "inputs": [],
          "name": "isTimeBased",
          "outputs": [
            {
              "internalType": "bool",
              "name": "",
              "type": "bool"
            }
          ],
          "stateMutability": "view",
          "type": "function"
        },
        {
          "inputs": [],
          "name": "jumpMultiplierPerBlock",
          "outputs": [
            {
              "internalType": "uint256",
              "name": "",
              "type": "uint256"
            }
          ],
          "stateMutability": "view",
          "type": "function"
        },
        {
          "inputs": [],
          "name": "kink",
          "outputs": [
            {
              "internalType": "uint256",
              "name": "",
              "type": "uint256"
            }
          ],
          "stateMutability": "view",
          "type": "function"
        },
        {
          "inputs": [],
          "name": "multiplierPerBlock",
          "outputs": [
            {
              "internalType": "uint256",
              "name": "",
              "type": "uint256"
            }
          ],
          "stateMutability": "view",
          "type": "function"
        },
        {
          "inputs": [
            {
              "internalType": "uint256",
              "name": "baseRatePerYear",
              "type": "uint256"
            },
            {
              "internalType": "uint256",
              "name": "multiplierPerYear",
              "type": "uint256"
            },
            {
              "internalType": "uint256",
              "name": "jumpMultiplierPerYear",
              "type": "uint256"
            },
            {
              "internalType": "uint256",
              "name": "kink_",
              "type": "uint256"
            }
          ],
          "name": "updateJumpRateModel",
          "outputs": [],
          "stateMutability": "nonpayable",
          "type": "function"
        },
        {
          "inputs": [
            {
              "internalType": "uint256",
              "name": "cash",
              "type": "uint256"
            },
            {
              "internalType": "uint256",
              "name": "borrows",
              "type": "uint256"
            },
            {
              "internalType": "uint256",
              "name": "reserves",
              "type": "uint256"
            },
            {
              "internalType": "uint256",
              "name": "badDebt",
              "type": "uint256"
            }
          ],
          "name": "utilizationRate",
          "outputs": [
            {
              "internalType": "uint256",
              "name": "",
              "type": "uint256"
            }
          ],
          "stateMutability": "pure",
          "type": "function"
        }
      ]
    },
    "JumpRateModelV2_base0bps_slope350bps_jump8000bps_kink8000bps": {
      "address": "0x5123645b47f0c526Bf1e772CC68319C6d9C0d156",
      "abi": [
        {
          "inputs": [
            {
              "internalType": "uint256",
              "name": "baseRatePerYear_",
              "type": "uint256"
            },
            {
              "internalType": "uint256",
              "name": "multiplierPerYear_",
              "type": "uint256"
            },
            {
              "internalType": "uint256",
              "name": "jumpMultiplierPerYear_",
              "type": "uint256"
            },
            {
              "internalType": "uint256",
              "name": "kink_",
              "type": "uint256"
            },
            {
              "internalType": "contract IAccessControlManagerV8",
              "name": "accessControlManager_",
              "type": "address"
            },
            {
              "internalType": "bool",
              "name": "timeBased_",
              "type": "bool"
            },
            {
              "internalType": "uint256",
              "name": "blocksPerYear_",
              "type": "uint256"
            }
          ],
          "stateMutability": "nonpayable",
          "type": "constructor"
        },
        {
          "inputs": [],
          "name": "InvalidBlocksPerYear",
          "type": "error"
        },
        {
          "inputs": [],
          "name": "InvalidTimeBasedConfiguration",
          "type": "error"
        },
        {
          "inputs": [
            {
              "internalType": "address",
              "name": "sender",
              "type": "address"
            },
            {
              "internalType": "address",
              "name": "calledContract",
              "type": "address"
            },
            {
              "internalType": "string",
              "name": "methodSignature",
              "type": "string"
            }
          ],
          "name": "Unauthorized",
          "type": "error"
        },
        {
          "anonymous": false,
          "inputs": [
            {
              "indexed": false,
              "internalType": "uint256",
              "name": "baseRatePerBlockOrTimestamp",
              "type": "uint256"
            },
            {
              "indexed": false,
              "internalType": "uint256",
              "name": "multiplierPerBlockOrTimestamp",
              "type": "uint256"
            },
            {
              "indexed": false,
              "internalType": "uint256",
              "name": "jumpMultiplierPerBlockOrTimestamp",
              "type": "uint256"
            },
            {
              "indexed": false,
              "internalType": "uint256",
              "name": "kink",
              "type": "uint256"
            }
          ],
          "name": "NewInterestParams",
          "type": "event"
        },
        {
          "inputs": [],
          "name": "accessControlManager",
          "outputs": [
            {
              "internalType": "contract IAccessControlManagerV8",
              "name": "",
              "type": "address"
            }
          ],
          "stateMutability": "view",
          "type": "function"
        },
        {
          "inputs": [],
          "name": "baseRatePerBlock",
          "outputs": [
            {
              "internalType": "uint256",
              "name": "",
              "type": "uint256"
            }
          ],
          "stateMutability": "view",
          "type": "function"
        },
        {
          "inputs": [],
          "name": "blocksOrSecondsPerYear",
          "outputs": [
            {
              "internalType": "uint256",
              "name": "",
              "type": "uint256"
            }
          ],
          "stateMutability": "view",
          "type": "function"
        },
        {
          "inputs": [],
          "name": "getBlockNumberOrTimestamp",
          "outputs": [
            {
              "internalType": "uint256",
              "name": "",
              "type": "uint256"
            }
          ],
          "stateMutability": "view",
          "type": "function"
        },
        {
          "inputs": [
            {
              "internalType": "uint256",
              "name": "cash",
              "type": "uint256"
            },
            {
              "internalType": "uint256",
              "name": "borrows",
              "type": "uint256"
            },
            {
              "internalType": "uint256",
              "name": "reserves",
              "type": "uint256"
            },
            {
              "internalType": "uint256",
              "name": "badDebt",
              "type": "uint256"
            }
          ],
          "name": "getBorrowRate",
          "outputs": [
            {
              "internalType": "uint256",
              "name": "",
              "type": "uint256"
            }
          ],
          "stateMutability": "view",
          "type": "function"
        },
        {
          "inputs": [
            {
              "internalType": "uint256",
              "name": "cash",
              "type": "uint256"
            },
            {
              "internalType": "uint256",
              "name": "borrows",
              "type": "uint256"
            },
            {
              "internalType": "uint256",
              "name": "reserves",
              "type": "uint256"
            },
            {
              "internalType": "uint256",
              "name": "reserveFactorMantissa",
              "type": "uint256"
            },
            {
              "internalType": "uint256",
              "name": "badDebt",
              "type": "uint256"
            }
          ],
          "name": "getSupplyRate",
          "outputs": [
            {
              "internalType": "uint256",
              "name": "",
              "type": "uint256"
            }
          ],
          "stateMutability": "view",
          "type": "function"
        },
        {
          "inputs": [],
          "name": "isInterestRateModel",
          "outputs": [
            {
              "internalType": "bool",
              "name": "",
              "type": "bool"
            }
          ],
          "stateMutability": "pure",
          "type": "function"
        },
        {
          "inputs": [],
          "name": "isTimeBased",
          "outputs": [
            {
              "internalType": "bool",
              "name": "",
              "type": "bool"
            }
          ],
          "stateMutability": "view",
          "type": "function"
        },
        {
          "inputs": [],
          "name": "jumpMultiplierPerBlock",
          "outputs": [
            {
              "internalType": "uint256",
              "name": "",
              "type": "uint256"
            }
          ],
          "stateMutability": "view",
          "type": "function"
        },
        {
          "inputs": [],
          "name": "kink",
          "outputs": [
            {
              "internalType": "uint256",
              "name": "",
              "type": "uint256"
            }
          ],
          "stateMutability": "view",
          "type": "function"
        },
        {
          "inputs": [],
          "name": "multiplierPerBlock",
          "outputs": [
            {
              "internalType": "uint256",
              "name": "",
              "type": "uint256"
            }
          ],
          "stateMutability": "view",
          "type": "function"
        },
        {
          "inputs": [
            {
              "internalType": "uint256",
              "name": "baseRatePerYear",
              "type": "uint256"
            },
            {
              "internalType": "uint256",
              "name": "multiplierPerYear",
              "type": "uint256"
            },
            {
              "internalType": "uint256",
              "name": "jumpMultiplierPerYear",
              "type": "uint256"
            },
            {
              "internalType": "uint256",
              "name": "kink_",
              "type": "uint256"
            }
          ],
          "name": "updateJumpRateModel",
          "outputs": [],
          "stateMutability": "nonpayable",
          "type": "function"
        },
        {
          "inputs": [
            {
              "internalType": "uint256",
              "name": "cash",
              "type": "uint256"
            },
            {
              "internalType": "uint256",
              "name": "borrows",
              "type": "uint256"
            },
            {
              "internalType": "uint256",
              "name": "reserves",
              "type": "uint256"
            },
            {
              "internalType": "uint256",
              "name": "badDebt",
              "type": "uint256"
            }
          ],
          "name": "utilizationRate",
          "outputs": [
            {
              "internalType": "uint256",
              "name": "",
              "type": "uint256"
            }
          ],
          "stateMutability": "pure",
          "type": "function"
        }
      ]
    },
    "JumpRateModelV2_base0bps_slope800bps_jump25000bps_kink8000bps": {
      "address": "0x42888177eB8FcdEa0884De66c7E0f7638125914A",
      "abi": [
        {
          "inputs": [
            {
              "internalType": "uint256",
              "name": "baseRatePerYear_",
              "type": "uint256"
            },
            {
              "internalType": "uint256",
              "name": "multiplierPerYear_",
              "type": "uint256"
            },
            {
              "internalType": "uint256",
              "name": "jumpMultiplierPerYear_",
              "type": "uint256"
            },
            {
              "internalType": "uint256",
              "name": "kink_",
              "type": "uint256"
            },
            {
              "internalType": "contract IAccessControlManagerV8",
              "name": "accessControlManager_",
              "type": "address"
            },
            {
              "internalType": "bool",
              "name": "timeBased_",
              "type": "bool"
            },
            {
              "internalType": "uint256",
              "name": "blocksPerYear_",
              "type": "uint256"
            }
          ],
          "stateMutability": "nonpayable",
          "type": "constructor"
        },
        {
          "inputs": [],
          "name": "InvalidBlocksPerYear",
          "type": "error"
        },
        {
          "inputs": [],
          "name": "InvalidTimeBasedConfiguration",
          "type": "error"
        },
        {
          "inputs": [
            {
              "internalType": "address",
              "name": "sender",
              "type": "address"
            },
            {
              "internalType": "address",
              "name": "calledContract",
              "type": "address"
            },
            {
              "internalType": "string",
              "name": "methodSignature",
              "type": "string"
            }
          ],
          "name": "Unauthorized",
          "type": "error"
        },
        {
          "anonymous": false,
          "inputs": [
            {
              "indexed": false,
              "internalType": "uint256",
              "name": "baseRatePerBlockOrTimestamp",
              "type": "uint256"
            },
            {
              "indexed": false,
              "internalType": "uint256",
              "name": "multiplierPerBlockOrTimestamp",
              "type": "uint256"
            },
            {
              "indexed": false,
              "internalType": "uint256",
              "name": "jumpMultiplierPerBlockOrTimestamp",
              "type": "uint256"
            },
            {
              "indexed": false,
              "internalType": "uint256",
              "name": "kink",
              "type": "uint256"
            }
          ],
          "name": "NewInterestParams",
          "type": "event"
        },
        {
          "inputs": [],
          "name": "accessControlManager",
          "outputs": [
            {
              "internalType": "contract IAccessControlManagerV8",
              "name": "",
              "type": "address"
            }
          ],
          "stateMutability": "view",
          "type": "function"
        },
        {
          "inputs": [],
          "name": "baseRatePerBlock",
          "outputs": [
            {
              "internalType": "uint256",
              "name": "",
              "type": "uint256"
            }
          ],
          "stateMutability": "view",
          "type": "function"
        },
        {
          "inputs": [],
          "name": "blocksOrSecondsPerYear",
          "outputs": [
            {
              "internalType": "uint256",
              "name": "",
              "type": "uint256"
            }
          ],
          "stateMutability": "view",
          "type": "function"
        },
        {
          "inputs": [],
          "name": "getBlockNumberOrTimestamp",
          "outputs": [
            {
              "internalType": "uint256",
              "name": "",
              "type": "uint256"
            }
          ],
          "stateMutability": "view",
          "type": "function"
        },
        {
          "inputs": [
            {
              "internalType": "uint256",
              "name": "cash",
              "type": "uint256"
            },
            {
              "internalType": "uint256",
              "name": "borrows",
              "type": "uint256"
            },
            {
              "internalType": "uint256",
              "name": "reserves",
              "type": "uint256"
            },
            {
              "internalType": "uint256",
              "name": "badDebt",
              "type": "uint256"
            }
          ],
          "name": "getBorrowRate",
          "outputs": [
            {
              "internalType": "uint256",
              "name": "",
              "type": "uint256"
            }
          ],
          "stateMutability": "view",
          "type": "function"
        },
        {
          "inputs": [
            {
              "internalType": "uint256",
              "name": "cash",
              "type": "uint256"
            },
            {
              "internalType": "uint256",
              "name": "borrows",
              "type": "uint256"
            },
            {
              "internalType": "uint256",
              "name": "reserves",
              "type": "uint256"
            },
            {
              "internalType": "uint256",
              "name": "reserveFactorMantissa",
              "type": "uint256"
            },
            {
              "internalType": "uint256",
              "name": "badDebt",
              "type": "uint256"
            }
          ],
          "name": "getSupplyRate",
          "outputs": [
            {
              "internalType": "uint256",
              "name": "",
              "type": "uint256"
            }
          ],
          "stateMutability": "view",
          "type": "function"
        },
        {
          "inputs": [],
          "name": "isInterestRateModel",
          "outputs": [
            {
              "internalType": "bool",
              "name": "",
              "type": "bool"
            }
          ],
          "stateMutability": "pure",
          "type": "function"
        },
        {
          "inputs": [],
          "name": "isTimeBased",
          "outputs": [
            {
              "internalType": "bool",
              "name": "",
              "type": "bool"
            }
          ],
          "stateMutability": "view",
          "type": "function"
        },
        {
          "inputs": [],
          "name": "jumpMultiplierPerBlock",
          "outputs": [
            {
              "internalType": "uint256",
              "name": "",
              "type": "uint256"
            }
          ],
          "stateMutability": "view",
          "type": "function"
        },
        {
          "inputs": [],
          "name": "kink",
          "outputs": [
            {
              "internalType": "uint256",
              "name": "",
              "type": "uint256"
            }
          ],
          "stateMutability": "view",
          "type": "function"
        },
        {
          "inputs": [],
          "name": "multiplierPerBlock",
          "outputs": [
            {
              "internalType": "uint256",
              "name": "",
              "type": "uint256"
            }
          ],
          "stateMutability": "view",
          "type": "function"
        },
        {
          "inputs": [
            {
              "internalType": "uint256",
              "name": "baseRatePerYear",
              "type": "uint256"
            },
            {
              "internalType": "uint256",
              "name": "multiplierPerYear",
              "type": "uint256"
            },
            {
              "internalType": "uint256",
              "name": "jumpMultiplierPerYear",
              "type": "uint256"
            },
            {
              "internalType": "uint256",
              "name": "kink_",
              "type": "uint256"
            }
          ],
          "name": "updateJumpRateModel",
          "outputs": [],
          "stateMutability": "nonpayable",
          "type": "function"
        },
        {
          "inputs": [
            {
              "internalType": "uint256",
              "name": "cash",
              "type": "uint256"
            },
            {
              "internalType": "uint256",
              "name": "borrows",
              "type": "uint256"
            },
            {
              "internalType": "uint256",
              "name": "reserves",
              "type": "uint256"
            },
            {
              "internalType": "uint256",
              "name": "badDebt",
              "type": "uint256"
            }
          ],
          "name": "utilizationRate",
          "outputs": [
            {
              "internalType": "uint256",
              "name": "",
              "type": "uint256"
            }
          ],
          "stateMutability": "pure",
          "type": "function"
        }
      ]
    },
    "JumpRateModelV2_base0bps_slope875bps_jump25000bps_kink8000bps": {
      "address": "0xC7EDE29FE265aA46C1Bbc62Dc7e0f3565cce3Db6",
      "abi": [
        {
          "inputs": [
            {
              "internalType": "uint256",
              "name": "baseRatePerYear_",
              "type": "uint256"
            },
            {
              "internalType": "uint256",
              "name": "multiplierPerYear_",
              "type": "uint256"
            },
            {
              "internalType": "uint256",
              "name": "jumpMultiplierPerYear_",
              "type": "uint256"
            },
            {
              "internalType": "uint256",
              "name": "kink_",
              "type": "uint256"
            },
            {
              "internalType": "contract IAccessControlManagerV8",
              "name": "accessControlManager_",
              "type": "address"
            },
            {
              "internalType": "bool",
              "name": "timeBased_",
              "type": "bool"
            },
            {
              "internalType": "uint256",
              "name": "blocksPerYear_",
              "type": "uint256"
            }
          ],
          "stateMutability": "nonpayable",
          "type": "constructor"
        },
        {
          "inputs": [],
          "name": "InvalidBlocksPerYear",
          "type": "error"
        },
        {
          "inputs": [],
          "name": "InvalidTimeBasedConfiguration",
          "type": "error"
        },
        {
          "inputs": [
            {
              "internalType": "address",
              "name": "sender",
              "type": "address"
            },
            {
              "internalType": "address",
              "name": "calledContract",
              "type": "address"
            },
            {
              "internalType": "string",
              "name": "methodSignature",
              "type": "string"
            }
          ],
          "name": "Unauthorized",
          "type": "error"
        },
        {
          "anonymous": false,
          "inputs": [
            {
              "indexed": false,
              "internalType": "uint256",
              "name": "baseRatePerBlockOrTimestamp",
              "type": "uint256"
            },
            {
              "indexed": false,
              "internalType": "uint256",
              "name": "multiplierPerBlockOrTimestamp",
              "type": "uint256"
            },
            {
              "indexed": false,
              "internalType": "uint256",
              "name": "jumpMultiplierPerBlockOrTimestamp",
              "type": "uint256"
            },
            {
              "indexed": false,
              "internalType": "uint256",
              "name": "kink",
              "type": "uint256"
            }
          ],
          "name": "NewInterestParams",
          "type": "event"
        },
        {
          "inputs": [],
          "name": "accessControlManager",
          "outputs": [
            {
              "internalType": "contract IAccessControlManagerV8",
              "name": "",
              "type": "address"
            }
          ],
          "stateMutability": "view",
          "type": "function"
        },
        {
          "inputs": [],
          "name": "baseRatePerBlock",
          "outputs": [
            {
              "internalType": "uint256",
              "name": "",
              "type": "uint256"
            }
          ],
          "stateMutability": "view",
          "type": "function"
        },
        {
          "inputs": [],
          "name": "blocksOrSecondsPerYear",
          "outputs": [
            {
              "internalType": "uint256",
              "name": "",
              "type": "uint256"
            }
          ],
          "stateMutability": "view",
          "type": "function"
        },
        {
          "inputs": [],
          "name": "getBlockNumberOrTimestamp",
          "outputs": [
            {
              "internalType": "uint256",
              "name": "",
              "type": "uint256"
            }
          ],
          "stateMutability": "view",
          "type": "function"
        },
        {
          "inputs": [
            {
              "internalType": "uint256",
              "name": "cash",
              "type": "uint256"
            },
            {
              "internalType": "uint256",
              "name": "borrows",
              "type": "uint256"
            },
            {
              "internalType": "uint256",
              "name": "reserves",
              "type": "uint256"
            },
            {
              "internalType": "uint256",
              "name": "badDebt",
              "type": "uint256"
            }
          ],
          "name": "getBorrowRate",
          "outputs": [
            {
              "internalType": "uint256",
              "name": "",
              "type": "uint256"
            }
          ],
          "stateMutability": "view",
          "type": "function"
        },
        {
          "inputs": [
            {
              "internalType": "uint256",
              "name": "cash",
              "type": "uint256"
            },
            {
              "internalType": "uint256",
              "name": "borrows",
              "type": "uint256"
            },
            {
              "internalType": "uint256",
              "name": "reserves",
              "type": "uint256"
            },
            {
              "internalType": "uint256",
              "name": "reserveFactorMantissa",
              "type": "uint256"
            },
            {
              "internalType": "uint256",
              "name": "badDebt",
              "type": "uint256"
            }
          ],
          "name": "getSupplyRate",
          "outputs": [
            {
              "internalType": "uint256",
              "name": "",
              "type": "uint256"
            }
          ],
          "stateMutability": "view",
          "type": "function"
        },
        {
          "inputs": [],
          "name": "isInterestRateModel",
          "outputs": [
            {
              "internalType": "bool",
              "name": "",
              "type": "bool"
            }
          ],
          "stateMutability": "pure",
          "type": "function"
        },
        {
          "inputs": [],
          "name": "isTimeBased",
          "outputs": [
            {
              "internalType": "bool",
              "name": "",
              "type": "bool"
            }
          ],
          "stateMutability": "view",
          "type": "function"
        },
        {
          "inputs": [],
          "name": "jumpMultiplierPerBlock",
          "outputs": [
            {
              "internalType": "uint256",
              "name": "",
              "type": "uint256"
            }
          ],
          "stateMutability": "view",
          "type": "function"
        },
        {
          "inputs": [],
          "name": "kink",
          "outputs": [
            {
              "internalType": "uint256",
              "name": "",
              "type": "uint256"
            }
          ],
          "stateMutability": "view",
          "type": "function"
        },
        {
          "inputs": [],
          "name": "multiplierPerBlock",
          "outputs": [
            {
              "internalType": "uint256",
              "name": "",
              "type": "uint256"
            }
          ],
          "stateMutability": "view",
          "type": "function"
        },
        {
          "inputs": [
            {
              "internalType": "uint256",
              "name": "baseRatePerYear",
              "type": "uint256"
            },
            {
              "internalType": "uint256",
              "name": "multiplierPerYear",
              "type": "uint256"
            },
            {
              "internalType": "uint256",
              "name": "jumpMultiplierPerYear",
              "type": "uint256"
            },
            {
              "internalType": "uint256",
              "name": "kink_",
              "type": "uint256"
            }
          ],
          "name": "updateJumpRateModel",
          "outputs": [],
          "stateMutability": "nonpayable",
          "type": "function"
        },
        {
          "inputs": [
            {
              "internalType": "uint256",
              "name": "cash",
              "type": "uint256"
            },
            {
              "internalType": "uint256",
              "name": "borrows",
              "type": "uint256"
            },
            {
              "internalType": "uint256",
              "name": "reserves",
              "type": "uint256"
            },
            {
              "internalType": "uint256",
              "name": "badDebt",
              "type": "uint256"
            }
          ],
          "name": "utilizationRate",
          "outputs": [
            {
              "internalType": "uint256",
              "name": "",
              "type": "uint256"
            }
          ],
          "stateMutability": "pure",
          "type": "function"
        }
      ]
    },
    "JumpRateModelV2_base0bps_slope900bps_jump30000bps_kink4500bps": {
      "address": "0x88C409Bf5b604F70505C1eC594D8155489B1d8b2",
      "abi": [
        {
          "inputs": [
            {
              "internalType": "uint256",
              "name": "baseRatePerYear_",
              "type": "uint256"
            },
            {
              "internalType": "uint256",
              "name": "multiplierPerYear_",
              "type": "uint256"
            },
            {
              "internalType": "uint256",
              "name": "jumpMultiplierPerYear_",
              "type": "uint256"
            },
            {
              "internalType": "uint256",
              "name": "kink_",
              "type": "uint256"
            },
            {
              "internalType": "contract IAccessControlManagerV8",
              "name": "accessControlManager_",
              "type": "address"
            },
            {
              "internalType": "bool",
              "name": "timeBased_",
              "type": "bool"
            },
            {
              "internalType": "uint256",
              "name": "blocksPerYear_",
              "type": "uint256"
            }
          ],
          "stateMutability": "nonpayable",
          "type": "constructor"
        },
        {
          "inputs": [],
          "name": "InvalidBlocksPerYear",
          "type": "error"
        },
        {
          "inputs": [],
          "name": "InvalidTimeBasedConfiguration",
          "type": "error"
        },
        {
          "inputs": [
            {
              "internalType": "address",
              "name": "sender",
              "type": "address"
            },
            {
              "internalType": "address",
              "name": "calledContract",
              "type": "address"
            },
            {
              "internalType": "string",
              "name": "methodSignature",
              "type": "string"
            }
          ],
          "name": "Unauthorized",
          "type": "error"
        },
        {
          "anonymous": false,
          "inputs": [
            {
              "indexed": false,
              "internalType": "uint256",
              "name": "baseRatePerBlockOrTimestamp",
              "type": "uint256"
            },
            {
              "indexed": false,
              "internalType": "uint256",
              "name": "multiplierPerBlockOrTimestamp",
              "type": "uint256"
            },
            {
              "indexed": false,
              "internalType": "uint256",
              "name": "jumpMultiplierPerBlockOrTimestamp",
              "type": "uint256"
            },
            {
              "indexed": false,
              "internalType": "uint256",
              "name": "kink",
              "type": "uint256"
            }
          ],
          "name": "NewInterestParams",
          "type": "event"
        },
        {
          "inputs": [],
          "name": "accessControlManager",
          "outputs": [
            {
              "internalType": "contract IAccessControlManagerV8",
              "name": "",
              "type": "address"
            }
          ],
          "stateMutability": "view",
          "type": "function"
        },
        {
          "inputs": [],
          "name": "baseRatePerBlock",
          "outputs": [
            {
              "internalType": "uint256",
              "name": "",
              "type": "uint256"
            }
          ],
          "stateMutability": "view",
          "type": "function"
        },
        {
          "inputs": [],
          "name": "blocksOrSecondsPerYear",
          "outputs": [
            {
              "internalType": "uint256",
              "name": "",
              "type": "uint256"
            }
          ],
          "stateMutability": "view",
          "type": "function"
        },
        {
          "inputs": [],
          "name": "getBlockNumberOrTimestamp",
          "outputs": [
            {
              "internalType": "uint256",
              "name": "",
              "type": "uint256"
            }
          ],
          "stateMutability": "view",
          "type": "function"
        },
        {
          "inputs": [
            {
              "internalType": "uint256",
              "name": "cash",
              "type": "uint256"
            },
            {
              "internalType": "uint256",
              "name": "borrows",
              "type": "uint256"
            },
            {
              "internalType": "uint256",
              "name": "reserves",
              "type": "uint256"
            },
            {
              "internalType": "uint256",
              "name": "badDebt",
              "type": "uint256"
            }
          ],
          "name": "getBorrowRate",
          "outputs": [
            {
              "internalType": "uint256",
              "name": "",
              "type": "uint256"
            }
          ],
          "stateMutability": "view",
          "type": "function"
        },
        {
          "inputs": [
            {
              "internalType": "uint256",
              "name": "cash",
              "type": "uint256"
            },
            {
              "internalType": "uint256",
              "name": "borrows",
              "type": "uint256"
            },
            {
              "internalType": "uint256",
              "name": "reserves",
              "type": "uint256"
            },
            {
              "internalType": "uint256",
              "name": "reserveFactorMantissa",
              "type": "uint256"
            },
            {
              "internalType": "uint256",
              "name": "badDebt",
              "type": "uint256"
            }
          ],
          "name": "getSupplyRate",
          "outputs": [
            {
              "internalType": "uint256",
              "name": "",
              "type": "uint256"
            }
          ],
          "stateMutability": "view",
          "type": "function"
        },
        {
          "inputs": [],
          "name": "isInterestRateModel",
          "outputs": [
            {
              "internalType": "bool",
              "name": "",
              "type": "bool"
            }
          ],
          "stateMutability": "pure",
          "type": "function"
        },
        {
          "inputs": [],
          "name": "isTimeBased",
          "outputs": [
            {
              "internalType": "bool",
              "name": "",
              "type": "bool"
            }
          ],
          "stateMutability": "view",
          "type": "function"
        },
        {
          "inputs": [],
          "name": "jumpMultiplierPerBlock",
          "outputs": [
            {
              "internalType": "uint256",
              "name": "",
              "type": "uint256"
            }
          ],
          "stateMutability": "view",
          "type": "function"
        },
        {
          "inputs": [],
          "name": "kink",
          "outputs": [
            {
              "internalType": "uint256",
              "name": "",
              "type": "uint256"
            }
          ],
          "stateMutability": "view",
          "type": "function"
        },
        {
          "inputs": [],
          "name": "multiplierPerBlock",
          "outputs": [
            {
              "internalType": "uint256",
              "name": "",
              "type": "uint256"
            }
          ],
          "stateMutability": "view",
          "type": "function"
        },
        {
          "inputs": [
            {
              "internalType": "uint256",
              "name": "baseRatePerYear",
              "type": "uint256"
            },
            {
              "internalType": "uint256",
              "name": "multiplierPerYear",
              "type": "uint256"
            },
            {
              "internalType": "uint256",
              "name": "jumpMultiplierPerYear",
              "type": "uint256"
            },
            {
              "internalType": "uint256",
              "name": "kink_",
              "type": "uint256"
            }
          ],
          "name": "updateJumpRateModel",
          "outputs": [],
          "stateMutability": "nonpayable",
          "type": "function"
        },
        {
          "inputs": [
            {
              "internalType": "uint256",
              "name": "cash",
              "type": "uint256"
            },
            {
              "internalType": "uint256",
              "name": "borrows",
              "type": "uint256"
            },
            {
              "internalType": "uint256",
              "name": "reserves",
              "type": "uint256"
            },
            {
              "internalType": "uint256",
              "name": "badDebt",
              "type": "uint256"
            }
          ],
          "name": "utilizationRate",
          "outputs": [
            {
              "internalType": "uint256",
              "name": "",
              "type": "uint256"
            }
          ],
          "stateMutability": "pure",
          "type": "function"
        }
      ]
    },
    "NativeTokenGateway_vWETH_Core": {
      "address": "0xc8e51418cadc001157506b306C6d0b878f1ff755",
      "abi": [
        {
          "inputs": [
            {
              "internalType": "contract IVToken",
              "name": "vWrappedNativeToken",
              "type": "address"
            }
          ],
          "stateMutability": "nonpayable",
          "type": "constructor"
        },
        {
          "inputs": [],
          "name": "NativeTokenTransferFailed",
          "type": "error"
        },
        {
          "inputs": [],
          "name": "ZeroAddressNotAllowed",
          "type": "error"
        },
        {
          "inputs": [],
          "name": "ZeroValueNotAllowed",
          "type": "error"
        },
        {
          "anonymous": false,
          "inputs": [
            {
              "indexed": true,
              "internalType": "address",
              "name": "previousOwner",
              "type": "address"
            },
            {
              "indexed": true,
              "internalType": "address",
              "name": "newOwner",
              "type": "address"
            }
          ],
          "name": "OwnershipTransferStarted",
          "type": "event"
        },
        {
          "anonymous": false,
          "inputs": [
            {
              "indexed": true,
              "internalType": "address",
              "name": "previousOwner",
              "type": "address"
            },
            {
              "indexed": true,
              "internalType": "address",
              "name": "newOwner",
              "type": "address"
            }
          ],
          "name": "OwnershipTransferred",
          "type": "event"
        },
        {
          "anonymous": false,
          "inputs": [
            {
              "indexed": true,
              "internalType": "address",
              "name": "receiver",
              "type": "address"
            },
            {
              "indexed": false,
              "internalType": "uint256",
              "name": "amount",
              "type": "uint256"
            }
          ],
          "name": "SweepNative",
          "type": "event"
        },
        {
          "anonymous": false,
          "inputs": [
            {
              "indexed": true,
              "internalType": "address",
              "name": "token",
              "type": "address"
            },
            {
              "indexed": true,
              "internalType": "address",
              "name": "receiver",
              "type": "address"
            },
            {
              "indexed": false,
              "internalType": "uint256",
              "name": "amount",
              "type": "uint256"
            }
          ],
          "name": "SweepToken",
          "type": "event"
        },
        {
          "anonymous": false,
          "inputs": [
            {
              "indexed": true,
              "internalType": "address",
              "name": "sender",
              "type": "address"
            },
            {
              "indexed": true,
              "internalType": "address",
              "name": "vToken",
              "type": "address"
            },
            {
              "indexed": false,
              "internalType": "uint256",
              "name": "amount",
              "type": "uint256"
            }
          ],
          "name": "TokensBorrowedAndUnwrapped",
          "type": "event"
        },
        {
          "anonymous": false,
          "inputs": [
            {
              "indexed": true,
              "internalType": "address",
              "name": "sender",
              "type": "address"
            },
            {
              "indexed": true,
              "internalType": "address",
              "name": "vToken",
              "type": "address"
            },
            {
              "indexed": false,
              "internalType": "uint256",
              "name": "amount",
              "type": "uint256"
            }
          ],
          "name": "TokensRedeemedAndUnwrapped",
          "type": "event"
        },
        {
          "anonymous": false,
          "inputs": [
            {
              "indexed": true,
              "internalType": "address",
              "name": "sender",
              "type": "address"
            },
            {
              "indexed": true,
              "internalType": "address",
              "name": "vToken",
              "type": "address"
            },
            {
              "indexed": false,
              "internalType": "uint256",
              "name": "amount",
              "type": "uint256"
            }
          ],
          "name": "TokensWrappedAndRepaid",
          "type": "event"
        },
        {
          "anonymous": false,
          "inputs": [
            {
              "indexed": true,
              "internalType": "address",
              "name": "sender",
              "type": "address"
            },
            {
              "indexed": true,
              "internalType": "address",
              "name": "vToken",
              "type": "address"
            },
            {
              "indexed": false,
              "internalType": "uint256",
              "name": "amount",
              "type": "uint256"
            }
          ],
          "name": "TokensWrappedAndSupplied",
          "type": "event"
        },
        {
          "stateMutability": "payable",
          "type": "fallback"
        },
        {
          "inputs": [],
          "name": "acceptOwnership",
          "outputs": [],
          "stateMutability": "nonpayable",
          "type": "function"
        },
        {
          "inputs": [
            {
              "internalType": "uint256",
              "name": "borrowAmount",
              "type": "uint256"
            }
          ],
          "name": "borrowAndUnwrap",
          "outputs": [],
          "stateMutability": "nonpayable",
          "type": "function"
        },
        {
          "inputs": [],
          "name": "owner",
          "outputs": [
            {
              "internalType": "address",
              "name": "",
              "type": "address"
            }
          ],
          "stateMutability": "view",
          "type": "function"
        },
        {
          "inputs": [],
          "name": "pendingOwner",
          "outputs": [
            {
              "internalType": "address",
              "name": "",
              "type": "address"
            }
          ],
          "stateMutability": "view",
          "type": "function"
        },
        {
          "inputs": [
            {
              "internalType": "uint256",
              "name": "redeemTokens",
              "type": "uint256"
            }
          ],
          "name": "redeemAndUnwrap",
          "outputs": [],
          "stateMutability": "nonpayable",
          "type": "function"
        },
        {
          "inputs": [
            {
              "internalType": "uint256",
              "name": "redeemAmount",
              "type": "uint256"
            }
          ],
          "name": "redeemUnderlyingAndUnwrap",
          "outputs": [],
          "stateMutability": "nonpayable",
          "type": "function"
        },
        {
          "inputs": [],
          "name": "renounceOwnership",
          "outputs": [],
          "stateMutability": "nonpayable",
          "type": "function"
        },
        {
          "inputs": [],
          "name": "sweepNative",
          "outputs": [],
          "stateMutability": "nonpayable",
          "type": "function"
        },
        {
          "inputs": [
            {
              "internalType": "contract IERC20",
              "name": "token",
              "type": "address"
            }
          ],
          "name": "sweepToken",
          "outputs": [],
          "stateMutability": "nonpayable",
          "type": "function"
        },
        {
          "inputs": [
            {
              "internalType": "address",
              "name": "newOwner",
              "type": "address"
            }
          ],
          "name": "transferOwnership",
          "outputs": [],
          "stateMutability": "nonpayable",
          "type": "function"
        },
        {
          "inputs": [],
          "name": "vWNativeToken",
          "outputs": [
            {
              "internalType": "contract IVToken",
              "name": "",
              "type": "address"
            }
          ],
          "stateMutability": "view",
          "type": "function"
        },
        {
          "inputs": [],
          "name": "wNativeToken",
          "outputs": [
            {
              "internalType": "contract IWrappedNative",
              "name": "",
              "type": "address"
            }
          ],
          "stateMutability": "view",
          "type": "function"
        },
        {
          "inputs": [],
          "name": "wrapAndRepay",
          "outputs": [],
          "stateMutability": "payable",
          "type": "function"
        },
        {
          "inputs": [
            {
              "internalType": "address",
              "name": "minter",
              "type": "address"
            }
          ],
          "name": "wrapAndSupply",
          "outputs": [],
          "stateMutability": "payable",
          "type": "function"
        },
        {
          "stateMutability": "payable",
          "type": "receive"
        }
      ]
    },
    "NativeTokenGateway_vWETH_LiquidStakedETH": {
      "address": "0xD1e89806BAB8Cd7680DFc7425D1fA6d7D5F0C3FE",
      "abi": [
        {
          "inputs": [
            {
              "internalType": "contract IVToken",
              "name": "vWrappedNativeToken",
              "type": "address"
            }
          ],
          "stateMutability": "nonpayable",
          "type": "constructor"
        },
        {
          "inputs": [],
          "name": "NativeTokenTransferFailed",
          "type": "error"
        },
        {
          "inputs": [],
          "name": "ZeroAddressNotAllowed",
          "type": "error"
        },
        {
          "inputs": [],
          "name": "ZeroValueNotAllowed",
          "type": "error"
        },
        {
          "anonymous": false,
          "inputs": [
            {
              "indexed": true,
              "internalType": "address",
              "name": "previousOwner",
              "type": "address"
            },
            {
              "indexed": true,
              "internalType": "address",
              "name": "newOwner",
              "type": "address"
            }
          ],
          "name": "OwnershipTransferStarted",
          "type": "event"
        },
        {
          "anonymous": false,
          "inputs": [
            {
              "indexed": true,
              "internalType": "address",
              "name": "previousOwner",
              "type": "address"
            },
            {
              "indexed": true,
              "internalType": "address",
              "name": "newOwner",
              "type": "address"
            }
          ],
          "name": "OwnershipTransferred",
          "type": "event"
        },
        {
          "anonymous": false,
          "inputs": [
            {
              "indexed": true,
              "internalType": "address",
              "name": "receiver",
              "type": "address"
            },
            {
              "indexed": false,
              "internalType": "uint256",
              "name": "amount",
              "type": "uint256"
            }
          ],
          "name": "SweepNative",
          "type": "event"
        },
        {
          "anonymous": false,
          "inputs": [
            {
              "indexed": true,
              "internalType": "address",
              "name": "token",
              "type": "address"
            },
            {
              "indexed": true,
              "internalType": "address",
              "name": "receiver",
              "type": "address"
            },
            {
              "indexed": false,
              "internalType": "uint256",
              "name": "amount",
              "type": "uint256"
            }
          ],
          "name": "SweepToken",
          "type": "event"
        },
        {
          "anonymous": false,
          "inputs": [
            {
              "indexed": true,
              "internalType": "address",
              "name": "sender",
              "type": "address"
            },
            {
              "indexed": true,
              "internalType": "address",
              "name": "vToken",
              "type": "address"
            },
            {
              "indexed": false,
              "internalType": "uint256",
              "name": "amount",
              "type": "uint256"
            }
          ],
          "name": "TokensBorrowedAndUnwrapped",
          "type": "event"
        },
        {
          "anonymous": false,
          "inputs": [
            {
              "indexed": true,
              "internalType": "address",
              "name": "sender",
              "type": "address"
            },
            {
              "indexed": true,
              "internalType": "address",
              "name": "vToken",
              "type": "address"
            },
            {
              "indexed": false,
              "internalType": "uint256",
              "name": "amount",
              "type": "uint256"
            }
          ],
          "name": "TokensRedeemedAndUnwrapped",
          "type": "event"
        },
        {
          "anonymous": false,
          "inputs": [
            {
              "indexed": true,
              "internalType": "address",
              "name": "sender",
              "type": "address"
            },
            {
              "indexed": true,
              "internalType": "address",
              "name": "vToken",
              "type": "address"
            },
            {
              "indexed": false,
              "internalType": "uint256",
              "name": "amount",
              "type": "uint256"
            }
          ],
          "name": "TokensWrappedAndRepaid",
          "type": "event"
        },
        {
          "anonymous": false,
          "inputs": [
            {
              "indexed": true,
              "internalType": "address",
              "name": "sender",
              "type": "address"
            },
            {
              "indexed": true,
              "internalType": "address",
              "name": "vToken",
              "type": "address"
            },
            {
              "indexed": false,
              "internalType": "uint256",
              "name": "amount",
              "type": "uint256"
            }
          ],
          "name": "TokensWrappedAndSupplied",
          "type": "event"
        },
        {
          "stateMutability": "payable",
          "type": "fallback"
        },
        {
          "inputs": [],
          "name": "acceptOwnership",
          "outputs": [],
          "stateMutability": "nonpayable",
          "type": "function"
        },
        {
          "inputs": [
            {
              "internalType": "uint256",
              "name": "borrowAmount",
              "type": "uint256"
            }
          ],
          "name": "borrowAndUnwrap",
          "outputs": [],
          "stateMutability": "nonpayable",
          "type": "function"
        },
        {
          "inputs": [],
          "name": "owner",
          "outputs": [
            {
              "internalType": "address",
              "name": "",
              "type": "address"
            }
          ],
          "stateMutability": "view",
          "type": "function"
        },
        {
          "inputs": [],
          "name": "pendingOwner",
          "outputs": [
            {
              "internalType": "address",
              "name": "",
              "type": "address"
            }
          ],
          "stateMutability": "view",
          "type": "function"
        },
        {
          "inputs": [
            {
              "internalType": "uint256",
              "name": "redeemTokens",
              "type": "uint256"
            }
          ],
          "name": "redeemAndUnwrap",
          "outputs": [],
          "stateMutability": "nonpayable",
          "type": "function"
        },
        {
          "inputs": [
            {
              "internalType": "uint256",
              "name": "redeemAmount",
              "type": "uint256"
            }
          ],
          "name": "redeemUnderlyingAndUnwrap",
          "outputs": [],
          "stateMutability": "nonpayable",
          "type": "function"
        },
        {
          "inputs": [],
          "name": "renounceOwnership",
          "outputs": [],
          "stateMutability": "nonpayable",
          "type": "function"
        },
        {
          "inputs": [],
          "name": "sweepNative",
          "outputs": [],
          "stateMutability": "nonpayable",
          "type": "function"
        },
        {
          "inputs": [
            {
              "internalType": "contract IERC20",
              "name": "token",
              "type": "address"
            }
          ],
          "name": "sweepToken",
          "outputs": [],
          "stateMutability": "nonpayable",
          "type": "function"
        },
        {
          "inputs": [
            {
              "internalType": "address",
              "name": "newOwner",
              "type": "address"
            }
          ],
          "name": "transferOwnership",
          "outputs": [],
          "stateMutability": "nonpayable",
          "type": "function"
        },
        {
          "inputs": [],
          "name": "vWNativeToken",
          "outputs": [
            {
              "internalType": "contract IVToken",
              "name": "",
              "type": "address"
            }
          ],
          "stateMutability": "view",
          "type": "function"
        },
        {
          "inputs": [],
          "name": "wNativeToken",
          "outputs": [
            {
              "internalType": "contract IWrappedNative",
              "name": "",
              "type": "address"
            }
          ],
          "stateMutability": "view",
          "type": "function"
        },
        {
          "inputs": [],
          "name": "wrapAndRepay",
          "outputs": [],
          "stateMutability": "payable",
          "type": "function"
        },
        {
          "inputs": [
            {
              "internalType": "address",
              "name": "minter",
              "type": "address"
            }
          ],
          "name": "wrapAndSupply",
          "outputs": [],
          "stateMutability": "payable",
          "type": "function"
        },
        {
          "stateMutability": "payable",
          "type": "receive"
        }
      ]
    },
    "PoolLens": {
      "address": "0x53F34FF95367B2A4542461a6A63fD321F8da22AD",
      "abi": [
        {
          "inputs": [
            {
              "internalType": "bool",
              "name": "timeBased_",
              "type": "bool"
            },
            {
              "internalType": "uint256",
              "name": "blocksPerYear_",
              "type": "uint256"
            }
          ],
          "stateMutability": "nonpayable",
          "type": "constructor"
        },
        {
          "inputs": [],
          "name": "InvalidBlocksPerYear",
          "type": "error"
        },
        {
          "inputs": [],
          "name": "InvalidTimeBasedConfiguration",
          "type": "error"
        },
        {
          "inputs": [],
          "name": "blocksOrSecondsPerYear",
          "outputs": [
            {
              "internalType": "uint256",
              "name": "",
              "type": "uint256"
            }
          ],
          "stateMutability": "view",
          "type": "function"
        },
        {
          "inputs": [
            {
              "internalType": "address",
              "name": "poolRegistryAddress",
              "type": "address"
            }
          ],
          "name": "getAllPools",
          "outputs": [
            {
              "components": [
                {
                  "internalType": "string",
                  "name": "name",
                  "type": "string"
                },
                {
                  "internalType": "address",
                  "name": "creator",
                  "type": "address"
                },
                {
                  "internalType": "address",
                  "name": "comptroller",
                  "type": "address"
                },
                {
                  "internalType": "uint256",
                  "name": "blockPosted",
                  "type": "uint256"
                },
                {
                  "internalType": "uint256",
                  "name": "timestampPosted",
                  "type": "uint256"
                },
                {
                  "internalType": "string",
                  "name": "category",
                  "type": "string"
                },
                {
                  "internalType": "string",
                  "name": "logoURL",
                  "type": "string"
                },
                {
                  "internalType": "string",
                  "name": "description",
                  "type": "string"
                },
                {
                  "internalType": "address",
                  "name": "priceOracle",
                  "type": "address"
                },
                {
                  "internalType": "uint256",
                  "name": "closeFactor",
                  "type": "uint256"
                },
                {
                  "internalType": "uint256",
                  "name": "liquidationIncentive",
                  "type": "uint256"
                },
                {
                  "internalType": "uint256",
                  "name": "minLiquidatableCollateral",
                  "type": "uint256"
                },
                {
                  "components": [
                    {
                      "internalType": "address",
                      "name": "vToken",
                      "type": "address"
                    },
                    {
                      "internalType": "uint256",
                      "name": "exchangeRateCurrent",
                      "type": "uint256"
                    },
                    {
                      "internalType": "uint256",
                      "name": "supplyRatePerBlockOrTimestamp",
                      "type": "uint256"
                    },
                    {
                      "internalType": "uint256",
                      "name": "borrowRatePerBlockOrTimestamp",
                      "type": "uint256"
                    },
                    {
                      "internalType": "uint256",
                      "name": "reserveFactorMantissa",
                      "type": "uint256"
                    },
                    {
                      "internalType": "uint256",
                      "name": "supplyCaps",
                      "type": "uint256"
                    },
                    {
                      "internalType": "uint256",
                      "name": "borrowCaps",
                      "type": "uint256"
                    },
                    {
                      "internalType": "uint256",
                      "name": "totalBorrows",
                      "type": "uint256"
                    },
                    {
                      "internalType": "uint256",
                      "name": "totalReserves",
                      "type": "uint256"
                    },
                    {
                      "internalType": "uint256",
                      "name": "totalSupply",
                      "type": "uint256"
                    },
                    {
                      "internalType": "uint256",
                      "name": "totalCash",
                      "type": "uint256"
                    },
                    {
                      "internalType": "bool",
                      "name": "isListed",
                      "type": "bool"
                    },
                    {
                      "internalType": "uint256",
                      "name": "collateralFactorMantissa",
                      "type": "uint256"
                    },
                    {
                      "internalType": "address",
                      "name": "underlyingAssetAddress",
                      "type": "address"
                    },
                    {
                      "internalType": "uint256",
                      "name": "vTokenDecimals",
                      "type": "uint256"
                    },
                    {
                      "internalType": "uint256",
                      "name": "underlyingDecimals",
                      "type": "uint256"
                    },
                    {
                      "internalType": "uint256",
                      "name": "pausedActions",
                      "type": "uint256"
                    }
                  ],
                  "internalType": "struct PoolLens.VTokenMetadata[]",
                  "name": "vTokens",
                  "type": "tuple[]"
                }
              ],
              "internalType": "struct PoolLens.PoolData[]",
              "name": "",
              "type": "tuple[]"
            }
          ],
          "stateMutability": "view",
          "type": "function"
        },
        {
          "inputs": [],
          "name": "getBlockNumberOrTimestamp",
          "outputs": [
            {
              "internalType": "uint256",
              "name": "",
              "type": "uint256"
            }
          ],
          "stateMutability": "view",
          "type": "function"
        },
        {
          "inputs": [
            {
              "internalType": "address",
              "name": "account",
              "type": "address"
            },
            {
              "internalType": "address",
              "name": "comptrollerAddress",
              "type": "address"
            }
          ],
          "name": "getPendingRewards",
          "outputs": [
            {
              "components": [
                {
                  "internalType": "address",
                  "name": "distributorAddress",
                  "type": "address"
                },
                {
                  "internalType": "address",
                  "name": "rewardTokenAddress",
                  "type": "address"
                },
                {
                  "internalType": "uint256",
                  "name": "totalRewards",
                  "type": "uint256"
                },
                {
                  "components": [
                    {
                      "internalType": "address",
                      "name": "vTokenAddress",
                      "type": "address"
                    },
                    {
                      "internalType": "uint256",
                      "name": "amount",
                      "type": "uint256"
                    }
                  ],
                  "internalType": "struct PoolLens.PendingReward[]",
                  "name": "pendingRewards",
                  "type": "tuple[]"
                }
              ],
              "internalType": "struct PoolLens.RewardSummary[]",
              "name": "",
              "type": "tuple[]"
            }
          ],
          "stateMutability": "view",
          "type": "function"
        },
        {
          "inputs": [
            {
              "internalType": "address",
              "name": "comptrollerAddress",
              "type": "address"
            }
          ],
          "name": "getPoolBadDebt",
          "outputs": [
            {
              "components": [
                {
                  "internalType": "address",
                  "name": "comptroller",
                  "type": "address"
                },
                {
                  "internalType": "uint256",
                  "name": "totalBadDebtUsd",
                  "type": "uint256"
                },
                {
                  "components": [
                    {
                      "internalType": "address",
                      "name": "vTokenAddress",
                      "type": "address"
                    },
                    {
                      "internalType": "uint256",
                      "name": "badDebtUsd",
                      "type": "uint256"
                    }
                  ],
                  "internalType": "struct PoolLens.BadDebt[]",
                  "name": "badDebts",
                  "type": "tuple[]"
                }
              ],
              "internalType": "struct PoolLens.BadDebtSummary",
              "name": "",
              "type": "tuple"
            }
          ],
          "stateMutability": "view",
          "type": "function"
        },
        {
          "inputs": [
            {
              "internalType": "address",
              "name": "poolRegistryAddress",
              "type": "address"
            },
            {
              "internalType": "address",
              "name": "comptroller",
              "type": "address"
            }
          ],
          "name": "getPoolByComptroller",
          "outputs": [
            {
              "components": [
                {
                  "internalType": "string",
                  "name": "name",
                  "type": "string"
                },
                {
                  "internalType": "address",
                  "name": "creator",
                  "type": "address"
                },
                {
                  "internalType": "address",
                  "name": "comptroller",
                  "type": "address"
                },
                {
                  "internalType": "uint256",
                  "name": "blockPosted",
                  "type": "uint256"
                },
                {
                  "internalType": "uint256",
                  "name": "timestampPosted",
                  "type": "uint256"
                },
                {
                  "internalType": "string",
                  "name": "category",
                  "type": "string"
                },
                {
                  "internalType": "string",
                  "name": "logoURL",
                  "type": "string"
                },
                {
                  "internalType": "string",
                  "name": "description",
                  "type": "string"
                },
                {
                  "internalType": "address",
                  "name": "priceOracle",
                  "type": "address"
                },
                {
                  "internalType": "uint256",
                  "name": "closeFactor",
                  "type": "uint256"
                },
                {
                  "internalType": "uint256",
                  "name": "liquidationIncentive",
                  "type": "uint256"
                },
                {
                  "internalType": "uint256",
                  "name": "minLiquidatableCollateral",
                  "type": "uint256"
                },
                {
                  "components": [
                    {
                      "internalType": "address",
                      "name": "vToken",
                      "type": "address"
                    },
                    {
                      "internalType": "uint256",
                      "name": "exchangeRateCurrent",
                      "type": "uint256"
                    },
                    {
                      "internalType": "uint256",
                      "name": "supplyRatePerBlockOrTimestamp",
                      "type": "uint256"
                    },
                    {
                      "internalType": "uint256",
                      "name": "borrowRatePerBlockOrTimestamp",
                      "type": "uint256"
                    },
                    {
                      "internalType": "uint256",
                      "name": "reserveFactorMantissa",
                      "type": "uint256"
                    },
                    {
                      "internalType": "uint256",
                      "name": "supplyCaps",
                      "type": "uint256"
                    },
                    {
                      "internalType": "uint256",
                      "name": "borrowCaps",
                      "type": "uint256"
                    },
                    {
                      "internalType": "uint256",
                      "name": "totalBorrows",
                      "type": "uint256"
                    },
                    {
                      "internalType": "uint256",
                      "name": "totalReserves",
                      "type": "uint256"
                    },
                    {
                      "internalType": "uint256",
                      "name": "totalSupply",
                      "type": "uint256"
                    },
                    {
                      "internalType": "uint256",
                      "name": "totalCash",
                      "type": "uint256"
                    },
                    {
                      "internalType": "bool",
                      "name": "isListed",
                      "type": "bool"
                    },
                    {
                      "internalType": "uint256",
                      "name": "collateralFactorMantissa",
                      "type": "uint256"
                    },
                    {
                      "internalType": "address",
                      "name": "underlyingAssetAddress",
                      "type": "address"
                    },
                    {
                      "internalType": "uint256",
                      "name": "vTokenDecimals",
                      "type": "uint256"
                    },
                    {
                      "internalType": "uint256",
                      "name": "underlyingDecimals",
                      "type": "uint256"
                    },
                    {
                      "internalType": "uint256",
                      "name": "pausedActions",
                      "type": "uint256"
                    }
                  ],
                  "internalType": "struct PoolLens.VTokenMetadata[]",
                  "name": "vTokens",
                  "type": "tuple[]"
                }
              ],
              "internalType": "struct PoolLens.PoolData",
              "name": "",
              "type": "tuple"
            }
          ],
          "stateMutability": "view",
          "type": "function"
        },
        {
          "inputs": [
            {
              "internalType": "address",
              "name": "poolRegistryAddress",
              "type": "address"
            },
            {
              "components": [
                {
                  "internalType": "string",
                  "name": "name",
                  "type": "string"
                },
                {
                  "internalType": "address",
                  "name": "creator",
                  "type": "address"
                },
                {
                  "internalType": "address",
                  "name": "comptroller",
                  "type": "address"
                },
                {
                  "internalType": "uint256",
                  "name": "blockPosted",
                  "type": "uint256"
                },
                {
                  "internalType": "uint256",
                  "name": "timestampPosted",
                  "type": "uint256"
                }
              ],
              "internalType": "struct PoolRegistryInterface.VenusPool",
              "name": "venusPool",
              "type": "tuple"
            }
          ],
          "name": "getPoolDataFromVenusPool",
          "outputs": [
            {
              "components": [
                {
                  "internalType": "string",
                  "name": "name",
                  "type": "string"
                },
                {
                  "internalType": "address",
                  "name": "creator",
                  "type": "address"
                },
                {
                  "internalType": "address",
                  "name": "comptroller",
                  "type": "address"
                },
                {
                  "internalType": "uint256",
                  "name": "blockPosted",
                  "type": "uint256"
                },
                {
                  "internalType": "uint256",
                  "name": "timestampPosted",
                  "type": "uint256"
                },
                {
                  "internalType": "string",
                  "name": "category",
                  "type": "string"
                },
                {
                  "internalType": "string",
                  "name": "logoURL",
                  "type": "string"
                },
                {
                  "internalType": "string",
                  "name": "description",
                  "type": "string"
                },
                {
                  "internalType": "address",
                  "name": "priceOracle",
                  "type": "address"
                },
                {
                  "internalType": "uint256",
                  "name": "closeFactor",
                  "type": "uint256"
                },
                {
                  "internalType": "uint256",
                  "name": "liquidationIncentive",
                  "type": "uint256"
                },
                {
                  "internalType": "uint256",
                  "name": "minLiquidatableCollateral",
                  "type": "uint256"
                },
                {
                  "components": [
                    {
                      "internalType": "address",
                      "name": "vToken",
                      "type": "address"
                    },
                    {
                      "internalType": "uint256",
                      "name": "exchangeRateCurrent",
                      "type": "uint256"
                    },
                    {
                      "internalType": "uint256",
                      "name": "supplyRatePerBlockOrTimestamp",
                      "type": "uint256"
                    },
                    {
                      "internalType": "uint256",
                      "name": "borrowRatePerBlockOrTimestamp",
                      "type": "uint256"
                    },
                    {
                      "internalType": "uint256",
                      "name": "reserveFactorMantissa",
                      "type": "uint256"
                    },
                    {
                      "internalType": "uint256",
                      "name": "supplyCaps",
                      "type": "uint256"
                    },
                    {
                      "internalType": "uint256",
                      "name": "borrowCaps",
                      "type": "uint256"
                    },
                    {
                      "internalType": "uint256",
                      "name": "totalBorrows",
                      "type": "uint256"
                    },
                    {
                      "internalType": "uint256",
                      "name": "totalReserves",
                      "type": "uint256"
                    },
                    {
                      "internalType": "uint256",
                      "name": "totalSupply",
                      "type": "uint256"
                    },
                    {
                      "internalType": "uint256",
                      "name": "totalCash",
                      "type": "uint256"
                    },
                    {
                      "internalType": "bool",
                      "name": "isListed",
                      "type": "bool"
                    },
                    {
                      "internalType": "uint256",
                      "name": "collateralFactorMantissa",
                      "type": "uint256"
                    },
                    {
                      "internalType": "address",
                      "name": "underlyingAssetAddress",
                      "type": "address"
                    },
                    {
                      "internalType": "uint256",
                      "name": "vTokenDecimals",
                      "type": "uint256"
                    },
                    {
                      "internalType": "uint256",
                      "name": "underlyingDecimals",
                      "type": "uint256"
                    },
                    {
                      "internalType": "uint256",
                      "name": "pausedActions",
                      "type": "uint256"
                    }
                  ],
                  "internalType": "struct PoolLens.VTokenMetadata[]",
                  "name": "vTokens",
                  "type": "tuple[]"
                }
              ],
              "internalType": "struct PoolLens.PoolData",
              "name": "",
              "type": "tuple"
            }
          ],
          "stateMutability": "view",
          "type": "function"
        },
        {
          "inputs": [
            {
              "internalType": "address",
              "name": "poolRegistryAddress",
              "type": "address"
            },
            {
              "internalType": "address",
              "name": "asset",
              "type": "address"
            }
          ],
          "name": "getPoolsSupportedByAsset",
          "outputs": [
            {
              "internalType": "address[]",
              "name": "",
              "type": "address[]"
            }
          ],
          "stateMutability": "view",
          "type": "function"
        },
        {
          "inputs": [
            {
              "internalType": "address",
              "name": "poolRegistryAddress",
              "type": "address"
            },
            {
              "internalType": "address",
              "name": "comptroller",
              "type": "address"
            },
            {
              "internalType": "address",
              "name": "asset",
              "type": "address"
            }
          ],
          "name": "getVTokenForAsset",
          "outputs": [
            {
              "internalType": "address",
              "name": "",
              "type": "address"
            }
          ],
          "stateMutability": "view",
          "type": "function"
        },
        {
          "inputs": [],
          "name": "isTimeBased",
          "outputs": [
            {
              "internalType": "bool",
              "name": "",
              "type": "bool"
            }
          ],
          "stateMutability": "view",
          "type": "function"
        },
        {
          "inputs": [
            {
              "internalType": "contract VToken",
              "name": "vToken",
              "type": "address"
            },
            {
              "internalType": "address",
              "name": "account",
              "type": "address"
            }
          ],
          "name": "vTokenBalances",
          "outputs": [
            {
              "components": [
                {
                  "internalType": "address",
                  "name": "vToken",
                  "type": "address"
                },
                {
                  "internalType": "uint256",
                  "name": "balanceOf",
                  "type": "uint256"
                },
                {
                  "internalType": "uint256",
                  "name": "borrowBalanceCurrent",
                  "type": "uint256"
                },
                {
                  "internalType": "uint256",
                  "name": "balanceOfUnderlying",
                  "type": "uint256"
                },
                {
                  "internalType": "uint256",
                  "name": "tokenBalance",
                  "type": "uint256"
                },
                {
                  "internalType": "uint256",
                  "name": "tokenAllowance",
                  "type": "uint256"
                }
              ],
              "internalType": "struct PoolLens.VTokenBalances",
              "name": "",
              "type": "tuple"
            }
          ],
          "stateMutability": "nonpayable",
          "type": "function"
        },
        {
          "inputs": [
            {
              "internalType": "contract VToken[]",
              "name": "vTokens",
              "type": "address[]"
            },
            {
              "internalType": "address",
              "name": "account",
              "type": "address"
            }
          ],
          "name": "vTokenBalancesAll",
          "outputs": [
            {
              "components": [
                {
                  "internalType": "address",
                  "name": "vToken",
                  "type": "address"
                },
                {
                  "internalType": "uint256",
                  "name": "balanceOf",
                  "type": "uint256"
                },
                {
                  "internalType": "uint256",
                  "name": "borrowBalanceCurrent",
                  "type": "uint256"
                },
                {
                  "internalType": "uint256",
                  "name": "balanceOfUnderlying",
                  "type": "uint256"
                },
                {
                  "internalType": "uint256",
                  "name": "tokenBalance",
                  "type": "uint256"
                },
                {
                  "internalType": "uint256",
                  "name": "tokenAllowance",
                  "type": "uint256"
                }
              ],
              "internalType": "struct PoolLens.VTokenBalances[]",
              "name": "",
              "type": "tuple[]"
            }
          ],
          "stateMutability": "nonpayable",
          "type": "function"
        },
        {
          "inputs": [
            {
              "internalType": "contract VToken",
              "name": "vToken",
              "type": "address"
            }
          ],
          "name": "vTokenMetadata",
          "outputs": [
            {
              "components": [
                {
                  "internalType": "address",
                  "name": "vToken",
                  "type": "address"
                },
                {
                  "internalType": "uint256",
                  "name": "exchangeRateCurrent",
                  "type": "uint256"
                },
                {
                  "internalType": "uint256",
                  "name": "supplyRatePerBlockOrTimestamp",
                  "type": "uint256"
                },
                {
                  "internalType": "uint256",
                  "name": "borrowRatePerBlockOrTimestamp",
                  "type": "uint256"
                },
                {
                  "internalType": "uint256",
                  "name": "reserveFactorMantissa",
                  "type": "uint256"
                },
                {
                  "internalType": "uint256",
                  "name": "supplyCaps",
                  "type": "uint256"
                },
                {
                  "internalType": "uint256",
                  "name": "borrowCaps",
                  "type": "uint256"
                },
                {
                  "internalType": "uint256",
                  "name": "totalBorrows",
                  "type": "uint256"
                },
                {
                  "internalType": "uint256",
                  "name": "totalReserves",
                  "type": "uint256"
                },
                {
                  "internalType": "uint256",
                  "name": "totalSupply",
                  "type": "uint256"
                },
                {
                  "internalType": "uint256",
                  "name": "totalCash",
                  "type": "uint256"
                },
                {
                  "internalType": "bool",
                  "name": "isListed",
                  "type": "bool"
                },
                {
                  "internalType": "uint256",
                  "name": "collateralFactorMantissa",
                  "type": "uint256"
                },
                {
                  "internalType": "address",
                  "name": "underlyingAssetAddress",
                  "type": "address"
                },
                {
                  "internalType": "uint256",
                  "name": "vTokenDecimals",
                  "type": "uint256"
                },
                {
                  "internalType": "uint256",
                  "name": "underlyingDecimals",
                  "type": "uint256"
                },
                {
                  "internalType": "uint256",
                  "name": "pausedActions",
                  "type": "uint256"
                }
              ],
              "internalType": "struct PoolLens.VTokenMetadata",
              "name": "",
              "type": "tuple"
            }
          ],
          "stateMutability": "view",
          "type": "function"
        },
        {
          "inputs": [
            {
              "internalType": "contract VToken[]",
              "name": "vTokens",
              "type": "address[]"
            }
          ],
          "name": "vTokenMetadataAll",
          "outputs": [
            {
              "components": [
                {
                  "internalType": "address",
                  "name": "vToken",
                  "type": "address"
                },
                {
                  "internalType": "uint256",
                  "name": "exchangeRateCurrent",
                  "type": "uint256"
                },
                {
                  "internalType": "uint256",
                  "name": "supplyRatePerBlockOrTimestamp",
                  "type": "uint256"
                },
                {
                  "internalType": "uint256",
                  "name": "borrowRatePerBlockOrTimestamp",
                  "type": "uint256"
                },
                {
                  "internalType": "uint256",
                  "name": "reserveFactorMantissa",
                  "type": "uint256"
                },
                {
                  "internalType": "uint256",
                  "name": "supplyCaps",
                  "type": "uint256"
                },
                {
                  "internalType": "uint256",
                  "name": "borrowCaps",
                  "type": "uint256"
                },
                {
                  "internalType": "uint256",
                  "name": "totalBorrows",
                  "type": "uint256"
                },
                {
                  "internalType": "uint256",
                  "name": "totalReserves",
                  "type": "uint256"
                },
                {
                  "internalType": "uint256",
                  "name": "totalSupply",
                  "type": "uint256"
                },
                {
                  "internalType": "uint256",
                  "name": "totalCash",
                  "type": "uint256"
                },
                {
                  "internalType": "bool",
                  "name": "isListed",
                  "type": "bool"
                },
                {
                  "internalType": "uint256",
                  "name": "collateralFactorMantissa",
                  "type": "uint256"
                },
                {
                  "internalType": "address",
                  "name": "underlyingAssetAddress",
                  "type": "address"
                },
                {
                  "internalType": "uint256",
                  "name": "vTokenDecimals",
                  "type": "uint256"
                },
                {
                  "internalType": "uint256",
                  "name": "underlyingDecimals",
                  "type": "uint256"
                },
                {
                  "internalType": "uint256",
                  "name": "pausedActions",
                  "type": "uint256"
                }
              ],
              "internalType": "struct PoolLens.VTokenMetadata[]",
              "name": "",
              "type": "tuple[]"
            }
          ],
          "stateMutability": "view",
          "type": "function"
        },
        {
          "inputs": [
            {
              "internalType": "contract VToken",
              "name": "vToken",
              "type": "address"
            }
          ],
          "name": "vTokenUnderlyingPrice",
          "outputs": [
            {
              "components": [
                {
                  "internalType": "address",
                  "name": "vToken",
                  "type": "address"
                },
                {
                  "internalType": "uint256",
                  "name": "underlyingPrice",
                  "type": "uint256"
                }
              ],
              "internalType": "struct PoolLens.VTokenUnderlyingPrice",
              "name": "",
              "type": "tuple"
            }
          ],
          "stateMutability": "view",
          "type": "function"
        },
        {
          "inputs": [
            {
              "internalType": "contract VToken[]",
              "name": "vTokens",
              "type": "address[]"
            }
          ],
          "name": "vTokenUnderlyingPriceAll",
          "outputs": [
            {
              "components": [
                {
                  "internalType": "address",
                  "name": "vToken",
                  "type": "address"
                },
                {
                  "internalType": "uint256",
                  "name": "underlyingPrice",
                  "type": "uint256"
                }
              ],
              "internalType": "struct PoolLens.VTokenUnderlyingPrice[]",
              "name": "",
              "type": "tuple[]"
            }
          ],
          "stateMutability": "view",
          "type": "function"
        }
      ]
    },
    "PoolRegistry": {
      "address": "0x382238f07Bc4Fe4aA99e561adE8A4164b5f815DA",
      "abi": [
        {
          "anonymous": false,
          "inputs": [
            {
              "indexed": false,
              "internalType": "address",
              "name": "previousAdmin",
              "type": "address"
            },
            {
              "indexed": false,
              "internalType": "address",
              "name": "newAdmin",
              "type": "address"
            }
          ],
          "name": "AdminChanged",
          "type": "event"
        },
        {
          "anonymous": false,
          "inputs": [
            {
              "indexed": true,
              "internalType": "address",
              "name": "beacon",
              "type": "address"
            }
          ],
          "name": "BeaconUpgraded",
          "type": "event"
        },
        {
          "anonymous": false,
          "inputs": [
            {
              "indexed": true,
              "internalType": "address",
              "name": "implementation",
              "type": "address"
            }
          ],
          "name": "Upgraded",
          "type": "event"
        },
        {
          "stateMutability": "payable",
          "type": "fallback"
        },
        {
          "inputs": [],
          "name": "admin",
          "outputs": [
            {
              "internalType": "address",
              "name": "admin_",
              "type": "address"
            }
          ],
          "stateMutability": "nonpayable",
          "type": "function"
        },
        {
          "inputs": [
            {
              "internalType": "address",
              "name": "newAdmin",
              "type": "address"
            }
          ],
          "name": "changeAdmin",
          "outputs": [],
          "stateMutability": "nonpayable",
          "type": "function"
        },
        {
          "inputs": [],
          "name": "implementation",
          "outputs": [
            {
              "internalType": "address",
              "name": "implementation_",
              "type": "address"
            }
          ],
          "stateMutability": "nonpayable",
          "type": "function"
        },
        {
          "inputs": [
            {
              "internalType": "address",
              "name": "newImplementation",
              "type": "address"
            }
          ],
          "name": "upgradeTo",
          "outputs": [],
          "stateMutability": "nonpayable",
          "type": "function"
        },
        {
          "inputs": [
            {
              "internalType": "address",
              "name": "newImplementation",
              "type": "address"
            },
            {
              "internalType": "bytes",
              "name": "data",
              "type": "bytes"
            }
          ],
          "name": "upgradeToAndCall",
          "outputs": [],
          "stateMutability": "payable",
          "type": "function"
        },
        {
          "stateMutability": "payable",
          "type": "receive"
        },
        {
          "inputs": [
            {
              "internalType": "address",
              "name": "sender",
              "type": "address"
            },
            {
              "internalType": "address",
              "name": "calledContract",
              "type": "address"
            },
            {
              "internalType": "string",
              "name": "methodSignature",
              "type": "string"
            }
          ],
          "name": "Unauthorized",
          "type": "error"
        },
        {
          "inputs": [],
          "name": "ZeroAddressNotAllowed",
          "type": "error"
        },
        {
          "anonymous": false,
          "inputs": [
            {
              "indexed": false,
              "internalType": "uint8",
              "name": "version",
              "type": "uint8"
            }
          ],
          "name": "Initialized",
          "type": "event"
        },
        {
          "anonymous": false,
          "inputs": [
            {
              "indexed": true,
              "internalType": "address",
              "name": "comptroller",
              "type": "address"
            },
            {
              "indexed": true,
              "internalType": "address",
              "name": "vTokenAddress",
              "type": "address"
            }
          ],
          "name": "MarketAdded",
          "type": "event"
        },
        {
          "anonymous": false,
          "inputs": [
            {
              "indexed": false,
              "internalType": "address",
              "name": "oldAccessControlManager",
              "type": "address"
            },
            {
              "indexed": false,
              "internalType": "address",
              "name": "newAccessControlManager",
              "type": "address"
            }
          ],
          "name": "NewAccessControlManager",
          "type": "event"
        },
        {
          "anonymous": false,
          "inputs": [
            {
              "indexed": true,
              "internalType": "address",
              "name": "previousOwner",
              "type": "address"
            },
            {
              "indexed": true,
              "internalType": "address",
              "name": "newOwner",
              "type": "address"
            }
          ],
          "name": "OwnershipTransferStarted",
          "type": "event"
        },
        {
          "anonymous": false,
          "inputs": [
            {
              "indexed": true,
              "internalType": "address",
              "name": "previousOwner",
              "type": "address"
            },
            {
              "indexed": true,
              "internalType": "address",
              "name": "newOwner",
              "type": "address"
            }
          ],
          "name": "OwnershipTransferred",
          "type": "event"
        },
        {
          "anonymous": false,
          "inputs": [
            {
              "indexed": true,
              "internalType": "address",
              "name": "comptroller",
              "type": "address"
            },
            {
              "components": [
                {
                  "internalType": "string",
                  "name": "category",
                  "type": "string"
                },
                {
                  "internalType": "string",
                  "name": "logoURL",
                  "type": "string"
                },
                {
                  "internalType": "string",
                  "name": "description",
                  "type": "string"
                }
              ],
              "indexed": false,
              "internalType": "struct PoolRegistryInterface.VenusPoolMetaData",
              "name": "oldMetadata",
              "type": "tuple"
            },
            {
              "components": [
                {
                  "internalType": "string",
                  "name": "category",
                  "type": "string"
                },
                {
                  "internalType": "string",
                  "name": "logoURL",
                  "type": "string"
                },
                {
                  "internalType": "string",
                  "name": "description",
                  "type": "string"
                }
              ],
              "indexed": false,
              "internalType": "struct PoolRegistryInterface.VenusPoolMetaData",
              "name": "newMetadata",
              "type": "tuple"
            }
          ],
          "name": "PoolMetadataUpdated",
          "type": "event"
        },
        {
          "anonymous": false,
          "inputs": [
            {
              "indexed": true,
              "internalType": "address",
              "name": "comptroller",
              "type": "address"
            },
            {
              "indexed": false,
              "internalType": "string",
              "name": "oldName",
              "type": "string"
            },
            {
              "indexed": false,
              "internalType": "string",
              "name": "newName",
              "type": "string"
            }
          ],
          "name": "PoolNameSet",
          "type": "event"
        },
        {
          "anonymous": false,
          "inputs": [
            {
              "indexed": true,
              "internalType": "address",
              "name": "comptroller",
              "type": "address"
            },
            {
              "components": [
                {
                  "internalType": "string",
                  "name": "name",
                  "type": "string"
                },
                {
                  "internalType": "address",
                  "name": "creator",
                  "type": "address"
                },
                {
                  "internalType": "address",
                  "name": "comptroller",
                  "type": "address"
                },
                {
                  "internalType": "uint256",
                  "name": "blockPosted",
                  "type": "uint256"
                },
                {
                  "internalType": "uint256",
                  "name": "timestampPosted",
                  "type": "uint256"
                }
              ],
              "indexed": false,
              "internalType": "struct PoolRegistryInterface.VenusPool",
              "name": "pool",
              "type": "tuple"
            }
          ],
          "name": "PoolRegistered",
          "type": "event"
        },
        {
          "inputs": [],
          "name": "acceptOwnership",
          "outputs": [],
          "stateMutability": "nonpayable",
          "type": "function"
        },
        {
          "inputs": [],
          "name": "accessControlManager",
          "outputs": [
            {
              "internalType": "contract IAccessControlManagerV8",
              "name": "",
              "type": "address"
            }
          ],
          "stateMutability": "view",
          "type": "function"
        },
        {
          "inputs": [
            {
              "components": [
                {
                  "internalType": "contract VToken",
                  "name": "vToken",
                  "type": "address"
                },
                {
                  "internalType": "uint256",
                  "name": "collateralFactor",
                  "type": "uint256"
                },
                {
                  "internalType": "uint256",
                  "name": "liquidationThreshold",
                  "type": "uint256"
                },
                {
                  "internalType": "uint256",
                  "name": "initialSupply",
                  "type": "uint256"
                },
                {
                  "internalType": "address",
                  "name": "vTokenReceiver",
                  "type": "address"
                },
                {
                  "internalType": "uint256",
                  "name": "supplyCap",
                  "type": "uint256"
                },
                {
                  "internalType": "uint256",
                  "name": "borrowCap",
                  "type": "uint256"
                }
              ],
              "internalType": "struct PoolRegistry.AddMarketInput",
              "name": "input",
              "type": "tuple"
            }
          ],
          "name": "addMarket",
          "outputs": [],
          "stateMutability": "nonpayable",
          "type": "function"
        },
        {
          "inputs": [
            {
              "internalType": "string",
              "name": "name",
              "type": "string"
            },
            {
              "internalType": "contract Comptroller",
              "name": "comptroller",
              "type": "address"
            },
            {
              "internalType": "uint256",
              "name": "closeFactor",
              "type": "uint256"
            },
            {
              "internalType": "uint256",
              "name": "liquidationIncentive",
              "type": "uint256"
            },
            {
              "internalType": "uint256",
              "name": "minLiquidatableCollateral",
              "type": "uint256"
            }
          ],
          "name": "addPool",
          "outputs": [
            {
              "internalType": "uint256",
              "name": "index",
              "type": "uint256"
            }
          ],
          "stateMutability": "nonpayable",
          "type": "function"
        },
        {
          "inputs": [],
          "name": "getAllPools",
          "outputs": [
            {
              "components": [
                {
                  "internalType": "string",
                  "name": "name",
                  "type": "string"
                },
                {
                  "internalType": "address",
                  "name": "creator",
                  "type": "address"
                },
                {
                  "internalType": "address",
                  "name": "comptroller",
                  "type": "address"
                },
                {
                  "internalType": "uint256",
                  "name": "blockPosted",
                  "type": "uint256"
                },
                {
                  "internalType": "uint256",
                  "name": "timestampPosted",
                  "type": "uint256"
                }
              ],
              "internalType": "struct PoolRegistryInterface.VenusPool[]",
              "name": "",
              "type": "tuple[]"
            }
          ],
          "stateMutability": "view",
          "type": "function"
        },
        {
          "inputs": [
            {
              "internalType": "address",
              "name": "comptroller",
              "type": "address"
            }
          ],
          "name": "getPoolByComptroller",
          "outputs": [
            {
              "components": [
                {
                  "internalType": "string",
                  "name": "name",
                  "type": "string"
                },
                {
                  "internalType": "address",
                  "name": "creator",
                  "type": "address"
                },
                {
                  "internalType": "address",
                  "name": "comptroller",
                  "type": "address"
                },
                {
                  "internalType": "uint256",
                  "name": "blockPosted",
                  "type": "uint256"
                },
                {
                  "internalType": "uint256",
                  "name": "timestampPosted",
                  "type": "uint256"
                }
              ],
              "internalType": "struct PoolRegistryInterface.VenusPool",
              "name": "",
              "type": "tuple"
            }
          ],
          "stateMutability": "view",
          "type": "function"
        },
        {
          "inputs": [
            {
              "internalType": "address",
              "name": "asset",
              "type": "address"
            }
          ],
          "name": "getPoolsSupportedByAsset",
          "outputs": [
            {
              "internalType": "address[]",
              "name": "",
              "type": "address[]"
            }
          ],
          "stateMutability": "view",
          "type": "function"
        },
        {
          "inputs": [
            {
              "internalType": "address",
              "name": "comptroller",
              "type": "address"
            },
            {
              "internalType": "address",
              "name": "asset",
              "type": "address"
            }
          ],
          "name": "getVTokenForAsset",
          "outputs": [
            {
              "internalType": "address",
              "name": "",
              "type": "address"
            }
          ],
          "stateMutability": "view",
          "type": "function"
        },
        {
          "inputs": [
            {
              "internalType": "address",
              "name": "comptroller",
              "type": "address"
            }
          ],
          "name": "getVenusPoolMetadata",
          "outputs": [
            {
              "components": [
                {
                  "internalType": "string",
                  "name": "category",
                  "type": "string"
                },
                {
                  "internalType": "string",
                  "name": "logoURL",
                  "type": "string"
                },
                {
                  "internalType": "string",
                  "name": "description",
                  "type": "string"
                }
              ],
              "internalType": "struct PoolRegistryInterface.VenusPoolMetaData",
              "name": "",
              "type": "tuple"
            }
          ],
          "stateMutability": "view",
          "type": "function"
        },
        {
          "inputs": [
            {
              "internalType": "address",
              "name": "accessControlManager_",
              "type": "address"
            }
          ],
          "name": "initialize",
          "outputs": [],
          "stateMutability": "nonpayable",
          "type": "function"
        },
        {
          "inputs": [
            {
              "internalType": "address",
              "name": "",
              "type": "address"
            }
          ],
          "name": "metadata",
          "outputs": [
            {
              "internalType": "string",
              "name": "category",
              "type": "string"
            },
            {
              "internalType": "string",
              "name": "logoURL",
              "type": "string"
            },
            {
              "internalType": "string",
              "name": "description",
              "type": "string"
            }
          ],
          "stateMutability": "view",
          "type": "function"
        },
        {
          "inputs": [],
          "name": "owner",
          "outputs": [
            {
              "internalType": "address",
              "name": "",
              "type": "address"
            }
          ],
          "stateMutability": "view",
          "type": "function"
        },
        {
          "inputs": [],
          "name": "pendingOwner",
          "outputs": [
            {
              "internalType": "address",
              "name": "",
              "type": "address"
            }
          ],
          "stateMutability": "view",
          "type": "function"
        },
        {
          "inputs": [],
          "name": "renounceOwnership",
          "outputs": [],
          "stateMutability": "nonpayable",
          "type": "function"
        },
        {
          "inputs": [
            {
              "internalType": "address",
              "name": "accessControlManager_",
              "type": "address"
            }
          ],
          "name": "setAccessControlManager",
          "outputs": [],
          "stateMutability": "nonpayable",
          "type": "function"
        },
        {
          "inputs": [
            {
              "internalType": "address",
              "name": "comptroller",
              "type": "address"
            },
            {
              "internalType": "string",
              "name": "name",
              "type": "string"
            }
          ],
          "name": "setPoolName",
          "outputs": [],
          "stateMutability": "nonpayable",
          "type": "function"
        },
        {
          "inputs": [
            {
              "internalType": "address",
              "name": "newOwner",
              "type": "address"
            }
          ],
          "name": "transferOwnership",
          "outputs": [],
          "stateMutability": "nonpayable",
          "type": "function"
        },
        {
          "inputs": [
            {
              "internalType": "address",
              "name": "comptroller",
              "type": "address"
            },
            {
              "components": [
                {
                  "internalType": "string",
                  "name": "category",
                  "type": "string"
                },
                {
                  "internalType": "string",
                  "name": "logoURL",
                  "type": "string"
                },
                {
                  "internalType": "string",
                  "name": "description",
                  "type": "string"
                }
              ],
              "internalType": "struct PoolRegistryInterface.VenusPoolMetaData",
              "name": "metadata_",
              "type": "tuple"
            }
          ],
          "name": "updatePoolMetadata",
          "outputs": [],
          "stateMutability": "nonpayable",
          "type": "function"
        },
        {
          "inputs": [
            {
              "internalType": "address",
              "name": "_logic",
              "type": "address"
            },
            {
              "internalType": "address",
              "name": "admin_",
              "type": "address"
            },
            {
              "internalType": "bytes",
              "name": "_data",
              "type": "bytes"
            }
          ],
          "stateMutability": "payable",
          "type": "constructor"
        }
      ]
    },
    "PoolRegistry_Implementation": {
      "address": "0xc9A9594e774F9454e4665126C72Eb62643253aB0",
      "abi": [
        {
          "inputs": [],
          "stateMutability": "nonpayable",
          "type": "constructor"
        },
        {
          "inputs": [
            {
              "internalType": "address",
              "name": "sender",
              "type": "address"
            },
            {
              "internalType": "address",
              "name": "calledContract",
              "type": "address"
            },
            {
              "internalType": "string",
              "name": "methodSignature",
              "type": "string"
            }
          ],
          "name": "Unauthorized",
          "type": "error"
        },
        {
          "inputs": [],
          "name": "ZeroAddressNotAllowed",
          "type": "error"
        },
        {
          "anonymous": false,
          "inputs": [
            {
              "indexed": false,
              "internalType": "uint8",
              "name": "version",
              "type": "uint8"
            }
          ],
          "name": "Initialized",
          "type": "event"
        },
        {
          "anonymous": false,
          "inputs": [
            {
              "indexed": true,
              "internalType": "address",
              "name": "comptroller",
              "type": "address"
            },
            {
              "indexed": true,
              "internalType": "address",
              "name": "vTokenAddress",
              "type": "address"
            }
          ],
          "name": "MarketAdded",
          "type": "event"
        },
        {
          "anonymous": false,
          "inputs": [
            {
              "indexed": false,
              "internalType": "address",
              "name": "oldAccessControlManager",
              "type": "address"
            },
            {
              "indexed": false,
              "internalType": "address",
              "name": "newAccessControlManager",
              "type": "address"
            }
          ],
          "name": "NewAccessControlManager",
          "type": "event"
        },
        {
          "anonymous": false,
          "inputs": [
            {
              "indexed": true,
              "internalType": "address",
              "name": "previousOwner",
              "type": "address"
            },
            {
              "indexed": true,
              "internalType": "address",
              "name": "newOwner",
              "type": "address"
            }
          ],
          "name": "OwnershipTransferStarted",
          "type": "event"
        },
        {
          "anonymous": false,
          "inputs": [
            {
              "indexed": true,
              "internalType": "address",
              "name": "previousOwner",
              "type": "address"
            },
            {
              "indexed": true,
              "internalType": "address",
              "name": "newOwner",
              "type": "address"
            }
          ],
          "name": "OwnershipTransferred",
          "type": "event"
        },
        {
          "anonymous": false,
          "inputs": [
            {
              "indexed": true,
              "internalType": "address",
              "name": "comptroller",
              "type": "address"
            },
            {
              "components": [
                {
                  "internalType": "string",
                  "name": "category",
                  "type": "string"
                },
                {
                  "internalType": "string",
                  "name": "logoURL",
                  "type": "string"
                },
                {
                  "internalType": "string",
                  "name": "description",
                  "type": "string"
                }
              ],
              "indexed": false,
              "internalType": "struct PoolRegistryInterface.VenusPoolMetaData",
              "name": "oldMetadata",
              "type": "tuple"
            },
            {
              "components": [
                {
                  "internalType": "string",
                  "name": "category",
                  "type": "string"
                },
                {
                  "internalType": "string",
                  "name": "logoURL",
                  "type": "string"
                },
                {
                  "internalType": "string",
                  "name": "description",
                  "type": "string"
                }
              ],
              "indexed": false,
              "internalType": "struct PoolRegistryInterface.VenusPoolMetaData",
              "name": "newMetadata",
              "type": "tuple"
            }
          ],
          "name": "PoolMetadataUpdated",
          "type": "event"
        },
        {
          "anonymous": false,
          "inputs": [
            {
              "indexed": true,
              "internalType": "address",
              "name": "comptroller",
              "type": "address"
            },
            {
              "indexed": false,
              "internalType": "string",
              "name": "oldName",
              "type": "string"
            },
            {
              "indexed": false,
              "internalType": "string",
              "name": "newName",
              "type": "string"
            }
          ],
          "name": "PoolNameSet",
          "type": "event"
        },
        {
          "anonymous": false,
          "inputs": [
            {
              "indexed": true,
              "internalType": "address",
              "name": "comptroller",
              "type": "address"
            },
            {
              "components": [
                {
                  "internalType": "string",
                  "name": "name",
                  "type": "string"
                },
                {
                  "internalType": "address",
                  "name": "creator",
                  "type": "address"
                },
                {
                  "internalType": "address",
                  "name": "comptroller",
                  "type": "address"
                },
                {
                  "internalType": "uint256",
                  "name": "blockPosted",
                  "type": "uint256"
                },
                {
                  "internalType": "uint256",
                  "name": "timestampPosted",
                  "type": "uint256"
                }
              ],
              "indexed": false,
              "internalType": "struct PoolRegistryInterface.VenusPool",
              "name": "pool",
              "type": "tuple"
            }
          ],
          "name": "PoolRegistered",
          "type": "event"
        },
        {
          "inputs": [],
          "name": "acceptOwnership",
          "outputs": [],
          "stateMutability": "nonpayable",
          "type": "function"
        },
        {
          "inputs": [],
          "name": "accessControlManager",
          "outputs": [
            {
              "internalType": "contract IAccessControlManagerV8",
              "name": "",
              "type": "address"
            }
          ],
          "stateMutability": "view",
          "type": "function"
        },
        {
          "inputs": [
            {
              "components": [
                {
                  "internalType": "contract VToken",
                  "name": "vToken",
                  "type": "address"
                },
                {
                  "internalType": "uint256",
                  "name": "collateralFactor",
                  "type": "uint256"
                },
                {
                  "internalType": "uint256",
                  "name": "liquidationThreshold",
                  "type": "uint256"
                },
                {
                  "internalType": "uint256",
                  "name": "initialSupply",
                  "type": "uint256"
                },
                {
                  "internalType": "address",
                  "name": "vTokenReceiver",
                  "type": "address"
                },
                {
                  "internalType": "uint256",
                  "name": "supplyCap",
                  "type": "uint256"
                },
                {
                  "internalType": "uint256",
                  "name": "borrowCap",
                  "type": "uint256"
                }
              ],
              "internalType": "struct PoolRegistry.AddMarketInput",
              "name": "input",
              "type": "tuple"
            }
          ],
          "name": "addMarket",
          "outputs": [],
          "stateMutability": "nonpayable",
          "type": "function"
        },
        {
          "inputs": [
            {
              "internalType": "string",
              "name": "name",
              "type": "string"
            },
            {
              "internalType": "contract Comptroller",
              "name": "comptroller",
              "type": "address"
            },
            {
              "internalType": "uint256",
              "name": "closeFactor",
              "type": "uint256"
            },
            {
              "internalType": "uint256",
              "name": "liquidationIncentive",
              "type": "uint256"
            },
            {
              "internalType": "uint256",
              "name": "minLiquidatableCollateral",
              "type": "uint256"
            }
          ],
          "name": "addPool",
          "outputs": [
            {
              "internalType": "uint256",
              "name": "index",
              "type": "uint256"
            }
          ],
          "stateMutability": "nonpayable",
          "type": "function"
        },
        {
          "inputs": [],
          "name": "getAllPools",
          "outputs": [
            {
              "components": [
                {
                  "internalType": "string",
                  "name": "name",
                  "type": "string"
                },
                {
                  "internalType": "address",
                  "name": "creator",
                  "type": "address"
                },
                {
                  "internalType": "address",
                  "name": "comptroller",
                  "type": "address"
                },
                {
                  "internalType": "uint256",
                  "name": "blockPosted",
                  "type": "uint256"
                },
                {
                  "internalType": "uint256",
                  "name": "timestampPosted",
                  "type": "uint256"
                }
              ],
              "internalType": "struct PoolRegistryInterface.VenusPool[]",
              "name": "",
              "type": "tuple[]"
            }
          ],
          "stateMutability": "view",
          "type": "function"
        },
        {
          "inputs": [
            {
              "internalType": "address",
              "name": "comptroller",
              "type": "address"
            }
          ],
          "name": "getPoolByComptroller",
          "outputs": [
            {
              "components": [
                {
                  "internalType": "string",
                  "name": "name",
                  "type": "string"
                },
                {
                  "internalType": "address",
                  "name": "creator",
                  "type": "address"
                },
                {
                  "internalType": "address",
                  "name": "comptroller",
                  "type": "address"
                },
                {
                  "internalType": "uint256",
                  "name": "blockPosted",
                  "type": "uint256"
                },
                {
                  "internalType": "uint256",
                  "name": "timestampPosted",
                  "type": "uint256"
                }
              ],
              "internalType": "struct PoolRegistryInterface.VenusPool",
              "name": "",
              "type": "tuple"
            }
          ],
          "stateMutability": "view",
          "type": "function"
        },
        {
          "inputs": [
            {
              "internalType": "address",
              "name": "asset",
              "type": "address"
            }
          ],
          "name": "getPoolsSupportedByAsset",
          "outputs": [
            {
              "internalType": "address[]",
              "name": "",
              "type": "address[]"
            }
          ],
          "stateMutability": "view",
          "type": "function"
        },
        {
          "inputs": [
            {
              "internalType": "address",
              "name": "comptroller",
              "type": "address"
            },
            {
              "internalType": "address",
              "name": "asset",
              "type": "address"
            }
          ],
          "name": "getVTokenForAsset",
          "outputs": [
            {
              "internalType": "address",
              "name": "",
              "type": "address"
            }
          ],
          "stateMutability": "view",
          "type": "function"
        },
        {
          "inputs": [
            {
              "internalType": "address",
              "name": "comptroller",
              "type": "address"
            }
          ],
          "name": "getVenusPoolMetadata",
          "outputs": [
            {
              "components": [
                {
                  "internalType": "string",
                  "name": "category",
                  "type": "string"
                },
                {
                  "internalType": "string",
                  "name": "logoURL",
                  "type": "string"
                },
                {
                  "internalType": "string",
                  "name": "description",
                  "type": "string"
                }
              ],
              "internalType": "struct PoolRegistryInterface.VenusPoolMetaData",
              "name": "",
              "type": "tuple"
            }
          ],
          "stateMutability": "view",
          "type": "function"
        },
        {
          "inputs": [
            {
              "internalType": "address",
              "name": "accessControlManager_",
              "type": "address"
            }
          ],
          "name": "initialize",
          "outputs": [],
          "stateMutability": "nonpayable",
          "type": "function"
        },
        {
          "inputs": [
            {
              "internalType": "address",
              "name": "",
              "type": "address"
            }
          ],
          "name": "metadata",
          "outputs": [
            {
              "internalType": "string",
              "name": "category",
              "type": "string"
            },
            {
              "internalType": "string",
              "name": "logoURL",
              "type": "string"
            },
            {
              "internalType": "string",
              "name": "description",
              "type": "string"
            }
          ],
          "stateMutability": "view",
          "type": "function"
        },
        {
          "inputs": [],
          "name": "owner",
          "outputs": [
            {
              "internalType": "address",
              "name": "",
              "type": "address"
            }
          ],
          "stateMutability": "view",
          "type": "function"
        },
        {
          "inputs": [],
          "name": "pendingOwner",
          "outputs": [
            {
              "internalType": "address",
              "name": "",
              "type": "address"
            }
          ],
          "stateMutability": "view",
          "type": "function"
        },
        {
          "inputs": [],
          "name": "renounceOwnership",
          "outputs": [],
          "stateMutability": "nonpayable",
          "type": "function"
        },
        {
          "inputs": [
            {
              "internalType": "address",
              "name": "accessControlManager_",
              "type": "address"
            }
          ],
          "name": "setAccessControlManager",
          "outputs": [],
          "stateMutability": "nonpayable",
          "type": "function"
        },
        {
          "inputs": [
            {
              "internalType": "address",
              "name": "comptroller",
              "type": "address"
            },
            {
              "internalType": "string",
              "name": "name",
              "type": "string"
            }
          ],
          "name": "setPoolName",
          "outputs": [],
          "stateMutability": "nonpayable",
          "type": "function"
        },
        {
          "inputs": [
            {
              "internalType": "address",
              "name": "newOwner",
              "type": "address"
            }
          ],
          "name": "transferOwnership",
          "outputs": [],
          "stateMutability": "nonpayable",
          "type": "function"
        },
        {
          "inputs": [
            {
              "internalType": "address",
              "name": "comptroller",
              "type": "address"
            },
            {
              "components": [
                {
                  "internalType": "string",
                  "name": "category",
                  "type": "string"
                },
                {
                  "internalType": "string",
                  "name": "logoURL",
                  "type": "string"
                },
                {
                  "internalType": "string",
                  "name": "description",
                  "type": "string"
                }
              ],
              "internalType": "struct PoolRegistryInterface.VenusPoolMetaData",
              "name": "metadata_",
              "type": "tuple"
            }
          ],
          "name": "updatePoolMetadata",
          "outputs": [],
          "stateMutability": "nonpayable",
          "type": "function"
        }
      ]
    },
    "PoolRegistry_Proxy": {
      "address": "0x382238f07Bc4Fe4aA99e561adE8A4164b5f815DA",
      "abi": [
        {
          "inputs": [
            {
              "internalType": "address",
              "name": "_logic",
              "type": "address"
            },
            {
              "internalType": "address",
              "name": "admin_",
              "type": "address"
            },
            {
              "internalType": "bytes",
              "name": "_data",
              "type": "bytes"
            }
          ],
          "stateMutability": "payable",
          "type": "constructor"
        },
        {
          "anonymous": false,
          "inputs": [
            {
              "indexed": false,
              "internalType": "address",
              "name": "previousAdmin",
              "type": "address"
            },
            {
              "indexed": false,
              "internalType": "address",
              "name": "newAdmin",
              "type": "address"
            }
          ],
          "name": "AdminChanged",
          "type": "event"
        },
        {
          "anonymous": false,
          "inputs": [
            {
              "indexed": true,
              "internalType": "address",
              "name": "beacon",
              "type": "address"
            }
          ],
          "name": "BeaconUpgraded",
          "type": "event"
        },
        {
          "anonymous": false,
          "inputs": [
            {
              "indexed": true,
              "internalType": "address",
              "name": "implementation",
              "type": "address"
            }
          ],
          "name": "Upgraded",
          "type": "event"
        },
        {
          "stateMutability": "payable",
          "type": "fallback"
        },
        {
          "inputs": [],
          "name": "admin",
          "outputs": [
            {
              "internalType": "address",
              "name": "admin_",
              "type": "address"
            }
          ],
          "stateMutability": "nonpayable",
          "type": "function"
        },
        {
          "inputs": [
            {
              "internalType": "address",
              "name": "newAdmin",
              "type": "address"
            }
          ],
          "name": "changeAdmin",
          "outputs": [],
          "stateMutability": "nonpayable",
          "type": "function"
        },
        {
          "inputs": [],
          "name": "implementation",
          "outputs": [
            {
              "internalType": "address",
              "name": "implementation_",
              "type": "address"
            }
          ],
          "stateMutability": "nonpayable",
          "type": "function"
        },
        {
          "inputs": [
            {
              "internalType": "address",
              "name": "newImplementation",
              "type": "address"
            }
          ],
          "name": "upgradeTo",
          "outputs": [],
          "stateMutability": "nonpayable",
          "type": "function"
        },
        {
          "inputs": [
            {
              "internalType": "address",
              "name": "newImplementation",
              "type": "address"
            },
            {
              "internalType": "bytes",
              "name": "data",
              "type": "bytes"
            }
          ],
          "name": "upgradeToAndCall",
          "outputs": [],
          "stateMutability": "payable",
          "type": "function"
        },
        {
          "stateMutability": "payable",
          "type": "receive"
        }
      ]
    },
    "RewardsDistributorImpl": {
      "address": "0xc4F087E39ACe29A03cacfd16e35d2e78cD524F87",
      "abi": [
        {
          "inputs": [
            {
              "internalType": "bool",
              "name": "timeBased_",
              "type": "bool"
            },
            {
              "internalType": "uint256",
              "name": "blocksPerYear_",
              "type": "uint256"
            }
          ],
          "stateMutability": "nonpayable",
          "type": "constructor"
        },
        {
          "inputs": [],
          "name": "InvalidBlocksPerYear",
          "type": "error"
        },
        {
          "inputs": [],
          "name": "InvalidTimeBasedConfiguration",
          "type": "error"
        },
        {
          "inputs": [
            {
              "internalType": "uint256",
              "name": "loopsLimit",
              "type": "uint256"
            },
            {
              "internalType": "uint256",
              "name": "requiredLoops",
              "type": "uint256"
            }
          ],
          "name": "MaxLoopsLimitExceeded",
          "type": "error"
        },
        {
          "inputs": [
            {
              "internalType": "address",
              "name": "sender",
              "type": "address"
            },
            {
              "internalType": "address",
              "name": "calledContract",
              "type": "address"
            },
            {
              "internalType": "string",
              "name": "methodSignature",
              "type": "string"
            }
          ],
          "name": "Unauthorized",
          "type": "error"
        },
        {
          "anonymous": false,
          "inputs": [
            {
              "indexed": true,
              "internalType": "address",
              "name": "vToken",
              "type": "address"
            },
            {
              "indexed": false,
              "internalType": "uint256",
              "name": "newTimestamp",
              "type": "uint256"
            }
          ],
          "name": "BorrowLastRewardingBlockTimestampUpdated",
          "type": "event"
        },
        {
          "anonymous": false,
          "inputs": [
            {
              "indexed": true,
              "internalType": "address",
              "name": "vToken",
              "type": "address"
            },
            {
              "indexed": false,
              "internalType": "uint32",
              "name": "newBlock",
              "type": "uint32"
            }
          ],
          "name": "BorrowLastRewardingBlockUpdated",
          "type": "event"
        },
        {
          "anonymous": false,
          "inputs": [
            {
              "indexed": true,
              "internalType": "address",
              "name": "contributor",
              "type": "address"
            },
            {
              "indexed": false,
              "internalType": "uint256",
              "name": "newSpeed",
              "type": "uint256"
            }
          ],
          "name": "ContributorRewardTokenSpeedUpdated",
          "type": "event"
        },
        {
          "anonymous": false,
          "inputs": [
            {
              "indexed": true,
              "internalType": "address",
              "name": "contributor",
              "type": "address"
            },
            {
              "indexed": false,
              "internalType": "uint256",
              "name": "rewardAccrued",
              "type": "uint256"
            }
          ],
          "name": "ContributorRewardsUpdated",
          "type": "event"
        },
        {
          "anonymous": false,
          "inputs": [
            {
              "indexed": true,
              "internalType": "contract VToken",
              "name": "vToken",
              "type": "address"
            },
            {
              "indexed": true,
              "internalType": "address",
              "name": "borrower",
              "type": "address"
            },
            {
              "indexed": false,
              "internalType": "uint256",
              "name": "rewardTokenDelta",
              "type": "uint256"
            },
            {
              "indexed": false,
              "internalType": "uint256",
              "name": "rewardTokenTotal",
              "type": "uint256"
            },
            {
              "indexed": false,
              "internalType": "uint256",
              "name": "rewardTokenBorrowIndex",
              "type": "uint256"
            }
          ],
          "name": "DistributedBorrowerRewardToken",
          "type": "event"
        },
        {
          "anonymous": false,
          "inputs": [
            {
              "indexed": true,
              "internalType": "contract VToken",
              "name": "vToken",
              "type": "address"
            },
            {
              "indexed": true,
              "internalType": "address",
              "name": "supplier",
              "type": "address"
            },
            {
              "indexed": false,
              "internalType": "uint256",
              "name": "rewardTokenDelta",
              "type": "uint256"
            },
            {
              "indexed": false,
              "internalType": "uint256",
              "name": "rewardTokenTotal",
              "type": "uint256"
            },
            {
              "indexed": false,
              "internalType": "uint256",
              "name": "rewardTokenSupplyIndex",
              "type": "uint256"
            }
          ],
          "name": "DistributedSupplierRewardToken",
          "type": "event"
        },
        {
          "anonymous": false,
          "inputs": [
            {
              "indexed": false,
              "internalType": "uint8",
              "name": "version",
              "type": "uint8"
            }
          ],
          "name": "Initialized",
          "type": "event"
        },
        {
          "anonymous": false,
          "inputs": [
            {
              "indexed": true,
              "internalType": "address",
              "name": "vToken",
              "type": "address"
            }
          ],
          "name": "MarketInitialized",
          "type": "event"
        },
        {
          "anonymous": false,
          "inputs": [
            {
              "indexed": false,
              "internalType": "uint256",
              "name": "oldMaxLoopsLimit",
              "type": "uint256"
            },
            {
              "indexed": false,
              "internalType": "uint256",
              "name": "newmaxLoopsLimit",
              "type": "uint256"
            }
          ],
          "name": "MaxLoopsLimitUpdated",
          "type": "event"
        },
        {
          "anonymous": false,
          "inputs": [
            {
              "indexed": false,
              "internalType": "address",
              "name": "oldAccessControlManager",
              "type": "address"
            },
            {
              "indexed": false,
              "internalType": "address",
              "name": "newAccessControlManager",
              "type": "address"
            }
          ],
          "name": "NewAccessControlManager",
          "type": "event"
        },
        {
          "anonymous": false,
          "inputs": [
            {
              "indexed": true,
              "internalType": "address",
              "name": "previousOwner",
              "type": "address"
            },
            {
              "indexed": true,
              "internalType": "address",
              "name": "newOwner",
              "type": "address"
            }
          ],
          "name": "OwnershipTransferStarted",
          "type": "event"
        },
        {
          "anonymous": false,
          "inputs": [
            {
              "indexed": true,
              "internalType": "address",
              "name": "previousOwner",
              "type": "address"
            },
            {
              "indexed": true,
              "internalType": "address",
              "name": "newOwner",
              "type": "address"
            }
          ],
          "name": "OwnershipTransferred",
          "type": "event"
        },
        {
          "anonymous": false,
          "inputs": [
            {
              "indexed": true,
              "internalType": "address",
              "name": "vToken",
              "type": "address"
            },
            {
              "components": [
                {
                  "internalType": "uint256",
                  "name": "mantissa",
                  "type": "uint256"
                }
              ],
              "indexed": false,
              "internalType": "struct ExponentialNoError.Exp",
              "name": "marketBorrowIndex",
              "type": "tuple"
            }
          ],
          "name": "RewardTokenBorrowIndexUpdated",
          "type": "event"
        },
        {
          "anonymous": false,
          "inputs": [
            {
              "indexed": true,
              "internalType": "contract VToken",
              "name": "vToken",
              "type": "address"
            },
            {
              "indexed": false,
              "internalType": "uint256",
              "name": "newSpeed",
              "type": "uint256"
            }
          ],
          "name": "RewardTokenBorrowSpeedUpdated",
          "type": "event"
        },
        {
          "anonymous": false,
          "inputs": [
            {
              "indexed": true,
              "internalType": "address",
              "name": "recipient",
              "type": "address"
            },
            {
              "indexed": false,
              "internalType": "uint256",
              "name": "amount",
              "type": "uint256"
            }
          ],
          "name": "RewardTokenGranted",
          "type": "event"
        },
        {
          "anonymous": false,
          "inputs": [
            {
              "indexed": true,
              "internalType": "address",
              "name": "vToken",
              "type": "address"
            }
          ],
          "name": "RewardTokenSupplyIndexUpdated",
          "type": "event"
        },
        {
          "anonymous": false,
          "inputs": [
            {
              "indexed": true,
              "internalType": "contract VToken",
              "name": "vToken",
              "type": "address"
            },
            {
              "indexed": false,
              "internalType": "uint256",
              "name": "newSpeed",
              "type": "uint256"
            }
          ],
          "name": "RewardTokenSupplySpeedUpdated",
          "type": "event"
        },
        {
          "anonymous": false,
          "inputs": [
            {
              "indexed": true,
              "internalType": "address",
              "name": "vToken",
              "type": "address"
            },
            {
              "indexed": false,
              "internalType": "uint256",
              "name": "newTimestamp",
              "type": "uint256"
            }
          ],
          "name": "SupplyLastRewardingBlockTimestampUpdated",
          "type": "event"
        },
        {
          "anonymous": false,
          "inputs": [
            {
              "indexed": true,
              "internalType": "address",
              "name": "vToken",
              "type": "address"
            },
            {
              "indexed": false,
              "internalType": "uint32",
              "name": "newBlock",
              "type": "uint32"
            }
          ],
          "name": "SupplyLastRewardingBlockUpdated",
          "type": "event"
        },
        {
          "inputs": [],
          "name": "INITIAL_INDEX",
          "outputs": [
            {
              "internalType": "uint224",
              "name": "",
              "type": "uint224"
            }
          ],
          "stateMutability": "view",
          "type": "function"
        },
        {
          "inputs": [],
          "name": "acceptOwnership",
          "outputs": [],
          "stateMutability": "nonpayable",
          "type": "function"
        },
        {
          "inputs": [],
          "name": "accessControlManager",
          "outputs": [
            {
              "internalType": "contract IAccessControlManagerV8",
              "name": "",
              "type": "address"
            }
          ],
          "stateMutability": "view",
          "type": "function"
        },
        {
          "inputs": [],
          "name": "blocksOrSecondsPerYear",
          "outputs": [
            {
              "internalType": "uint256",
              "name": "",
              "type": "uint256"
            }
          ],
          "stateMutability": "view",
          "type": "function"
        },
        {
          "inputs": [
            {
              "internalType": "address",
              "name": "holder",
              "type": "address"
            },
            {
              "internalType": "contract VToken[]",
              "name": "vTokens",
              "type": "address[]"
            }
          ],
          "name": "claimRewardToken",
          "outputs": [],
          "stateMutability": "nonpayable",
          "type": "function"
        },
        {
          "inputs": [
            {
              "internalType": "address",
              "name": "holder",
              "type": "address"
            }
          ],
          "name": "claimRewardToken",
          "outputs": [],
          "stateMutability": "nonpayable",
          "type": "function"
        },
        {
          "inputs": [
            {
              "internalType": "address",
              "name": "vToken",
              "type": "address"
            },
            {
              "internalType": "address",
              "name": "borrower",
              "type": "address"
            },
            {
              "components": [
                {
                  "internalType": "uint256",
                  "name": "mantissa",
                  "type": "uint256"
                }
              ],
              "internalType": "struct ExponentialNoError.Exp",
              "name": "marketBorrowIndex",
              "type": "tuple"
            }
          ],
          "name": "distributeBorrowerRewardToken",
          "outputs": [],
          "stateMutability": "nonpayable",
          "type": "function"
        },
        {
          "inputs": [
            {
              "internalType": "address",
              "name": "vToken",
              "type": "address"
            },
            {
              "internalType": "address",
              "name": "supplier",
              "type": "address"
            }
          ],
          "name": "distributeSupplierRewardToken",
          "outputs": [],
          "stateMutability": "nonpayable",
          "type": "function"
        },
        {
          "inputs": [],
          "name": "getBlockNumberOrTimestamp",
          "outputs": [
            {
              "internalType": "uint256",
              "name": "",
              "type": "uint256"
            }
          ],
          "stateMutability": "view",
          "type": "function"
        },
        {
          "inputs": [
            {
              "internalType": "address",
              "name": "recipient",
              "type": "address"
            },
            {
              "internalType": "uint256",
              "name": "amount",
              "type": "uint256"
            }
          ],
          "name": "grantRewardToken",
          "outputs": [],
          "stateMutability": "nonpayable",
          "type": "function"
        },
        {
          "inputs": [
            {
              "internalType": "contract Comptroller",
              "name": "comptroller_",
              "type": "address"
            },
            {
              "internalType": "contract IERC20Upgradeable",
              "name": "rewardToken_",
              "type": "address"
            },
            {
              "internalType": "uint256",
              "name": "loopsLimit_",
              "type": "uint256"
            },
            {
              "internalType": "address",
              "name": "accessControlManager_",
              "type": "address"
            }
          ],
          "name": "initialize",
          "outputs": [],
          "stateMutability": "nonpayable",
          "type": "function"
        },
        {
          "inputs": [
            {
              "internalType": "address",
              "name": "vToken",
              "type": "address"
            }
          ],
          "name": "initializeMarket",
          "outputs": [],
          "stateMutability": "nonpayable",
          "type": "function"
        },
        {
          "inputs": [],
          "name": "isTimeBased",
          "outputs": [
            {
              "internalType": "bool",
              "name": "",
              "type": "bool"
            }
          ],
          "stateMutability": "view",
          "type": "function"
        },
        {
          "inputs": [
            {
              "internalType": "address",
              "name": "",
              "type": "address"
            }
          ],
          "name": "lastContributorBlock",
          "outputs": [
            {
              "internalType": "uint256",
              "name": "",
              "type": "uint256"
            }
          ],
          "stateMutability": "view",
          "type": "function"
        },
        {
          "inputs": [],
          "name": "maxLoopsLimit",
          "outputs": [
            {
              "internalType": "uint256",
              "name": "",
              "type": "uint256"
            }
          ],
          "stateMutability": "view",
          "type": "function"
        },
        {
          "inputs": [],
          "name": "owner",
          "outputs": [
            {
              "internalType": "address",
              "name": "",
              "type": "address"
            }
          ],
          "stateMutability": "view",
          "type": "function"
        },
        {
          "inputs": [],
          "name": "pendingOwner",
          "outputs": [
            {
              "internalType": "address",
              "name": "",
              "type": "address"
            }
          ],
          "stateMutability": "view",
          "type": "function"
        },
        {
          "inputs": [],
          "name": "renounceOwnership",
          "outputs": [],
          "stateMutability": "nonpayable",
          "type": "function"
        },
        {
          "inputs": [],
          "name": "rewardToken",
          "outputs": [
            {
              "internalType": "contract IERC20Upgradeable",
              "name": "",
              "type": "address"
            }
          ],
          "stateMutability": "view",
          "type": "function"
        },
        {
          "inputs": [
            {
              "internalType": "address",
              "name": "",
              "type": "address"
            }
          ],
          "name": "rewardTokenAccrued",
          "outputs": [
            {
              "internalType": "uint256",
              "name": "",
              "type": "uint256"
            }
          ],
          "stateMutability": "view",
          "type": "function"
        },
        {
          "inputs": [
            {
              "internalType": "address",
              "name": "",
              "type": "address"
            }
          ],
          "name": "rewardTokenBorrowSpeeds",
          "outputs": [
            {
              "internalType": "uint256",
              "name": "",
              "type": "uint256"
            }
          ],
          "stateMutability": "view",
          "type": "function"
        },
        {
          "inputs": [
            {
              "internalType": "address",
              "name": "",
              "type": "address"
            }
          ],
          "name": "rewardTokenBorrowState",
          "outputs": [
            {
              "internalType": "uint224",
              "name": "index",
              "type": "uint224"
            },
            {
              "internalType": "uint32",
              "name": "block",
              "type": "uint32"
            },
            {
              "internalType": "uint32",
              "name": "lastRewardingBlock",
              "type": "uint32"
            }
          ],
          "stateMutability": "view",
          "type": "function"
        },
        {
          "inputs": [
            {
              "internalType": "address",
              "name": "",
              "type": "address"
            }
          ],
          "name": "rewardTokenBorrowStateTimeBased",
          "outputs": [
            {
              "internalType": "uint224",
              "name": "index",
              "type": "uint224"
            },
            {
              "internalType": "uint256",
              "name": "timestamp",
              "type": "uint256"
            },
            {
              "internalType": "uint256",
              "name": "lastRewardingTimestamp",
              "type": "uint256"
            }
          ],
          "stateMutability": "view",
          "type": "function"
        },
        {
          "inputs": [
            {
              "internalType": "address",
              "name": "",
              "type": "address"
            },
            {
              "internalType": "address",
              "name": "",
              "type": "address"
            }
          ],
          "name": "rewardTokenBorrowerIndex",
          "outputs": [
            {
              "internalType": "uint256",
              "name": "",
              "type": "uint256"
            }
          ],
          "stateMutability": "view",
          "type": "function"
        },
        {
          "inputs": [
            {
              "internalType": "address",
              "name": "",
              "type": "address"
            }
          ],
          "name": "rewardTokenContributorSpeeds",
          "outputs": [
            {
              "internalType": "uint256",
              "name": "",
              "type": "uint256"
            }
          ],
          "stateMutability": "view",
          "type": "function"
        },
        {
          "inputs": [
            {
              "internalType": "address",
              "name": "",
              "type": "address"
            },
            {
              "internalType": "address",
              "name": "",
              "type": "address"
            }
          ],
          "name": "rewardTokenSupplierIndex",
          "outputs": [
            {
              "internalType": "uint256",
              "name": "",
              "type": "uint256"
            }
          ],
          "stateMutability": "view",
          "type": "function"
        },
        {
          "inputs": [
            {
              "internalType": "address",
              "name": "",
              "type": "address"
            }
          ],
          "name": "rewardTokenSupplySpeeds",
          "outputs": [
            {
              "internalType": "uint256",
              "name": "",
              "type": "uint256"
            }
          ],
          "stateMutability": "view",
          "type": "function"
        },
        {
          "inputs": [
            {
              "internalType": "address",
              "name": "",
              "type": "address"
            }
          ],
          "name": "rewardTokenSupplyState",
          "outputs": [
            {
              "internalType": "uint224",
              "name": "index",
              "type": "uint224"
            },
            {
              "internalType": "uint32",
              "name": "block",
              "type": "uint32"
            },
            {
              "internalType": "uint32",
              "name": "lastRewardingBlock",
              "type": "uint32"
            }
          ],
          "stateMutability": "view",
          "type": "function"
        },
        {
          "inputs": [
            {
              "internalType": "address",
              "name": "",
              "type": "address"
            }
          ],
          "name": "rewardTokenSupplyStateTimeBased",
          "outputs": [
            {
              "internalType": "uint224",
              "name": "index",
              "type": "uint224"
            },
            {
              "internalType": "uint256",
              "name": "timestamp",
              "type": "uint256"
            },
            {
              "internalType": "uint256",
              "name": "lastRewardingTimestamp",
              "type": "uint256"
            }
          ],
          "stateMutability": "view",
          "type": "function"
        },
        {
          "inputs": [
            {
              "internalType": "address",
              "name": "accessControlManager_",
              "type": "address"
            }
          ],
          "name": "setAccessControlManager",
          "outputs": [],
          "stateMutability": "nonpayable",
          "type": "function"
        },
        {
          "inputs": [
            {
              "internalType": "address",
              "name": "contributor",
              "type": "address"
            },
            {
              "internalType": "uint256",
              "name": "rewardTokenSpeed",
              "type": "uint256"
            }
          ],
          "name": "setContributorRewardTokenSpeed",
          "outputs": [],
          "stateMutability": "nonpayable",
          "type": "function"
        },
        {
          "inputs": [
            {
              "internalType": "contract VToken[]",
              "name": "vTokens",
              "type": "address[]"
            },
            {
              "internalType": "uint256[]",
              "name": "supplyLastRewardingBlockTimestamps",
              "type": "uint256[]"
            },
            {
              "internalType": "uint256[]",
              "name": "borrowLastRewardingBlockTimestamps",
              "type": "uint256[]"
            }
          ],
          "name": "setLastRewardingBlockTimestamps",
          "outputs": [],
          "stateMutability": "nonpayable",
          "type": "function"
        },
        {
          "inputs": [
            {
              "internalType": "contract VToken[]",
              "name": "vTokens",
              "type": "address[]"
            },
            {
              "internalType": "uint32[]",
              "name": "supplyLastRewardingBlocks",
              "type": "uint32[]"
            },
            {
              "internalType": "uint32[]",
              "name": "borrowLastRewardingBlocks",
              "type": "uint32[]"
            }
          ],
          "name": "setLastRewardingBlocks",
          "outputs": [],
          "stateMutability": "nonpayable",
          "type": "function"
        },
        {
          "inputs": [
            {
              "internalType": "uint256",
              "name": "limit",
              "type": "uint256"
            }
          ],
          "name": "setMaxLoopsLimit",
          "outputs": [],
          "stateMutability": "nonpayable",
          "type": "function"
        },
        {
          "inputs": [
            {
              "internalType": "contract VToken[]",
              "name": "vTokens",
              "type": "address[]"
            },
            {
              "internalType": "uint256[]",
              "name": "supplySpeeds",
              "type": "uint256[]"
            },
            {
              "internalType": "uint256[]",
              "name": "borrowSpeeds",
              "type": "uint256[]"
            }
          ],
          "name": "setRewardTokenSpeeds",
          "outputs": [],
          "stateMutability": "nonpayable",
          "type": "function"
        },
        {
          "inputs": [
            {
              "internalType": "address",
              "name": "newOwner",
              "type": "address"
            }
          ],
          "name": "transferOwnership",
          "outputs": [],
          "stateMutability": "nonpayable",
          "type": "function"
        },
        {
          "inputs": [
            {
              "internalType": "address",
              "name": "contributor",
              "type": "address"
            }
          ],
          "name": "updateContributorRewards",
          "outputs": [],
          "stateMutability": "nonpayable",
          "type": "function"
        },
        {
          "inputs": [
            {
              "internalType": "address",
              "name": "vToken",
              "type": "address"
            },
            {
              "components": [
                {
                  "internalType": "uint256",
                  "name": "mantissa",
                  "type": "uint256"
                }
              ],
              "internalType": "struct ExponentialNoError.Exp",
              "name": "marketBorrowIndex",
              "type": "tuple"
            }
          ],
          "name": "updateRewardTokenBorrowIndex",
          "outputs": [],
          "stateMutability": "nonpayable",
          "type": "function"
        },
        {
          "inputs": [
            {
              "internalType": "address",
              "name": "vToken",
              "type": "address"
            }
          ],
          "name": "updateRewardTokenSupplyIndex",
          "outputs": [],
          "stateMutability": "nonpayable",
          "type": "function"
        }
      ]
    },
    "RewardsDistributor_Core_0": {
      "address": "0x53b488baA4052094495b6De9E5505FE1Ee3EAc7a",
      "abi": [
        {
          "anonymous": false,
          "inputs": [
            {
              "indexed": false,
              "internalType": "address",
              "name": "previousAdmin",
              "type": "address"
            },
            {
              "indexed": false,
              "internalType": "address",
              "name": "newAdmin",
              "type": "address"
            }
          ],
          "name": "AdminChanged",
          "type": "event"
        },
        {
          "anonymous": false,
          "inputs": [
            {
              "indexed": true,
              "internalType": "address",
              "name": "beacon",
              "type": "address"
            }
          ],
          "name": "BeaconUpgraded",
          "type": "event"
        },
        {
          "anonymous": false,
          "inputs": [
            {
              "indexed": true,
              "internalType": "address",
              "name": "implementation",
              "type": "address"
            }
          ],
          "name": "Upgraded",
          "type": "event"
        },
        {
          "stateMutability": "payable",
          "type": "fallback"
        },
        {
          "inputs": [],
          "name": "admin",
          "outputs": [
            {
              "internalType": "address",
              "name": "admin_",
              "type": "address"
            }
          ],
          "stateMutability": "nonpayable",
          "type": "function"
        },
        {
          "inputs": [
            {
              "internalType": "address",
              "name": "newAdmin",
              "type": "address"
            }
          ],
          "name": "changeAdmin",
          "outputs": [],
          "stateMutability": "nonpayable",
          "type": "function"
        },
        {
          "inputs": [],
          "name": "implementation",
          "outputs": [
            {
              "internalType": "address",
              "name": "implementation_",
              "type": "address"
            }
          ],
          "stateMutability": "nonpayable",
          "type": "function"
        },
        {
          "inputs": [
            {
              "internalType": "address",
              "name": "newImplementation",
              "type": "address"
            }
          ],
          "name": "upgradeTo",
          "outputs": [],
          "stateMutability": "nonpayable",
          "type": "function"
        },
        {
          "inputs": [
            {
              "internalType": "address",
              "name": "newImplementation",
              "type": "address"
            },
            {
              "internalType": "bytes",
              "name": "data",
              "type": "bytes"
            }
          ],
          "name": "upgradeToAndCall",
          "outputs": [],
          "stateMutability": "payable",
          "type": "function"
        },
        {
          "stateMutability": "payable",
          "type": "receive"
        },
        {
          "inputs": [],
          "name": "InvalidBlocksPerYear",
          "type": "error"
        },
        {
          "inputs": [],
          "name": "InvalidTimeBasedConfiguration",
          "type": "error"
        },
        {
          "inputs": [
            {
              "internalType": "uint256",
              "name": "loopsLimit",
              "type": "uint256"
            },
            {
              "internalType": "uint256",
              "name": "requiredLoops",
              "type": "uint256"
            }
          ],
          "name": "MaxLoopsLimitExceeded",
          "type": "error"
        },
        {
          "inputs": [
            {
              "internalType": "address",
              "name": "sender",
              "type": "address"
            },
            {
              "internalType": "address",
              "name": "calledContract",
              "type": "address"
            },
            {
              "internalType": "string",
              "name": "methodSignature",
              "type": "string"
            }
          ],
          "name": "Unauthorized",
          "type": "error"
        },
        {
          "anonymous": false,
          "inputs": [
            {
              "indexed": true,
              "internalType": "address",
              "name": "vToken",
              "type": "address"
            },
            {
              "indexed": false,
              "internalType": "uint256",
              "name": "newTimestamp",
              "type": "uint256"
            }
          ],
          "name": "BorrowLastRewardingBlockTimestampUpdated",
          "type": "event"
        },
        {
          "anonymous": false,
          "inputs": [
            {
              "indexed": true,
              "internalType": "address",
              "name": "vToken",
              "type": "address"
            },
            {
              "indexed": false,
              "internalType": "uint32",
              "name": "newBlock",
              "type": "uint32"
            }
          ],
          "name": "BorrowLastRewardingBlockUpdated",
          "type": "event"
        },
        {
          "anonymous": false,
          "inputs": [
            {
              "indexed": true,
              "internalType": "address",
              "name": "contributor",
              "type": "address"
            },
            {
              "indexed": false,
              "internalType": "uint256",
              "name": "newSpeed",
              "type": "uint256"
            }
          ],
          "name": "ContributorRewardTokenSpeedUpdated",
          "type": "event"
        },
        {
          "anonymous": false,
          "inputs": [
            {
              "indexed": true,
              "internalType": "address",
              "name": "contributor",
              "type": "address"
            },
            {
              "indexed": false,
              "internalType": "uint256",
              "name": "rewardAccrued",
              "type": "uint256"
            }
          ],
          "name": "ContributorRewardsUpdated",
          "type": "event"
        },
        {
          "anonymous": false,
          "inputs": [
            {
              "indexed": true,
              "internalType": "contract VToken",
              "name": "vToken",
              "type": "address"
            },
            {
              "indexed": true,
              "internalType": "address",
              "name": "borrower",
              "type": "address"
            },
            {
              "indexed": false,
              "internalType": "uint256",
              "name": "rewardTokenDelta",
              "type": "uint256"
            },
            {
              "indexed": false,
              "internalType": "uint256",
              "name": "rewardTokenTotal",
              "type": "uint256"
            },
            {
              "indexed": false,
              "internalType": "uint256",
              "name": "rewardTokenBorrowIndex",
              "type": "uint256"
            }
          ],
          "name": "DistributedBorrowerRewardToken",
          "type": "event"
        },
        {
          "anonymous": false,
          "inputs": [
            {
              "indexed": true,
              "internalType": "contract VToken",
              "name": "vToken",
              "type": "address"
            },
            {
              "indexed": true,
              "internalType": "address",
              "name": "supplier",
              "type": "address"
            },
            {
              "indexed": false,
              "internalType": "uint256",
              "name": "rewardTokenDelta",
              "type": "uint256"
            },
            {
              "indexed": false,
              "internalType": "uint256",
              "name": "rewardTokenTotal",
              "type": "uint256"
            },
            {
              "indexed": false,
              "internalType": "uint256",
              "name": "rewardTokenSupplyIndex",
              "type": "uint256"
            }
          ],
          "name": "DistributedSupplierRewardToken",
          "type": "event"
        },
        {
          "anonymous": false,
          "inputs": [
            {
              "indexed": false,
              "internalType": "uint8",
              "name": "version",
              "type": "uint8"
            }
          ],
          "name": "Initialized",
          "type": "event"
        },
        {
          "anonymous": false,
          "inputs": [
            {
              "indexed": true,
              "internalType": "address",
              "name": "vToken",
              "type": "address"
            }
          ],
          "name": "MarketInitialized",
          "type": "event"
        },
        {
          "anonymous": false,
          "inputs": [
            {
              "indexed": false,
              "internalType": "uint256",
              "name": "oldMaxLoopsLimit",
              "type": "uint256"
            },
            {
              "indexed": false,
              "internalType": "uint256",
              "name": "newmaxLoopsLimit",
              "type": "uint256"
            }
          ],
          "name": "MaxLoopsLimitUpdated",
          "type": "event"
        },
        {
          "anonymous": false,
          "inputs": [
            {
              "indexed": false,
              "internalType": "address",
              "name": "oldAccessControlManager",
              "type": "address"
            },
            {
              "indexed": false,
              "internalType": "address",
              "name": "newAccessControlManager",
              "type": "address"
            }
          ],
          "name": "NewAccessControlManager",
          "type": "event"
        },
        {
          "anonymous": false,
          "inputs": [
            {
              "indexed": true,
              "internalType": "address",
              "name": "previousOwner",
              "type": "address"
            },
            {
              "indexed": true,
              "internalType": "address",
              "name": "newOwner",
              "type": "address"
            }
          ],
          "name": "OwnershipTransferStarted",
          "type": "event"
        },
        {
          "anonymous": false,
          "inputs": [
            {
              "indexed": true,
              "internalType": "address",
              "name": "previousOwner",
              "type": "address"
            },
            {
              "indexed": true,
              "internalType": "address",
              "name": "newOwner",
              "type": "address"
            }
          ],
          "name": "OwnershipTransferred",
          "type": "event"
        },
        {
          "anonymous": false,
          "inputs": [
            {
              "indexed": true,
              "internalType": "address",
              "name": "vToken",
              "type": "address"
            },
            {
              "components": [
                {
                  "internalType": "uint256",
                  "name": "mantissa",
                  "type": "uint256"
                }
              ],
              "indexed": false,
              "internalType": "struct ExponentialNoError.Exp",
              "name": "marketBorrowIndex",
              "type": "tuple"
            }
          ],
          "name": "RewardTokenBorrowIndexUpdated",
          "type": "event"
        },
        {
          "anonymous": false,
          "inputs": [
            {
              "indexed": true,
              "internalType": "contract VToken",
              "name": "vToken",
              "type": "address"
            },
            {
              "indexed": false,
              "internalType": "uint256",
              "name": "newSpeed",
              "type": "uint256"
            }
          ],
          "name": "RewardTokenBorrowSpeedUpdated",
          "type": "event"
        },
        {
          "anonymous": false,
          "inputs": [
            {
              "indexed": true,
              "internalType": "address",
              "name": "recipient",
              "type": "address"
            },
            {
              "indexed": false,
              "internalType": "uint256",
              "name": "amount",
              "type": "uint256"
            }
          ],
          "name": "RewardTokenGranted",
          "type": "event"
        },
        {
          "anonymous": false,
          "inputs": [
            {
              "indexed": true,
              "internalType": "address",
              "name": "vToken",
              "type": "address"
            }
          ],
          "name": "RewardTokenSupplyIndexUpdated",
          "type": "event"
        },
        {
          "anonymous": false,
          "inputs": [
            {
              "indexed": true,
              "internalType": "contract VToken",
              "name": "vToken",
              "type": "address"
            },
            {
              "indexed": false,
              "internalType": "uint256",
              "name": "newSpeed",
              "type": "uint256"
            }
          ],
          "name": "RewardTokenSupplySpeedUpdated",
          "type": "event"
        },
        {
          "anonymous": false,
          "inputs": [
            {
              "indexed": true,
              "internalType": "address",
              "name": "vToken",
              "type": "address"
            },
            {
              "indexed": false,
              "internalType": "uint256",
              "name": "newTimestamp",
              "type": "uint256"
            }
          ],
          "name": "SupplyLastRewardingBlockTimestampUpdated",
          "type": "event"
        },
        {
          "anonymous": false,
          "inputs": [
            {
              "indexed": true,
              "internalType": "address",
              "name": "vToken",
              "type": "address"
            },
            {
              "indexed": false,
              "internalType": "uint32",
              "name": "newBlock",
              "type": "uint32"
            }
          ],
          "name": "SupplyLastRewardingBlockUpdated",
          "type": "event"
        },
        {
          "inputs": [],
          "name": "INITIAL_INDEX",
          "outputs": [
            {
              "internalType": "uint224",
              "name": "",
              "type": "uint224"
            }
          ],
          "stateMutability": "view",
          "type": "function"
        },
        {
          "inputs": [],
          "name": "acceptOwnership",
          "outputs": [],
          "stateMutability": "nonpayable",
          "type": "function"
        },
        {
          "inputs": [],
          "name": "accessControlManager",
          "outputs": [
            {
              "internalType": "contract IAccessControlManagerV8",
              "name": "",
              "type": "address"
            }
          ],
          "stateMutability": "view",
          "type": "function"
        },
        {
          "inputs": [],
          "name": "blocksOrSecondsPerYear",
          "outputs": [
            {
              "internalType": "uint256",
              "name": "",
              "type": "uint256"
            }
          ],
          "stateMutability": "view",
          "type": "function"
        },
        {
          "inputs": [
            {
              "internalType": "address",
              "name": "holder",
              "type": "address"
            },
            {
              "internalType": "contract VToken[]",
              "name": "vTokens",
              "type": "address[]"
            }
          ],
          "name": "claimRewardToken",
          "outputs": [],
          "stateMutability": "nonpayable",
          "type": "function"
        },
        {
          "inputs": [
            {
              "internalType": "address",
              "name": "holder",
              "type": "address"
            }
          ],
          "name": "claimRewardToken",
          "outputs": [],
          "stateMutability": "nonpayable",
          "type": "function"
        },
        {
          "inputs": [
            {
              "internalType": "address",
              "name": "vToken",
              "type": "address"
            },
            {
              "internalType": "address",
              "name": "borrower",
              "type": "address"
            },
            {
              "components": [
                {
                  "internalType": "uint256",
                  "name": "mantissa",
                  "type": "uint256"
                }
              ],
              "internalType": "struct ExponentialNoError.Exp",
              "name": "marketBorrowIndex",
              "type": "tuple"
            }
          ],
          "name": "distributeBorrowerRewardToken",
          "outputs": [],
          "stateMutability": "nonpayable",
          "type": "function"
        },
        {
          "inputs": [
            {
              "internalType": "address",
              "name": "vToken",
              "type": "address"
            },
            {
              "internalType": "address",
              "name": "supplier",
              "type": "address"
            }
          ],
          "name": "distributeSupplierRewardToken",
          "outputs": [],
          "stateMutability": "nonpayable",
          "type": "function"
        },
        {
          "inputs": [],
          "name": "getBlockNumberOrTimestamp",
          "outputs": [
            {
              "internalType": "uint256",
              "name": "",
              "type": "uint256"
            }
          ],
          "stateMutability": "view",
          "type": "function"
        },
        {
          "inputs": [
            {
              "internalType": "address",
              "name": "recipient",
              "type": "address"
            },
            {
              "internalType": "uint256",
              "name": "amount",
              "type": "uint256"
            }
          ],
          "name": "grantRewardToken",
          "outputs": [],
          "stateMutability": "nonpayable",
          "type": "function"
        },
        {
          "inputs": [
            {
              "internalType": "contract Comptroller",
              "name": "comptroller_",
              "type": "address"
            },
            {
              "internalType": "contract IERC20Upgradeable",
              "name": "rewardToken_",
              "type": "address"
            },
            {
              "internalType": "uint256",
              "name": "loopsLimit_",
              "type": "uint256"
            },
            {
              "internalType": "address",
              "name": "accessControlManager_",
              "type": "address"
            }
          ],
          "name": "initialize",
          "outputs": [],
          "stateMutability": "nonpayable",
          "type": "function"
        },
        {
          "inputs": [
            {
              "internalType": "address",
              "name": "vToken",
              "type": "address"
            }
          ],
          "name": "initializeMarket",
          "outputs": [],
          "stateMutability": "nonpayable",
          "type": "function"
        },
        {
          "inputs": [],
          "name": "isTimeBased",
          "outputs": [
            {
              "internalType": "bool",
              "name": "",
              "type": "bool"
            }
          ],
          "stateMutability": "view",
          "type": "function"
        },
        {
          "inputs": [
            {
              "internalType": "address",
              "name": "",
              "type": "address"
            }
          ],
          "name": "lastContributorBlock",
          "outputs": [
            {
              "internalType": "uint256",
              "name": "",
              "type": "uint256"
            }
          ],
          "stateMutability": "view",
          "type": "function"
        },
        {
          "inputs": [],
          "name": "maxLoopsLimit",
          "outputs": [
            {
              "internalType": "uint256",
              "name": "",
              "type": "uint256"
            }
          ],
          "stateMutability": "view",
          "type": "function"
        },
        {
          "inputs": [],
          "name": "owner",
          "outputs": [
            {
              "internalType": "address",
              "name": "",
              "type": "address"
            }
          ],
          "stateMutability": "view",
          "type": "function"
        },
        {
          "inputs": [],
          "name": "pendingOwner",
          "outputs": [
            {
              "internalType": "address",
              "name": "",
              "type": "address"
            }
          ],
          "stateMutability": "view",
          "type": "function"
        },
        {
          "inputs": [],
          "name": "renounceOwnership",
          "outputs": [],
          "stateMutability": "nonpayable",
          "type": "function"
        },
        {
          "inputs": [],
          "name": "rewardToken",
          "outputs": [
            {
              "internalType": "contract IERC20Upgradeable",
              "name": "",
              "type": "address"
            }
          ],
          "stateMutability": "view",
          "type": "function"
        },
        {
          "inputs": [
            {
              "internalType": "address",
              "name": "",
              "type": "address"
            }
          ],
          "name": "rewardTokenAccrued",
          "outputs": [
            {
              "internalType": "uint256",
              "name": "",
              "type": "uint256"
            }
          ],
          "stateMutability": "view",
          "type": "function"
        },
        {
          "inputs": [
            {
              "internalType": "address",
              "name": "",
              "type": "address"
            }
          ],
          "name": "rewardTokenBorrowSpeeds",
          "outputs": [
            {
              "internalType": "uint256",
              "name": "",
              "type": "uint256"
            }
          ],
          "stateMutability": "view",
          "type": "function"
        },
        {
          "inputs": [
            {
              "internalType": "address",
              "name": "",
              "type": "address"
            }
          ],
          "name": "rewardTokenBorrowState",
          "outputs": [
            {
              "internalType": "uint224",
              "name": "index",
              "type": "uint224"
            },
            {
              "internalType": "uint32",
              "name": "block",
              "type": "uint32"
            },
            {
              "internalType": "uint32",
              "name": "lastRewardingBlock",
              "type": "uint32"
            }
          ],
          "stateMutability": "view",
          "type": "function"
        },
        {
          "inputs": [
            {
              "internalType": "address",
              "name": "",
              "type": "address"
            }
          ],
          "name": "rewardTokenBorrowStateTimeBased",
          "outputs": [
            {
              "internalType": "uint224",
              "name": "index",
              "type": "uint224"
            },
            {
              "internalType": "uint256",
              "name": "timestamp",
              "type": "uint256"
            },
            {
              "internalType": "uint256",
              "name": "lastRewardingTimestamp",
              "type": "uint256"
            }
          ],
          "stateMutability": "view",
          "type": "function"
        },
        {
          "inputs": [
            {
              "internalType": "address",
              "name": "",
              "type": "address"
            },
            {
              "internalType": "address",
              "name": "",
              "type": "address"
            }
          ],
          "name": "rewardTokenBorrowerIndex",
          "outputs": [
            {
              "internalType": "uint256",
              "name": "",
              "type": "uint256"
            }
          ],
          "stateMutability": "view",
          "type": "function"
        },
        {
          "inputs": [
            {
              "internalType": "address",
              "name": "",
              "type": "address"
            }
          ],
          "name": "rewardTokenContributorSpeeds",
          "outputs": [
            {
              "internalType": "uint256",
              "name": "",
              "type": "uint256"
            }
          ],
          "stateMutability": "view",
          "type": "function"
        },
        {
          "inputs": [
            {
              "internalType": "address",
              "name": "",
              "type": "address"
            },
            {
              "internalType": "address",
              "name": "",
              "type": "address"
            }
          ],
          "name": "rewardTokenSupplierIndex",
          "outputs": [
            {
              "internalType": "uint256",
              "name": "",
              "type": "uint256"
            }
          ],
          "stateMutability": "view",
          "type": "function"
        },
        {
          "inputs": [
            {
              "internalType": "address",
              "name": "",
              "type": "address"
            }
          ],
          "name": "rewardTokenSupplySpeeds",
          "outputs": [
            {
              "internalType": "uint256",
              "name": "",
              "type": "uint256"
            }
          ],
          "stateMutability": "view",
          "type": "function"
        },
        {
          "inputs": [
            {
              "internalType": "address",
              "name": "",
              "type": "address"
            }
          ],
          "name": "rewardTokenSupplyState",
          "outputs": [
            {
              "internalType": "uint224",
              "name": "index",
              "type": "uint224"
            },
            {
              "internalType": "uint32",
              "name": "block",
              "type": "uint32"
            },
            {
              "internalType": "uint32",
              "name": "lastRewardingBlock",
              "type": "uint32"
            }
          ],
          "stateMutability": "view",
          "type": "function"
        },
        {
          "inputs": [
            {
              "internalType": "address",
              "name": "",
              "type": "address"
            }
          ],
          "name": "rewardTokenSupplyStateTimeBased",
          "outputs": [
            {
              "internalType": "uint224",
              "name": "index",
              "type": "uint224"
            },
            {
              "internalType": "uint256",
              "name": "timestamp",
              "type": "uint256"
            },
            {
              "internalType": "uint256",
              "name": "lastRewardingTimestamp",
              "type": "uint256"
            }
          ],
          "stateMutability": "view",
          "type": "function"
        },
        {
          "inputs": [
            {
              "internalType": "address",
              "name": "accessControlManager_",
              "type": "address"
            }
          ],
          "name": "setAccessControlManager",
          "outputs": [],
          "stateMutability": "nonpayable",
          "type": "function"
        },
        {
          "inputs": [
            {
              "internalType": "address",
              "name": "contributor",
              "type": "address"
            },
            {
              "internalType": "uint256",
              "name": "rewardTokenSpeed",
              "type": "uint256"
            }
          ],
          "name": "setContributorRewardTokenSpeed",
          "outputs": [],
          "stateMutability": "nonpayable",
          "type": "function"
        },
        {
          "inputs": [
            {
              "internalType": "contract VToken[]",
              "name": "vTokens",
              "type": "address[]"
            },
            {
              "internalType": "uint256[]",
              "name": "supplyLastRewardingBlockTimestamps",
              "type": "uint256[]"
            },
            {
              "internalType": "uint256[]",
              "name": "borrowLastRewardingBlockTimestamps",
              "type": "uint256[]"
            }
          ],
          "name": "setLastRewardingBlockTimestamps",
          "outputs": [],
          "stateMutability": "nonpayable",
          "type": "function"
        },
        {
          "inputs": [
            {
              "internalType": "contract VToken[]",
              "name": "vTokens",
              "type": "address[]"
            },
            {
              "internalType": "uint32[]",
              "name": "supplyLastRewardingBlocks",
              "type": "uint32[]"
            },
            {
              "internalType": "uint32[]",
              "name": "borrowLastRewardingBlocks",
              "type": "uint32[]"
            }
          ],
          "name": "setLastRewardingBlocks",
          "outputs": [],
          "stateMutability": "nonpayable",
          "type": "function"
        },
        {
          "inputs": [
            {
              "internalType": "uint256",
              "name": "limit",
              "type": "uint256"
            }
          ],
          "name": "setMaxLoopsLimit",
          "outputs": [],
          "stateMutability": "nonpayable",
          "type": "function"
        },
        {
          "inputs": [
            {
              "internalType": "contract VToken[]",
              "name": "vTokens",
              "type": "address[]"
            },
            {
              "internalType": "uint256[]",
              "name": "supplySpeeds",
              "type": "uint256[]"
            },
            {
              "internalType": "uint256[]",
              "name": "borrowSpeeds",
              "type": "uint256[]"
            }
          ],
          "name": "setRewardTokenSpeeds",
          "outputs": [],
          "stateMutability": "nonpayable",
          "type": "function"
        },
        {
          "inputs": [
            {
              "internalType": "address",
              "name": "newOwner",
              "type": "address"
            }
          ],
          "name": "transferOwnership",
          "outputs": [],
          "stateMutability": "nonpayable",
          "type": "function"
        },
        {
          "inputs": [
            {
              "internalType": "address",
              "name": "contributor",
              "type": "address"
            }
          ],
          "name": "updateContributorRewards",
          "outputs": [],
          "stateMutability": "nonpayable",
          "type": "function"
        },
        {
          "inputs": [
            {
              "internalType": "address",
              "name": "vToken",
              "type": "address"
            },
            {
              "components": [
                {
                  "internalType": "uint256",
                  "name": "mantissa",
                  "type": "uint256"
                }
              ],
              "internalType": "struct ExponentialNoError.Exp",
              "name": "marketBorrowIndex",
              "type": "tuple"
            }
          ],
          "name": "updateRewardTokenBorrowIndex",
          "outputs": [],
          "stateMutability": "nonpayable",
          "type": "function"
        },
        {
          "inputs": [
            {
              "internalType": "address",
              "name": "vToken",
              "type": "address"
            }
          ],
          "name": "updateRewardTokenSupplyIndex",
          "outputs": [],
          "stateMutability": "nonpayable",
          "type": "function"
        },
        {
          "inputs": [
            {
              "internalType": "address",
              "name": "_logic",
              "type": "address"
            },
            {
              "internalType": "address",
              "name": "admin_",
              "type": "address"
            },
            {
              "internalType": "bytes",
              "name": "_data",
              "type": "bytes"
            }
          ],
          "stateMutability": "payable",
          "type": "constructor"
        }
      ]
    },
    "RewardsDistributor_Core_0_Proxy": {
      "address": "0x53b488baA4052094495b6De9E5505FE1Ee3EAc7a",
      "abi": [
        {
          "inputs": [
            {
              "internalType": "address",
              "name": "_logic",
              "type": "address"
            },
            {
              "internalType": "address",
              "name": "admin_",
              "type": "address"
            },
            {
              "internalType": "bytes",
              "name": "_data",
              "type": "bytes"
            }
          ],
          "stateMutability": "payable",
          "type": "constructor"
        },
        {
          "anonymous": false,
          "inputs": [
            {
              "indexed": false,
              "internalType": "address",
              "name": "previousAdmin",
              "type": "address"
            },
            {
              "indexed": false,
              "internalType": "address",
              "name": "newAdmin",
              "type": "address"
            }
          ],
          "name": "AdminChanged",
          "type": "event"
        },
        {
          "anonymous": false,
          "inputs": [
            {
              "indexed": true,
              "internalType": "address",
              "name": "beacon",
              "type": "address"
            }
          ],
          "name": "BeaconUpgraded",
          "type": "event"
        },
        {
          "anonymous": false,
          "inputs": [
            {
              "indexed": true,
              "internalType": "address",
              "name": "implementation",
              "type": "address"
            }
          ],
          "name": "Upgraded",
          "type": "event"
        },
        {
          "stateMutability": "payable",
          "type": "fallback"
        },
        {
          "inputs": [],
          "name": "admin",
          "outputs": [
            {
              "internalType": "address",
              "name": "admin_",
              "type": "address"
            }
          ],
          "stateMutability": "nonpayable",
          "type": "function"
        },
        {
          "inputs": [
            {
              "internalType": "address",
              "name": "newAdmin",
              "type": "address"
            }
          ],
          "name": "changeAdmin",
          "outputs": [],
          "stateMutability": "nonpayable",
          "type": "function"
        },
        {
          "inputs": [],
          "name": "implementation",
          "outputs": [
            {
              "internalType": "address",
              "name": "implementation_",
              "type": "address"
            }
          ],
          "stateMutability": "nonpayable",
          "type": "function"
        },
        {
          "inputs": [
            {
              "internalType": "address",
              "name": "newImplementation",
              "type": "address"
            }
          ],
          "name": "upgradeTo",
          "outputs": [],
          "stateMutability": "nonpayable",
          "type": "function"
        },
        {
          "inputs": [
            {
              "internalType": "address",
              "name": "newImplementation",
              "type": "address"
            },
            {
              "internalType": "bytes",
              "name": "data",
              "type": "bytes"
            }
          ],
          "name": "upgradeToAndCall",
          "outputs": [],
          "stateMutability": "payable",
          "type": "function"
        },
        {
          "stateMutability": "payable",
          "type": "receive"
        }
      ]
    },
    "VTokenBeacon": {
      "address": "0xE9381D8CA7006c12Ae9eB97890575E705996fa66",
      "abi": [
        {
          "inputs": [
            {
              "internalType": "address",
              "name": "implementation_",
              "type": "address"
            }
          ],
          "stateMutability": "nonpayable",
          "type": "constructor"
        },
        {
          "anonymous": false,
          "inputs": [
            {
              "indexed": true,
              "internalType": "address",
              "name": "previousOwner",
              "type": "address"
            },
            {
              "indexed": true,
              "internalType": "address",
              "name": "newOwner",
              "type": "address"
            }
          ],
          "name": "OwnershipTransferred",
          "type": "event"
        },
        {
          "anonymous": false,
          "inputs": [
            {
              "indexed": true,
              "internalType": "address",
              "name": "implementation",
              "type": "address"
            }
          ],
          "name": "Upgraded",
          "type": "event"
        },
        {
          "inputs": [],
          "name": "implementation",
          "outputs": [
            {
              "internalType": "address",
              "name": "",
              "type": "address"
            }
          ],
          "stateMutability": "view",
          "type": "function"
        },
        {
          "inputs": [],
          "name": "owner",
          "outputs": [
            {
              "internalType": "address",
              "name": "",
              "type": "address"
            }
          ],
          "stateMutability": "view",
          "type": "function"
        },
        {
          "inputs": [],
          "name": "renounceOwnership",
          "outputs": [],
          "stateMutability": "nonpayable",
          "type": "function"
        },
        {
          "inputs": [
            {
              "internalType": "address",
              "name": "newOwner",
              "type": "address"
            }
          ],
          "name": "transferOwnership",
          "outputs": [],
          "stateMutability": "nonpayable",
          "type": "function"
        },
        {
          "inputs": [
            {
              "internalType": "address",
              "name": "newImplementation",
              "type": "address"
            }
          ],
          "name": "upgradeTo",
          "outputs": [],
          "stateMutability": "nonpayable",
          "type": "function"
        }
      ]
    },
    "VTokenImpl": {
      "address": "0xfC0df4d5b0FCEb410985a13fC2be7df793453649",
      "abi": [
        {
          "inputs": [
            {
              "internalType": "bool",
              "name": "timeBased_",
              "type": "bool"
            },
            {
              "internalType": "uint256",
              "name": "blocksPerYear_",
              "type": "uint256"
            },
            {
              "internalType": "uint256",
              "name": "maxBorrowRateMantissa_",
              "type": "uint256"
            }
          ],
          "stateMutability": "nonpayable",
          "type": "constructor"
        },
        {
          "inputs": [
            {
              "internalType": "uint256",
              "name": "actualAddAmount",
              "type": "uint256"
            }
          ],
          "name": "AddReservesFactorFreshCheck",
          "type": "error"
        },
        {
          "inputs": [],
          "name": "BorrowCashNotAvailable",
          "type": "error"
        },
        {
          "inputs": [],
          "name": "BorrowFreshnessCheck",
          "type": "error"
        },
        {
          "inputs": [],
          "name": "DelegateNotApproved",
          "type": "error"
        },
        {
          "inputs": [],
          "name": "ForceLiquidateBorrowUnauthorized",
          "type": "error"
        },
        {
          "inputs": [],
          "name": "HealBorrowUnauthorized",
          "type": "error"
        },
        {
          "inputs": [],
          "name": "InvalidBlocksPerYear",
          "type": "error"
        },
        {
          "inputs": [],
          "name": "InvalidTimeBasedConfiguration",
          "type": "error"
        },
        {
          "inputs": [
            {
              "internalType": "uint256",
              "name": "errorCode",
              "type": "uint256"
            }
          ],
          "name": "LiquidateAccrueCollateralInterestFailed",
          "type": "error"
        },
        {
          "inputs": [],
          "name": "LiquidateCloseAmountIsUintMax",
          "type": "error"
        },
        {
          "inputs": [],
          "name": "LiquidateCloseAmountIsZero",
          "type": "error"
        },
        {
          "inputs": [],
          "name": "LiquidateCollateralFreshnessCheck",
          "type": "error"
        },
        {
          "inputs": [],
          "name": "LiquidateFreshnessCheck",
          "type": "error"
        },
        {
          "inputs": [],
          "name": "LiquidateLiquidatorIsBorrower",
          "type": "error"
        },
        {
          "inputs": [],
          "name": "LiquidateSeizeLiquidatorIsBorrower",
          "type": "error"
        },
        {
          "inputs": [],
          "name": "MintFreshnessCheck",
          "type": "error"
        },
        {
          "inputs": [],
          "name": "ProtocolSeizeShareTooBig",
          "type": "error"
        },
        {
          "inputs": [],
          "name": "RedeemFreshnessCheck",
          "type": "error"
        },
        {
          "inputs": [],
          "name": "RedeemTransferOutNotPossible",
          "type": "error"
        },
        {
          "inputs": [],
          "name": "ReduceReservesCashNotAvailable",
          "type": "error"
        },
        {
          "inputs": [],
          "name": "ReduceReservesCashValidation",
          "type": "error"
        },
        {
          "inputs": [],
          "name": "ReduceReservesFreshCheck",
          "type": "error"
        },
        {
          "inputs": [],
          "name": "RepayBorrowFreshnessCheck",
          "type": "error"
        },
        {
          "inputs": [],
          "name": "SetInterestRateModelFreshCheck",
          "type": "error"
        },
        {
          "inputs": [],
          "name": "SetReserveFactorBoundsCheck",
          "type": "error"
        },
        {
          "inputs": [],
          "name": "SetReserveFactorFreshCheck",
          "type": "error"
        },
        {
          "inputs": [],
          "name": "TransferNotAllowed",
          "type": "error"
        },
        {
          "inputs": [
            {
              "internalType": "address",
              "name": "sender",
              "type": "address"
            },
            {
              "internalType": "address",
              "name": "calledContract",
              "type": "address"
            },
            {
              "internalType": "string",
              "name": "methodSignature",
              "type": "string"
            }
          ],
          "name": "Unauthorized",
          "type": "error"
        },
        {
          "inputs": [],
          "name": "ZeroAddressNotAllowed",
          "type": "error"
        },
        {
          "anonymous": false,
          "inputs": [
            {
              "indexed": false,
              "internalType": "uint256",
              "name": "cashPrior",
              "type": "uint256"
            },
            {
              "indexed": false,
              "internalType": "uint256",
              "name": "interestAccumulated",
              "type": "uint256"
            },
            {
              "indexed": false,
              "internalType": "uint256",
              "name": "borrowIndex",
              "type": "uint256"
            },
            {
              "indexed": false,
              "internalType": "uint256",
              "name": "totalBorrows",
              "type": "uint256"
            }
          ],
          "name": "AccrueInterest",
          "type": "event"
        },
        {
          "anonymous": false,
          "inputs": [
            {
              "indexed": true,
              "internalType": "address",
              "name": "owner",
              "type": "address"
            },
            {
              "indexed": true,
              "internalType": "address",
              "name": "spender",
              "type": "address"
            },
            {
              "indexed": false,
              "internalType": "uint256",
              "name": "amount",
              "type": "uint256"
            }
          ],
          "name": "Approval",
          "type": "event"
        },
        {
          "anonymous": false,
          "inputs": [
            {
              "indexed": true,
              "internalType": "address",
              "name": "borrower",
              "type": "address"
            },
            {
              "indexed": false,
              "internalType": "uint256",
              "name": "badDebtDelta",
              "type": "uint256"
            },
            {
              "indexed": false,
              "internalType": "uint256",
              "name": "badDebtOld",
              "type": "uint256"
            },
            {
              "indexed": false,
              "internalType": "uint256",
              "name": "badDebtNew",
              "type": "uint256"
            }
          ],
          "name": "BadDebtIncreased",
          "type": "event"
        },
        {
          "anonymous": false,
          "inputs": [
            {
              "indexed": false,
              "internalType": "uint256",
              "name": "badDebtOld",
              "type": "uint256"
            },
            {
              "indexed": false,
              "internalType": "uint256",
              "name": "badDebtNew",
              "type": "uint256"
            }
          ],
          "name": "BadDebtRecovered",
          "type": "event"
        },
        {
          "anonymous": false,
          "inputs": [
            {
              "indexed": true,
              "internalType": "address",
              "name": "borrower",
              "type": "address"
            },
            {
              "indexed": false,
              "internalType": "uint256",
              "name": "borrowAmount",
              "type": "uint256"
            },
            {
              "indexed": false,
              "internalType": "uint256",
              "name": "accountBorrows",
              "type": "uint256"
            },
            {
              "indexed": false,
              "internalType": "uint256",
              "name": "totalBorrows",
              "type": "uint256"
            }
          ],
          "name": "Borrow",
          "type": "event"
        },
        {
          "anonymous": false,
          "inputs": [
            {
              "indexed": true,
              "internalType": "address",
              "name": "payer",
              "type": "address"
            },
            {
              "indexed": true,
              "internalType": "address",
              "name": "borrower",
              "type": "address"
            },
            {
              "indexed": false,
              "internalType": "uint256",
              "name": "repayAmount",
              "type": "uint256"
            }
          ],
          "name": "HealBorrow",
          "type": "event"
        },
        {
          "anonymous": false,
          "inputs": [
            {
              "indexed": false,
              "internalType": "uint8",
              "name": "version",
              "type": "uint8"
            }
          ],
          "name": "Initialized",
          "type": "event"
        },
        {
          "anonymous": false,
          "inputs": [
            {
              "indexed": true,
              "internalType": "address",
              "name": "liquidator",
              "type": "address"
            },
            {
              "indexed": true,
              "internalType": "address",
              "name": "borrower",
              "type": "address"
            },
            {
              "indexed": false,
              "internalType": "uint256",
              "name": "repayAmount",
              "type": "uint256"
            },
            {
              "indexed": true,
              "internalType": "address",
              "name": "vTokenCollateral",
              "type": "address"
            },
            {
              "indexed": false,
              "internalType": "uint256",
              "name": "seizeTokens",
              "type": "uint256"
            }
          ],
          "name": "LiquidateBorrow",
          "type": "event"
        },
        {
          "anonymous": false,
          "inputs": [
            {
              "indexed": true,
              "internalType": "address",
              "name": "minter",
              "type": "address"
            },
            {
              "indexed": false,
              "internalType": "uint256",
              "name": "mintAmount",
              "type": "uint256"
            },
            {
              "indexed": false,
              "internalType": "uint256",
              "name": "mintTokens",
              "type": "uint256"
            },
            {
              "indexed": false,
              "internalType": "uint256",
              "name": "accountBalance",
              "type": "uint256"
            }
          ],
          "name": "Mint",
          "type": "event"
        },
        {
          "anonymous": false,
          "inputs": [
            {
              "indexed": false,
              "internalType": "address",
              "name": "oldAccessControlManager",
              "type": "address"
            },
            {
              "indexed": false,
              "internalType": "address",
              "name": "newAccessControlManager",
              "type": "address"
            }
          ],
          "name": "NewAccessControlManager",
          "type": "event"
        },
        {
          "anonymous": false,
          "inputs": [
            {
              "indexed": true,
              "internalType": "contract ComptrollerInterface",
              "name": "oldComptroller",
              "type": "address"
            },
            {
              "indexed": true,
              "internalType": "contract ComptrollerInterface",
              "name": "newComptroller",
              "type": "address"
            }
          ],
          "name": "NewComptroller",
          "type": "event"
        },
        {
          "anonymous": false,
          "inputs": [
            {
              "indexed": true,
              "internalType": "contract InterestRateModel",
              "name": "oldInterestRateModel",
              "type": "address"
            },
            {
              "indexed": true,
              "internalType": "contract InterestRateModel",
              "name": "newInterestRateModel",
              "type": "address"
            }
          ],
          "name": "NewMarketInterestRateModel",
          "type": "event"
        },
        {
          "anonymous": false,
          "inputs": [
            {
              "indexed": false,
              "internalType": "uint256",
              "name": "oldProtocolSeizeShareMantissa",
              "type": "uint256"
            },
            {
              "indexed": false,
              "internalType": "uint256",
              "name": "newProtocolSeizeShareMantissa",
              "type": "uint256"
            }
          ],
          "name": "NewProtocolSeizeShare",
          "type": "event"
        },
        {
          "anonymous": false,
          "inputs": [
            {
              "indexed": true,
              "internalType": "address",
              "name": "oldProtocolShareReserve",
              "type": "address"
            },
            {
              "indexed": true,
              "internalType": "address",
              "name": "newProtocolShareReserve",
              "type": "address"
            }
          ],
          "name": "NewProtocolShareReserve",
          "type": "event"
        },
        {
          "anonymous": false,
          "inputs": [
            {
              "indexed": false,
              "internalType": "uint256",
              "name": "oldReduceReservesBlockOrTimestampDelta",
              "type": "uint256"
            },
            {
              "indexed": false,
              "internalType": "uint256",
              "name": "newReduceReservesBlockOrTimestampDelta",
              "type": "uint256"
            }
          ],
          "name": "NewReduceReservesBlockDelta",
          "type": "event"
        },
        {
          "anonymous": false,
          "inputs": [
            {
              "indexed": false,
              "internalType": "uint256",
              "name": "oldReserveFactorMantissa",
              "type": "uint256"
            },
            {
              "indexed": false,
              "internalType": "uint256",
              "name": "newReserveFactorMantissa",
              "type": "uint256"
            }
          ],
          "name": "NewReserveFactor",
          "type": "event"
        },
        {
          "anonymous": false,
          "inputs": [
            {
              "indexed": true,
              "internalType": "address",
              "name": "oldShortfall",
              "type": "address"
            },
            {
              "indexed": true,
              "internalType": "address",
              "name": "newShortfall",
              "type": "address"
            }
          ],
          "name": "NewShortfallContract",
          "type": "event"
        },
        {
          "anonymous": false,
          "inputs": [
            {
              "indexed": true,
              "internalType": "address",
              "name": "previousOwner",
              "type": "address"
            },
            {
              "indexed": true,
              "internalType": "address",
              "name": "newOwner",
              "type": "address"
            }
          ],
          "name": "OwnershipTransferStarted",
          "type": "event"
        },
        {
          "anonymous": false,
          "inputs": [
            {
              "indexed": true,
              "internalType": "address",
              "name": "previousOwner",
              "type": "address"
            },
            {
              "indexed": true,
              "internalType": "address",
              "name": "newOwner",
              "type": "address"
            }
          ],
          "name": "OwnershipTransferred",
          "type": "event"
        },
        {
          "anonymous": false,
          "inputs": [
            {
              "indexed": true,
              "internalType": "address",
              "name": "from",
              "type": "address"
            },
            {
              "indexed": true,
              "internalType": "address",
              "name": "to",
              "type": "address"
            },
            {
              "indexed": false,
              "internalType": "uint256",
              "name": "amount",
              "type": "uint256"
            }
          ],
          "name": "ProtocolSeize",
          "type": "event"
        },
        {
          "anonymous": false,
          "inputs": [
            {
              "indexed": true,
              "internalType": "address",
              "name": "redeemer",
              "type": "address"
            },
            {
              "indexed": false,
              "internalType": "uint256",
              "name": "redeemAmount",
              "type": "uint256"
            },
            {
              "indexed": false,
              "internalType": "uint256",
              "name": "redeemTokens",
              "type": "uint256"
            },
            {
              "indexed": false,
              "internalType": "uint256",
              "name": "accountBalance",
              "type": "uint256"
            }
          ],
          "name": "Redeem",
          "type": "event"
        },
        {
          "anonymous": false,
          "inputs": [
            {
              "indexed": true,
              "internalType": "address",
              "name": "payer",
              "type": "address"
            },
            {
              "indexed": true,
              "internalType": "address",
              "name": "borrower",
              "type": "address"
            },
            {
              "indexed": false,
              "internalType": "uint256",
              "name": "repayAmount",
              "type": "uint256"
            },
            {
              "indexed": false,
              "internalType": "uint256",
              "name": "accountBorrows",
              "type": "uint256"
            },
            {
              "indexed": false,
              "internalType": "uint256",
              "name": "totalBorrows",
              "type": "uint256"
            }
          ],
          "name": "RepayBorrow",
          "type": "event"
        },
        {
          "anonymous": false,
          "inputs": [
            {
              "indexed": true,
              "internalType": "address",
              "name": "benefactor",
              "type": "address"
            },
            {
              "indexed": false,
              "internalType": "uint256",
              "name": "addAmount",
              "type": "uint256"
            },
            {
              "indexed": false,
              "internalType": "uint256",
              "name": "newTotalReserves",
              "type": "uint256"
            }
          ],
          "name": "ReservesAdded",
          "type": "event"
        },
        {
          "anonymous": false,
          "inputs": [
            {
              "indexed": true,
              "internalType": "address",
              "name": "protocolShareReserve",
              "type": "address"
            },
            {
              "indexed": false,
              "internalType": "uint256",
              "name": "reduceAmount",
              "type": "uint256"
            },
            {
              "indexed": false,
              "internalType": "uint256",
              "name": "newTotalReserves",
              "type": "uint256"
            }
          ],
          "name": "SpreadReservesReduced",
          "type": "event"
        },
        {
          "anonymous": false,
          "inputs": [
            {
              "indexed": true,
              "internalType": "address",
              "name": "token",
              "type": "address"
            }
          ],
          "name": "SweepToken",
          "type": "event"
        },
        {
          "anonymous": false,
          "inputs": [
            {
              "indexed": true,
              "internalType": "address",
              "name": "from",
              "type": "address"
            },
            {
              "indexed": true,
              "internalType": "address",
              "name": "to",
              "type": "address"
            },
            {
              "indexed": false,
              "internalType": "uint256",
              "name": "amount",
              "type": "uint256"
            }
          ],
          "name": "Transfer",
          "type": "event"
        },
        {
          "inputs": [],
          "name": "NO_ERROR",
          "outputs": [
            {
              "internalType": "uint256",
              "name": "",
              "type": "uint256"
            }
          ],
          "stateMutability": "view",
          "type": "function"
        },
        {
          "inputs": [],
          "name": "acceptOwnership",
          "outputs": [],
          "stateMutability": "nonpayable",
          "type": "function"
        },
        {
          "inputs": [],
          "name": "accessControlManager",
          "outputs": [
            {
              "internalType": "contract IAccessControlManagerV8",
              "name": "",
              "type": "address"
            }
          ],
          "stateMutability": "view",
          "type": "function"
        },
        {
          "inputs": [],
          "name": "accrualBlockNumber",
          "outputs": [
            {
              "internalType": "uint256",
              "name": "",
              "type": "uint256"
            }
          ],
          "stateMutability": "view",
          "type": "function"
        },
        {
          "inputs": [],
          "name": "accrueInterest",
          "outputs": [
            {
              "internalType": "uint256",
              "name": "",
              "type": "uint256"
            }
          ],
          "stateMutability": "nonpayable",
          "type": "function"
        },
        {
          "inputs": [
            {
              "internalType": "uint256",
              "name": "addAmount",
              "type": "uint256"
            }
          ],
          "name": "addReserves",
          "outputs": [],
          "stateMutability": "nonpayable",
          "type": "function"
        },
        {
          "inputs": [
            {
              "internalType": "address",
              "name": "owner",
              "type": "address"
            },
            {
              "internalType": "address",
              "name": "spender",
              "type": "address"
            }
          ],
          "name": "allowance",
          "outputs": [
            {
              "internalType": "uint256",
              "name": "",
              "type": "uint256"
            }
          ],
          "stateMutability": "view",
          "type": "function"
        },
        {
          "inputs": [
            {
              "internalType": "address",
              "name": "spender",
              "type": "address"
            },
            {
              "internalType": "uint256",
              "name": "amount",
              "type": "uint256"
            }
          ],
          "name": "approve",
          "outputs": [
            {
              "internalType": "bool",
              "name": "",
              "type": "bool"
            }
          ],
          "stateMutability": "nonpayable",
          "type": "function"
        },
        {
          "inputs": [],
          "name": "badDebt",
          "outputs": [
            {
              "internalType": "uint256",
              "name": "",
              "type": "uint256"
            }
          ],
          "stateMutability": "view",
          "type": "function"
        },
        {
          "inputs": [
            {
              "internalType": "uint256",
              "name": "recoveredAmount_",
              "type": "uint256"
            }
          ],
          "name": "badDebtRecovered",
          "outputs": [],
          "stateMutability": "nonpayable",
          "type": "function"
        },
        {
          "inputs": [
            {
              "internalType": "address",
              "name": "owner",
              "type": "address"
            }
          ],
          "name": "balanceOf",
          "outputs": [
            {
              "internalType": "uint256",
              "name": "",
              "type": "uint256"
            }
          ],
          "stateMutability": "view",
          "type": "function"
        },
        {
          "inputs": [
            {
              "internalType": "address",
              "name": "owner",
              "type": "address"
            }
          ],
          "name": "balanceOfUnderlying",
          "outputs": [
            {
              "internalType": "uint256",
              "name": "",
              "type": "uint256"
            }
          ],
          "stateMutability": "nonpayable",
          "type": "function"
        },
        {
          "inputs": [],
          "name": "blocksOrSecondsPerYear",
          "outputs": [
            {
              "internalType": "uint256",
              "name": "",
              "type": "uint256"
            }
          ],
          "stateMutability": "view",
          "type": "function"
        },
        {
          "inputs": [
            {
              "internalType": "uint256",
              "name": "borrowAmount",
              "type": "uint256"
            }
          ],
          "name": "borrow",
          "outputs": [
            {
              "internalType": "uint256",
              "name": "",
              "type": "uint256"
            }
          ],
          "stateMutability": "nonpayable",
          "type": "function"
        },
        {
          "inputs": [
            {
              "internalType": "address",
              "name": "account",
              "type": "address"
            }
          ],
          "name": "borrowBalanceCurrent",
          "outputs": [
            {
              "internalType": "uint256",
              "name": "",
              "type": "uint256"
            }
          ],
          "stateMutability": "nonpayable",
          "type": "function"
        },
        {
          "inputs": [
            {
              "internalType": "address",
              "name": "account",
              "type": "address"
            }
          ],
          "name": "borrowBalanceStored",
          "outputs": [
            {
              "internalType": "uint256",
              "name": "",
              "type": "uint256"
            }
          ],
          "stateMutability": "view",
          "type": "function"
        },
        {
          "inputs": [
            {
              "internalType": "address",
              "name": "borrower",
              "type": "address"
            },
            {
              "internalType": "uint256",
              "name": "borrowAmount",
              "type": "uint256"
            }
          ],
          "name": "borrowBehalf",
          "outputs": [
            {
              "internalType": "uint256",
              "name": "",
              "type": "uint256"
            }
          ],
          "stateMutability": "nonpayable",
          "type": "function"
        },
        {
          "inputs": [],
          "name": "borrowIndex",
          "outputs": [
            {
              "internalType": "uint256",
              "name": "",
              "type": "uint256"
            }
          ],
          "stateMutability": "view",
          "type": "function"
        },
        {
          "inputs": [],
          "name": "borrowRatePerBlock",
          "outputs": [
            {
              "internalType": "uint256",
              "name": "",
              "type": "uint256"
            }
          ],
          "stateMutability": "view",
          "type": "function"
        },
        {
          "inputs": [],
          "name": "comptroller",
          "outputs": [
            {
              "internalType": "contract ComptrollerInterface",
              "name": "",
              "type": "address"
            }
          ],
          "stateMutability": "view",
          "type": "function"
        },
        {
          "inputs": [],
          "name": "decimals",
          "outputs": [
            {
              "internalType": "uint8",
              "name": "",
              "type": "uint8"
            }
          ],
          "stateMutability": "view",
          "type": "function"
        },
        {
          "inputs": [
            {
              "internalType": "address",
              "name": "spender",
              "type": "address"
            },
            {
              "internalType": "uint256",
              "name": "subtractedValue",
              "type": "uint256"
            }
          ],
          "name": "decreaseAllowance",
          "outputs": [
            {
              "internalType": "bool",
              "name": "",
              "type": "bool"
            }
          ],
          "stateMutability": "nonpayable",
          "type": "function"
        },
        {
          "inputs": [],
          "name": "exchangeRateCurrent",
          "outputs": [
            {
              "internalType": "uint256",
              "name": "",
              "type": "uint256"
            }
          ],
          "stateMutability": "nonpayable",
          "type": "function"
        },
        {
          "inputs": [],
          "name": "exchangeRateStored",
          "outputs": [
            {
              "internalType": "uint256",
              "name": "",
              "type": "uint256"
            }
          ],
          "stateMutability": "view",
          "type": "function"
        },
        {
          "inputs": [
            {
              "internalType": "address",
              "name": "liquidator",
              "type": "address"
            },
            {
              "internalType": "address",
              "name": "borrower",
              "type": "address"
            },
            {
              "internalType": "uint256",
              "name": "repayAmount",
              "type": "uint256"
            },
            {
              "internalType": "contract VTokenInterface",
              "name": "vTokenCollateral",
              "type": "address"
            },
            {
              "internalType": "bool",
              "name": "skipLiquidityCheck",
              "type": "bool"
            }
          ],
          "name": "forceLiquidateBorrow",
          "outputs": [],
          "stateMutability": "nonpayable",
          "type": "function"
        },
        {
          "inputs": [
            {
              "internalType": "address",
              "name": "account",
              "type": "address"
            }
          ],
          "name": "getAccountSnapshot",
          "outputs": [
            {
              "internalType": "uint256",
              "name": "error",
              "type": "uint256"
            },
            {
              "internalType": "uint256",
              "name": "vTokenBalance",
              "type": "uint256"
            },
            {
              "internalType": "uint256",
              "name": "borrowBalance",
              "type": "uint256"
            },
            {
              "internalType": "uint256",
              "name": "exchangeRate",
              "type": "uint256"
            }
          ],
          "stateMutability": "view",
          "type": "function"
        },
        {
          "inputs": [],
          "name": "getBlockNumberOrTimestamp",
          "outputs": [
            {
              "internalType": "uint256",
              "name": "",
              "type": "uint256"
            }
          ],
          "stateMutability": "view",
          "type": "function"
        },
        {
          "inputs": [],
          "name": "getCash",
          "outputs": [
            {
              "internalType": "uint256",
              "name": "",
              "type": "uint256"
            }
          ],
          "stateMutability": "view",
          "type": "function"
        },
        {
          "inputs": [
            {
              "internalType": "address",
              "name": "payer",
              "type": "address"
            },
            {
              "internalType": "address",
              "name": "borrower",
              "type": "address"
            },
            {
              "internalType": "uint256",
              "name": "repayAmount",
              "type": "uint256"
            }
          ],
          "name": "healBorrow",
          "outputs": [],
          "stateMutability": "nonpayable",
          "type": "function"
        },
        {
          "inputs": [
            {
              "internalType": "address",
              "name": "spender",
              "type": "address"
            },
            {
              "internalType": "uint256",
              "name": "addedValue",
              "type": "uint256"
            }
          ],
          "name": "increaseAllowance",
          "outputs": [
            {
              "internalType": "bool",
              "name": "",
              "type": "bool"
            }
          ],
          "stateMutability": "nonpayable",
          "type": "function"
        },
        {
          "inputs": [
            {
              "internalType": "address",
              "name": "underlying_",
              "type": "address"
            },
            {
              "internalType": "contract ComptrollerInterface",
              "name": "comptroller_",
              "type": "address"
            },
            {
              "internalType": "contract InterestRateModel",
              "name": "interestRateModel_",
              "type": "address"
            },
            {
              "internalType": "uint256",
              "name": "initialExchangeRateMantissa_",
              "type": "uint256"
            },
            {
              "internalType": "string",
              "name": "name_",
              "type": "string"
            },
            {
              "internalType": "string",
              "name": "symbol_",
              "type": "string"
            },
            {
              "internalType": "uint8",
              "name": "decimals_",
              "type": "uint8"
            },
            {
              "internalType": "address",
              "name": "admin_",
              "type": "address"
            },
            {
              "internalType": "address",
              "name": "accessControlManager_",
              "type": "address"
            },
            {
              "components": [
                {
                  "internalType": "address",
                  "name": "shortfall",
                  "type": "address"
                },
                {
                  "internalType": "address payable",
                  "name": "protocolShareReserve",
                  "type": "address"
                }
              ],
              "internalType": "struct VTokenInterface.RiskManagementInit",
              "name": "riskManagement",
              "type": "tuple"
            },
            {
              "internalType": "uint256",
              "name": "reserveFactorMantissa_",
              "type": "uint256"
            }
          ],
          "name": "initialize",
          "outputs": [],
          "stateMutability": "nonpayable",
          "type": "function"
        },
        {
          "inputs": [],
          "name": "interestRateModel",
          "outputs": [
            {
              "internalType": "contract InterestRateModel",
              "name": "",
              "type": "address"
            }
          ],
          "stateMutability": "view",
          "type": "function"
        },
        {
          "inputs": [],
          "name": "isTimeBased",
          "outputs": [
            {
              "internalType": "bool",
              "name": "",
              "type": "bool"
            }
          ],
          "stateMutability": "view",
          "type": "function"
        },
        {
          "inputs": [],
          "name": "isVToken",
          "outputs": [
            {
              "internalType": "bool",
              "name": "",
              "type": "bool"
            }
          ],
          "stateMutability": "pure",
          "type": "function"
        },
        {
          "inputs": [
            {
              "internalType": "address",
              "name": "borrower",
              "type": "address"
            },
            {
              "internalType": "uint256",
              "name": "repayAmount",
              "type": "uint256"
            },
            {
              "internalType": "contract VTokenInterface",
              "name": "vTokenCollateral",
              "type": "address"
            }
          ],
          "name": "liquidateBorrow",
          "outputs": [
            {
              "internalType": "uint256",
              "name": "",
              "type": "uint256"
            }
          ],
          "stateMutability": "nonpayable",
          "type": "function"
        },
        {
          "inputs": [
            {
              "internalType": "uint256",
              "name": "mintAmount",
              "type": "uint256"
            }
          ],
          "name": "mint",
          "outputs": [
            {
              "internalType": "uint256",
              "name": "",
              "type": "uint256"
            }
          ],
          "stateMutability": "nonpayable",
          "type": "function"
        },
        {
          "inputs": [
            {
              "internalType": "address",
              "name": "minter",
              "type": "address"
            },
            {
              "internalType": "uint256",
              "name": "mintAmount",
              "type": "uint256"
            }
          ],
          "name": "mintBehalf",
          "outputs": [
            {
              "internalType": "uint256",
              "name": "",
              "type": "uint256"
            }
          ],
          "stateMutability": "nonpayable",
          "type": "function"
        },
        {
          "inputs": [],
          "name": "name",
          "outputs": [
            {
              "internalType": "string",
              "name": "",
              "type": "string"
            }
          ],
          "stateMutability": "view",
          "type": "function"
        },
        {
          "inputs": [],
          "name": "owner",
          "outputs": [
            {
              "internalType": "address",
              "name": "",
              "type": "address"
            }
          ],
          "stateMutability": "view",
          "type": "function"
        },
        {
          "inputs": [],
          "name": "pendingOwner",
          "outputs": [
            {
              "internalType": "address",
              "name": "",
              "type": "address"
            }
          ],
          "stateMutability": "view",
          "type": "function"
        },
        {
          "inputs": [],
          "name": "protocolSeizeShareMantissa",
          "outputs": [
            {
              "internalType": "uint256",
              "name": "",
              "type": "uint256"
            }
          ],
          "stateMutability": "view",
          "type": "function"
        },
        {
          "inputs": [],
          "name": "protocolShareReserve",
          "outputs": [
            {
              "internalType": "address payable",
              "name": "",
              "type": "address"
            }
          ],
          "stateMutability": "view",
          "type": "function"
        },
        {
          "inputs": [
            {
              "internalType": "uint256",
              "name": "redeemTokens",
              "type": "uint256"
            }
          ],
          "name": "redeem",
          "outputs": [
            {
              "internalType": "uint256",
              "name": "",
              "type": "uint256"
            }
          ],
          "stateMutability": "nonpayable",
          "type": "function"
        },
        {
          "inputs": [
            {
              "internalType": "address",
              "name": "redeemer",
              "type": "address"
            },
            {
              "internalType": "uint256",
              "name": "redeemTokens",
              "type": "uint256"
            }
          ],
          "name": "redeemBehalf",
          "outputs": [
            {
              "internalType": "uint256",
              "name": "",
              "type": "uint256"
            }
          ],
          "stateMutability": "nonpayable",
          "type": "function"
        },
        {
          "inputs": [
            {
              "internalType": "uint256",
              "name": "redeemAmount",
              "type": "uint256"
            }
          ],
          "name": "redeemUnderlying",
          "outputs": [
            {
              "internalType": "uint256",
              "name": "",
              "type": "uint256"
            }
          ],
          "stateMutability": "nonpayable",
          "type": "function"
        },
        {
          "inputs": [
            {
              "internalType": "address",
              "name": "redeemer",
              "type": "address"
            },
            {
              "internalType": "uint256",
              "name": "redeemAmount",
              "type": "uint256"
            }
          ],
          "name": "redeemUnderlyingBehalf",
          "outputs": [
            {
              "internalType": "uint256",
              "name": "",
              "type": "uint256"
            }
          ],
          "stateMutability": "nonpayable",
          "type": "function"
        },
        {
          "inputs": [
            {
              "internalType": "uint256",
              "name": "reduceAmount",
              "type": "uint256"
            }
          ],
          "name": "reduceReserves",
          "outputs": [],
          "stateMutability": "nonpayable",
          "type": "function"
        },
        {
          "inputs": [],
          "name": "reduceReservesBlockDelta",
          "outputs": [
            {
              "internalType": "uint256",
              "name": "",
              "type": "uint256"
            }
          ],
          "stateMutability": "view",
          "type": "function"
        },
        {
          "inputs": [],
          "name": "reduceReservesBlockNumber",
          "outputs": [
            {
              "internalType": "uint256",
              "name": "",
              "type": "uint256"
            }
          ],
          "stateMutability": "view",
          "type": "function"
        },
        {
          "inputs": [],
          "name": "renounceOwnership",
          "outputs": [],
          "stateMutability": "nonpayable",
          "type": "function"
        },
        {
          "inputs": [
            {
              "internalType": "uint256",
              "name": "repayAmount",
              "type": "uint256"
            }
          ],
          "name": "repayBorrow",
          "outputs": [
            {
              "internalType": "uint256",
              "name": "",
              "type": "uint256"
            }
          ],
          "stateMutability": "nonpayable",
          "type": "function"
        },
        {
          "inputs": [
            {
              "internalType": "address",
              "name": "borrower",
              "type": "address"
            },
            {
              "internalType": "uint256",
              "name": "repayAmount",
              "type": "uint256"
            }
          ],
          "name": "repayBorrowBehalf",
          "outputs": [
            {
              "internalType": "uint256",
              "name": "",
              "type": "uint256"
            }
          ],
          "stateMutability": "nonpayable",
          "type": "function"
        },
        {
          "inputs": [],
          "name": "reserveFactorMantissa",
          "outputs": [
            {
              "internalType": "uint256",
              "name": "",
              "type": "uint256"
            }
          ],
          "stateMutability": "view",
          "type": "function"
        },
        {
          "inputs": [
            {
              "internalType": "address",
              "name": "liquidator",
              "type": "address"
            },
            {
              "internalType": "address",
              "name": "borrower",
              "type": "address"
            },
            {
              "internalType": "uint256",
              "name": "seizeTokens",
              "type": "uint256"
            }
          ],
          "name": "seize",
          "outputs": [],
          "stateMutability": "nonpayable",
          "type": "function"
        },
        {
          "inputs": [
            {
              "internalType": "address",
              "name": "accessControlManager_",
              "type": "address"
            }
          ],
          "name": "setAccessControlManager",
          "outputs": [],
          "stateMutability": "nonpayable",
          "type": "function"
        },
        {
          "inputs": [
            {
              "internalType": "contract InterestRateModel",
              "name": "newInterestRateModel",
              "type": "address"
            }
          ],
          "name": "setInterestRateModel",
          "outputs": [],
          "stateMutability": "nonpayable",
          "type": "function"
        },
        {
          "inputs": [
            {
              "internalType": "uint256",
              "name": "newProtocolSeizeShareMantissa_",
              "type": "uint256"
            }
          ],
          "name": "setProtocolSeizeShare",
          "outputs": [],
          "stateMutability": "nonpayable",
          "type": "function"
        },
        {
          "inputs": [
            {
              "internalType": "address payable",
              "name": "protocolShareReserve_",
              "type": "address"
            }
          ],
          "name": "setProtocolShareReserve",
          "outputs": [],
          "stateMutability": "nonpayable",
          "type": "function"
        },
        {
          "inputs": [
            {
              "internalType": "uint256",
              "name": "_newReduceReservesBlockOrTimestampDelta",
              "type": "uint256"
            }
          ],
          "name": "setReduceReservesBlockDelta",
          "outputs": [],
          "stateMutability": "nonpayable",
          "type": "function"
        },
        {
          "inputs": [
            {
              "internalType": "uint256",
              "name": "newReserveFactorMantissa",
              "type": "uint256"
            }
          ],
          "name": "setReserveFactor",
          "outputs": [],
          "stateMutability": "nonpayable",
          "type": "function"
        },
        {
          "inputs": [
            {
              "internalType": "address",
              "name": "shortfall_",
              "type": "address"
            }
          ],
          "name": "setShortfallContract",
          "outputs": [],
          "stateMutability": "nonpayable",
          "type": "function"
        },
        {
          "inputs": [],
          "name": "shortfall",
          "outputs": [
            {
              "internalType": "address",
              "name": "",
              "type": "address"
            }
          ],
          "stateMutability": "view",
          "type": "function"
        },
        {
          "inputs": [],
          "name": "supplyRatePerBlock",
          "outputs": [
            {
              "internalType": "uint256",
              "name": "",
              "type": "uint256"
            }
          ],
          "stateMutability": "view",
          "type": "function"
        },
        {
          "inputs": [
            {
              "internalType": "contract IERC20Upgradeable",
              "name": "token",
              "type": "address"
            }
          ],
          "name": "sweepToken",
          "outputs": [],
          "stateMutability": "nonpayable",
          "type": "function"
        },
        {
          "inputs": [],
          "name": "symbol",
          "outputs": [
            {
              "internalType": "string",
              "name": "",
              "type": "string"
            }
          ],
          "stateMutability": "view",
          "type": "function"
        },
        {
          "inputs": [],
          "name": "totalBorrows",
          "outputs": [
            {
              "internalType": "uint256",
              "name": "",
              "type": "uint256"
            }
          ],
          "stateMutability": "view",
          "type": "function"
        },
        {
          "inputs": [],
          "name": "totalBorrowsCurrent",
          "outputs": [
            {
              "internalType": "uint256",
              "name": "",
              "type": "uint256"
            }
          ],
          "stateMutability": "nonpayable",
          "type": "function"
        },
        {
          "inputs": [],
          "name": "totalReserves",
          "outputs": [
            {
              "internalType": "uint256",
              "name": "",
              "type": "uint256"
            }
          ],
          "stateMutability": "view",
          "type": "function"
        },
        {
          "inputs": [],
          "name": "totalSupply",
          "outputs": [
            {
              "internalType": "uint256",
              "name": "",
              "type": "uint256"
            }
          ],
          "stateMutability": "view",
          "type": "function"
        },
        {
          "inputs": [
            {
              "internalType": "address",
              "name": "dst",
              "type": "address"
            },
            {
              "internalType": "uint256",
              "name": "amount",
              "type": "uint256"
            }
          ],
          "name": "transfer",
          "outputs": [
            {
              "internalType": "bool",
              "name": "",
              "type": "bool"
            }
          ],
          "stateMutability": "nonpayable",
          "type": "function"
        },
        {
          "inputs": [
            {
              "internalType": "address",
              "name": "src",
              "type": "address"
            },
            {
              "internalType": "address",
              "name": "dst",
              "type": "address"
            },
            {
              "internalType": "uint256",
              "name": "amount",
              "type": "uint256"
            }
          ],
          "name": "transferFrom",
          "outputs": [
            {
              "internalType": "bool",
              "name": "",
              "type": "bool"
            }
          ],
          "stateMutability": "nonpayable",
          "type": "function"
        },
        {
          "inputs": [
            {
              "internalType": "address",
              "name": "newOwner",
              "type": "address"
            }
          ],
          "name": "transferOwnership",
          "outputs": [],
          "stateMutability": "nonpayable",
          "type": "function"
        },
        {
          "inputs": [],
          "name": "underlying",
          "outputs": [
            {
              "internalType": "address",
              "name": "",
              "type": "address"
            }
          ],
          "stateMutability": "view",
          "type": "function"
        }
      ]
    },
    "VToken_vARB_Core": {
      "address": "0xAeB0FEd69354f34831fe1D16475D9A83ddaCaDA6",
      "abi": [
        {
          "inputs": [
            {
              "internalType": "address",
              "name": "beacon",
              "type": "address"
            },
            {
              "internalType": "bytes",
              "name": "data",
              "type": "bytes"
            }
          ],
          "stateMutability": "payable",
          "type": "constructor"
        },
        {
          "anonymous": false,
          "inputs": [
            {
              "indexed": false,
              "internalType": "address",
              "name": "previousAdmin",
              "type": "address"
            },
            {
              "indexed": false,
              "internalType": "address",
              "name": "newAdmin",
              "type": "address"
            }
          ],
          "name": "AdminChanged",
          "type": "event"
        },
        {
          "anonymous": false,
          "inputs": [
            {
              "indexed": true,
              "internalType": "address",
              "name": "beacon",
              "type": "address"
            }
          ],
          "name": "BeaconUpgraded",
          "type": "event"
        },
        {
          "anonymous": false,
          "inputs": [
            {
              "indexed": true,
              "internalType": "address",
              "name": "implementation",
              "type": "address"
            }
          ],
          "name": "Upgraded",
          "type": "event"
        },
        {
          "stateMutability": "payable",
          "type": "fallback"
        },
        {
          "stateMutability": "payable",
          "type": "receive"
        }
      ]
    },
    "VToken_vUSDC_Core": {
      "address": "0x7D8609f8da70fF9027E9bc5229Af4F6727662707",
      "abi": [
        {
          "inputs": [
            {
              "internalType": "address",
              "name": "beacon",
              "type": "address"
            },
            {
              "internalType": "bytes",
              "name": "data",
              "type": "bytes"
            }
          ],
          "stateMutability": "payable",
          "type": "constructor"
        },
        {
          "anonymous": false,
          "inputs": [
            {
              "indexed": false,
              "internalType": "address",
              "name": "previousAdmin",
              "type": "address"
            },
            {
              "indexed": false,
              "internalType": "address",
              "name": "newAdmin",
              "type": "address"
            }
          ],
          "name": "AdminChanged",
          "type": "event"
        },
        {
          "anonymous": false,
          "inputs": [
            {
              "indexed": true,
              "internalType": "address",
              "name": "beacon",
              "type": "address"
            }
          ],
          "name": "BeaconUpgraded",
          "type": "event"
        },
        {
          "anonymous": false,
          "inputs": [
            {
              "indexed": true,
              "internalType": "address",
              "name": "implementation",
              "type": "address"
            }
          ],
          "name": "Upgraded",
          "type": "event"
        },
        {
          "stateMutability": "payable",
          "type": "fallback"
        },
        {
          "stateMutability": "payable",
          "type": "receive"
        }
      ]
    },
    "VToken_vUSDT_Core": {
      "address": "0xB9F9117d4200dC296F9AcD1e8bE1937df834a2fD",
      "abi": [
        {
          "inputs": [
            {
              "internalType": "address",
              "name": "beacon",
              "type": "address"
            },
            {
              "internalType": "bytes",
              "name": "data",
              "type": "bytes"
            }
          ],
          "stateMutability": "payable",
          "type": "constructor"
        },
        {
          "anonymous": false,
          "inputs": [
            {
              "indexed": false,
              "internalType": "address",
              "name": "previousAdmin",
              "type": "address"
            },
            {
              "indexed": false,
              "internalType": "address",
              "name": "newAdmin",
              "type": "address"
            }
          ],
          "name": "AdminChanged",
          "type": "event"
        },
        {
          "anonymous": false,
          "inputs": [
            {
              "indexed": true,
              "internalType": "address",
              "name": "beacon",
              "type": "address"
            }
          ],
          "name": "BeaconUpgraded",
          "type": "event"
        },
        {
          "anonymous": false,
          "inputs": [
            {
              "indexed": true,
              "internalType": "address",
              "name": "implementation",
              "type": "address"
            }
          ],
          "name": "Upgraded",
          "type": "event"
        },
        {
          "stateMutability": "payable",
          "type": "fallback"
        },
        {
          "stateMutability": "payable",
          "type": "receive"
        }
      ]
    },
    "VToken_vWBTC_Core": {
      "address": "0xaDa57840B372D4c28623E87FC175dE8490792811",
      "abi": [
        {
          "inputs": [
            {
              "internalType": "address",
              "name": "beacon",
              "type": "address"
            },
            {
              "internalType": "bytes",
              "name": "data",
              "type": "bytes"
            }
          ],
          "stateMutability": "payable",
          "type": "constructor"
        },
        {
          "anonymous": false,
          "inputs": [
            {
              "indexed": false,
              "internalType": "address",
              "name": "previousAdmin",
              "type": "address"
            },
            {
              "indexed": false,
              "internalType": "address",
              "name": "newAdmin",
              "type": "address"
            }
          ],
          "name": "AdminChanged",
          "type": "event"
        },
        {
          "anonymous": false,
          "inputs": [
            {
              "indexed": true,
              "internalType": "address",
              "name": "beacon",
              "type": "address"
            }
          ],
          "name": "BeaconUpgraded",
          "type": "event"
        },
        {
          "anonymous": false,
          "inputs": [
            {
              "indexed": true,
              "internalType": "address",
              "name": "implementation",
              "type": "address"
            }
          ],
          "name": "Upgraded",
          "type": "event"
        },
        {
          "stateMutability": "payable",
          "type": "fallback"
        },
        {
          "stateMutability": "payable",
          "type": "receive"
        }
      ]
    },
    "VToken_vWETH_Core": {
      "address": "0x68a34332983f4Bf866768DD6D6E638b02eF5e1f0",
      "abi": [
        {
          "inputs": [
            {
              "internalType": "address",
              "name": "beacon",
              "type": "address"
            },
            {
              "internalType": "bytes",
              "name": "data",
              "type": "bytes"
            }
          ],
          "stateMutability": "payable",
          "type": "constructor"
        },
        {
          "anonymous": false,
          "inputs": [
            {
              "indexed": false,
              "internalType": "address",
              "name": "previousAdmin",
              "type": "address"
            },
            {
              "indexed": false,
              "internalType": "address",
              "name": "newAdmin",
              "type": "address"
            }
          ],
          "name": "AdminChanged",
          "type": "event"
        },
        {
          "anonymous": false,
          "inputs": [
            {
              "indexed": true,
              "internalType": "address",
              "name": "beacon",
              "type": "address"
            }
          ],
          "name": "BeaconUpgraded",
          "type": "event"
        },
        {
          "anonymous": false,
          "inputs": [
            {
              "indexed": true,
              "internalType": "address",
              "name": "implementation",
              "type": "address"
            }
          ],
          "name": "Upgraded",
          "type": "event"
        },
        {
          "stateMutability": "payable",
          "type": "fallback"
        },
        {
          "stateMutability": "payable",
          "type": "receive"
        }
      ]
    },
    "VToken_vWETH_LiquidStakedETH": {
      "address": "0x39D6d13Ea59548637104E40e729E4aABE27FE106",
      "abi": [
        {
          "inputs": [
            {
              "internalType": "address",
              "name": "beacon",
              "type": "address"
            },
            {
              "internalType": "bytes",
              "name": "data",
              "type": "bytes"
            }
          ],
          "stateMutability": "payable",
          "type": "constructor"
        },
        {
          "anonymous": false,
          "inputs": [
            {
              "indexed": false,
              "internalType": "address",
              "name": "previousAdmin",
              "type": "address"
            },
            {
              "indexed": false,
              "internalType": "address",
              "name": "newAdmin",
              "type": "address"
            }
          ],
          "name": "AdminChanged",
          "type": "event"
        },
        {
          "anonymous": false,
          "inputs": [
            {
              "indexed": true,
              "internalType": "address",
              "name": "beacon",
              "type": "address"
            }
          ],
          "name": "BeaconUpgraded",
          "type": "event"
        },
        {
          "anonymous": false,
          "inputs": [
            {
              "indexed": true,
              "internalType": "address",
              "name": "implementation",
              "type": "address"
            }
          ],
          "name": "Upgraded",
          "type": "event"
        },
        {
          "stateMutability": "payable",
          "type": "fallback"
        },
        {
          "stateMutability": "payable",
          "type": "receive"
        }
      ]
    },
    "VToken_vweETH_LiquidStakedETH": {
      "address": "0x246a35E79a3a0618535A469aDaF5091cAA9f7E88",
      "abi": [
        {
          "inputs": [
            {
              "internalType": "address",
              "name": "beacon",
              "type": "address"
            },
            {
              "internalType": "bytes",
              "name": "data",
              "type": "bytes"
            }
          ],
          "stateMutability": "payable",
          "type": "constructor"
        },
        {
          "anonymous": false,
          "inputs": [
            {
              "indexed": false,
              "internalType": "address",
              "name": "previousAdmin",
              "type": "address"
            },
            {
              "indexed": false,
              "internalType": "address",
              "name": "newAdmin",
              "type": "address"
            }
          ],
          "name": "AdminChanged",
          "type": "event"
        },
        {
          "anonymous": false,
          "inputs": [
            {
              "indexed": true,
              "internalType": "address",
              "name": "beacon",
              "type": "address"
            }
          ],
          "name": "BeaconUpgraded",
          "type": "event"
        },
        {
          "anonymous": false,
          "inputs": [
            {
              "indexed": true,
              "internalType": "address",
              "name": "implementation",
              "type": "address"
            }
          ],
          "name": "Upgraded",
          "type": "event"
        },
        {
          "stateMutability": "payable",
          "type": "fallback"
        },
        {
          "stateMutability": "payable",
          "type": "receive"
        }
      ]
    },
    "VToken_vwstETH_LiquidStakedETH": {
      "address": "0x9df6B5132135f14719696bBAe3C54BAb272fDb16",
      "abi": [
        {
          "inputs": [
            {
              "internalType": "address",
              "name": "beacon",
              "type": "address"
            },
            {
              "internalType": "bytes",
              "name": "data",
              "type": "bytes"
            }
          ],
          "stateMutability": "payable",
          "type": "constructor"
        },
        {
          "anonymous": false,
          "inputs": [
            {
              "indexed": false,
              "internalType": "address",
              "name": "previousAdmin",
              "type": "address"
            },
            {
              "indexed": false,
              "internalType": "address",
              "name": "newAdmin",
              "type": "address"
            }
          ],
          "name": "AdminChanged",
          "type": "event"
        },
        {
          "anonymous": false,
          "inputs": [
            {
              "indexed": true,
              "internalType": "address",
              "name": "beacon",
              "type": "address"
            }
          ],
          "name": "BeaconUpgraded",
          "type": "event"
        },
        {
          "anonymous": false,
          "inputs": [
            {
              "indexed": true,
              "internalType": "address",
              "name": "implementation",
              "type": "address"
            }
          ],
          "name": "Upgraded",
          "type": "event"
        },
        {
          "stateMutability": "payable",
          "type": "fallback"
        },
        {
          "stateMutability": "payable",
          "type": "receive"
        }
      ]
    }
  }
}<|MERGE_RESOLUTION|>--- conflicted
+++ resolved
@@ -110,11 +110,7 @@
       ]
     },
     "ComptrollerImpl": {
-<<<<<<< HEAD
-      "address": "0x49Aa45B8256DBdFE90232f88f9e676a8Ec55D286",
-=======
       "address": "0x4b256a7836415e09DabA40541eE78602Bc6B24bF",
->>>>>>> 1dcb95f6
       "abi": [
         {
           "inputs": [
