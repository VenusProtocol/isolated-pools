{
  "name": "arbitrumone",
  "chainId": "42161",
  "contracts": {
<<<<<<< HEAD
    "NativeTokenGateway_vWETH_Core": {
      "address": "0xc8e51418cadc001157506b306C6d0b878f1ff755",
      "abi": [
        {
          "inputs": [
            {
              "internalType": "contract IVToken",
              "name": "vWrappedNativeToken",
              "type": "address"
            }
          ],
          "stateMutability": "nonpayable",
          "type": "constructor"
        },
        {
          "inputs": [],
          "name": "NativeTokenTransferFailed",
          "type": "error"
        },
        {
          "inputs": [],
          "name": "ZeroAddressNotAllowed",
          "type": "error"
        },
        {
          "inputs": [],
          "name": "ZeroValueNotAllowed",
          "type": "error"
        },
        {
          "anonymous": false,
          "inputs": [
            {
              "indexed": true,
              "internalType": "address",
              "name": "previousOwner",
              "type": "address"
            },
            {
              "indexed": true,
              "internalType": "address",
              "name": "newOwner",
              "type": "address"
            }
          ],
          "name": "OwnershipTransferStarted",
          "type": "event"
        },
        {
          "anonymous": false,
          "inputs": [
            {
              "indexed": true,
              "internalType": "address",
              "name": "previousOwner",
              "type": "address"
            },
            {
              "indexed": true,
              "internalType": "address",
              "name": "newOwner",
              "type": "address"
            }
          ],
          "name": "OwnershipTransferred",
          "type": "event"
        },
        {
          "anonymous": false,
          "inputs": [
            {
              "indexed": true,
              "internalType": "address",
              "name": "receiver",
              "type": "address"
            },
            {
              "indexed": false,
              "internalType": "uint256",
              "name": "amount",
              "type": "uint256"
            }
          ],
          "name": "SweepNative",
          "type": "event"
        },
        {
          "anonymous": false,
          "inputs": [
            {
              "indexed": true,
              "internalType": "address",
              "name": "token",
              "type": "address"
            },
            {
              "indexed": true,
              "internalType": "address",
              "name": "receiver",
              "type": "address"
            },
            {
              "indexed": false,
              "internalType": "uint256",
              "name": "amount",
              "type": "uint256"
            }
          ],
          "name": "SweepToken",
          "type": "event"
        },
        {
          "anonymous": false,
          "inputs": [
            {
              "indexed": true,
              "internalType": "address",
              "name": "sender",
              "type": "address"
            },
            {
              "indexed": true,
              "internalType": "address",
              "name": "vToken",
              "type": "address"
            },
            {
              "indexed": false,
              "internalType": "uint256",
              "name": "amount",
              "type": "uint256"
            }
          ],
          "name": "TokensBorrowedAndUnwrapped",
          "type": "event"
        },
        {
          "anonymous": false,
          "inputs": [
            {
              "indexed": true,
              "internalType": "address",
              "name": "sender",
              "type": "address"
            },
            {
              "indexed": true,
              "internalType": "address",
              "name": "vToken",
              "type": "address"
            },
            {
              "indexed": false,
              "internalType": "uint256",
              "name": "amount",
              "type": "uint256"
            }
          ],
          "name": "TokensRedeemedAndUnwrapped",
          "type": "event"
        },
        {
          "anonymous": false,
          "inputs": [
            {
              "indexed": true,
              "internalType": "address",
              "name": "sender",
              "type": "address"
            },
            {
              "indexed": true,
              "internalType": "address",
              "name": "vToken",
              "type": "address"
            },
            {
              "indexed": false,
              "internalType": "uint256",
              "name": "amount",
              "type": "uint256"
            }
          ],
          "name": "TokensWrappedAndRepaid",
          "type": "event"
        },
        {
          "anonymous": false,
          "inputs": [
            {
              "indexed": true,
              "internalType": "address",
              "name": "sender",
              "type": "address"
            },
            {
              "indexed": true,
              "internalType": "address",
              "name": "vToken",
              "type": "address"
            },
            {
              "indexed": false,
              "internalType": "uint256",
              "name": "amount",
              "type": "uint256"
            }
          ],
          "name": "TokensWrappedAndSupplied",
          "type": "event"
        },
        {
          "stateMutability": "payable",
          "type": "fallback"
        },
        {
          "inputs": [],
          "name": "acceptOwnership",
          "outputs": [],
          "stateMutability": "nonpayable",
          "type": "function"
        },
        {
          "inputs": [
            {
              "internalType": "uint256",
              "name": "borrowAmount",
              "type": "uint256"
            }
          ],
          "name": "borrowAndUnwrap",
          "outputs": [],
          "stateMutability": "nonpayable",
          "type": "function"
        },
        {
          "inputs": [],
          "name": "owner",
          "outputs": [
            {
              "internalType": "address",
              "name": "",
              "type": "address"
            }
          ],
          "stateMutability": "view",
          "type": "function"
        },
        {
          "inputs": [],
          "name": "pendingOwner",
          "outputs": [
            {
              "internalType": "address",
              "name": "",
              "type": "address"
            }
          ],
          "stateMutability": "view",
          "type": "function"
        },
        {
          "inputs": [
            {
              "internalType": "uint256",
              "name": "redeemTokens",
              "type": "uint256"
            }
          ],
          "name": "redeemAndUnwrap",
          "outputs": [],
          "stateMutability": "nonpayable",
          "type": "function"
        },
        {
          "inputs": [
            {
              "internalType": "uint256",
              "name": "redeemAmount",
              "type": "uint256"
            }
          ],
          "name": "redeemUnderlyingAndUnwrap",
          "outputs": [],
          "stateMutability": "nonpayable",
          "type": "function"
        },
        {
          "inputs": [],
          "name": "renounceOwnership",
          "outputs": [],
          "stateMutability": "nonpayable",
          "type": "function"
        },
        {
          "inputs": [],
          "name": "sweepNative",
          "outputs": [],
          "stateMutability": "nonpayable",
          "type": "function"
        },
        {
          "inputs": [
            {
              "internalType": "contract IERC20",
              "name": "token",
              "type": "address"
            }
          ],
          "name": "sweepToken",
          "outputs": [],
          "stateMutability": "nonpayable",
          "type": "function"
        },
        {
          "inputs": [
            {
              "internalType": "address",
              "name": "newOwner",
              "type": "address"
            }
          ],
          "name": "transferOwnership",
          "outputs": [],
          "stateMutability": "nonpayable",
          "type": "function"
        },
        {
          "inputs": [],
          "name": "vWNativeToken",
          "outputs": [
            {
              "internalType": "contract IVToken",
              "name": "",
              "type": "address"
            }
          ],
          "stateMutability": "view",
          "type": "function"
        },
        {
          "inputs": [],
          "name": "wNativeToken",
          "outputs": [
            {
              "internalType": "contract IWrappedNative",
              "name": "",
              "type": "address"
            }
          ],
          "stateMutability": "view",
          "type": "function"
        },
        {
          "inputs": [],
          "name": "wrapAndRepay",
          "outputs": [],
          "stateMutability": "payable",
          "type": "function"
        },
        {
          "inputs": [
            {
              "internalType": "address",
              "name": "minter",
              "type": "address"
            }
          ],
          "name": "wrapAndSupply",
          "outputs": [],
          "stateMutability": "payable",
          "type": "function"
        },
        {
          "stateMutability": "payable",
          "type": "receive"
        }
      ]
    },
    "PoolLens": {
      "address": "0x53F34FF95367B2A4542461a6A63fD321F8da22AD",
=======
    "ComptrollerBeacon": {
      "address": "0x8b6c2E8672504523Ca3a29a5527EcF47fC7d43FC",
>>>>>>> 34c17bc5
      "abi": [
        {
          "inputs": [
            {
              "internalType": "address",
              "name": "implementation_",
              "type": "address"
            }
          ],
          "stateMutability": "nonpayable",
          "type": "constructor"
        },
        {
          "anonymous": false,
          "inputs": [
            {
              "indexed": true,
              "internalType": "address",
              "name": "previousOwner",
              "type": "address"
            },
            {
              "indexed": true,
              "internalType": "address",
              "name": "newOwner",
              "type": "address"
            }
          ],
          "name": "OwnershipTransferred",
          "type": "event"
        },
        {
          "anonymous": false,
          "inputs": [
            {
              "indexed": true,
              "internalType": "address",
              "name": "implementation",
              "type": "address"
            }
          ],
          "name": "Upgraded",
          "type": "event"
        },
        {
          "inputs": [],
          "name": "implementation",
          "outputs": [
            {
              "internalType": "address",
              "name": "",
              "type": "address"
            }
          ],
          "stateMutability": "view",
          "type": "function"
        },
        {
          "inputs": [],
          "name": "owner",
          "outputs": [
            {
              "internalType": "address",
              "name": "",
              "type": "address"
            }
          ],
          "stateMutability": "view",
          "type": "function"
        },
        {
          "inputs": [],
          "name": "renounceOwnership",
          "outputs": [],
          "stateMutability": "nonpayable",
          "type": "function"
        },
        {
          "inputs": [
            {
              "internalType": "address",
              "name": "newOwner",
              "type": "address"
            }
          ],
          "name": "transferOwnership",
          "outputs": [],
          "stateMutability": "nonpayable",
          "type": "function"
        },
        {
          "inputs": [
            {
              "internalType": "address",
              "name": "newImplementation",
              "type": "address"
            }
          ],
          "name": "upgradeTo",
          "outputs": [],
          "stateMutability": "nonpayable",
          "type": "function"
        }
      ]
    },
    "ComptrollerImpl": {
      "address": "0x5D91D7B73284F62f67DB484e2a7678da85354159",
      "abi": [
        {
          "inputs": [
            {
              "internalType": "address",
              "name": "poolRegistry_",
              "type": "address"
            }
          ],
          "stateMutability": "nonpayable",
          "type": "constructor"
        },
        {
          "inputs": [
            {
              "internalType": "address",
              "name": "market",
              "type": "address"
            },
            {
              "internalType": "enum Action",
              "name": "action",
              "type": "uint8"
            }
          ],
          "name": "ActionPaused",
          "type": "error"
        },
        {
          "inputs": [
            {
              "internalType": "address",
              "name": "market",
              "type": "address"
            },
            {
              "internalType": "uint256",
              "name": "cap",
              "type": "uint256"
            }
          ],
          "name": "BorrowCapExceeded",
          "type": "error"
        },
        {
          "inputs": [
            {
              "internalType": "uint256",
              "name": "expectedLessThanOrEqualTo",
              "type": "uint256"
            },
            {
              "internalType": "uint256",
              "name": "actual",
              "type": "uint256"
            }
          ],
          "name": "CollateralExceedsThreshold",
          "type": "error"
        },
        {
          "inputs": [],
          "name": "ComptrollerMismatch",
          "type": "error"
        },
        {
          "inputs": [],
          "name": "DelegationStatusUnchanged",
          "type": "error"
        },
        {
          "inputs": [
            {
              "internalType": "uint256",
              "name": "collateralToSeize",
              "type": "uint256"
            },
            {
              "internalType": "uint256",
              "name": "availableCollateral",
              "type": "uint256"
            }
          ],
          "name": "InsufficientCollateral",
          "type": "error"
        },
        {
          "inputs": [],
          "name": "InsufficientLiquidity",
          "type": "error"
        },
        {
          "inputs": [],
          "name": "InsufficientShortfall",
          "type": "error"
        },
        {
          "inputs": [],
          "name": "InvalidCollateralFactor",
          "type": "error"
        },
        {
          "inputs": [],
          "name": "InvalidLiquidationThreshold",
          "type": "error"
        },
        {
          "inputs": [
            {
              "internalType": "address",
              "name": "market",
              "type": "address"
            }
          ],
          "name": "MarketAlreadyListed",
          "type": "error"
        },
        {
          "inputs": [
            {
              "internalType": "address",
              "name": "vToken",
              "type": "address"
            },
            {
              "internalType": "address",
              "name": "user",
              "type": "address"
            }
          ],
          "name": "MarketNotCollateral",
          "type": "error"
        },
        {
          "inputs": [
            {
              "internalType": "address",
              "name": "market",
              "type": "address"
            }
          ],
          "name": "MarketNotListed",
          "type": "error"
        },
        {
          "inputs": [
            {
              "internalType": "uint256",
              "name": "loopsLimit",
              "type": "uint256"
            },
            {
              "internalType": "uint256",
              "name": "requiredLoops",
              "type": "uint256"
            }
          ],
          "name": "MaxLoopsLimitExceeded",
          "type": "error"
        },
        {
          "inputs": [
            {
              "internalType": "uint256",
              "name": "expectedGreaterThan",
              "type": "uint256"
            },
            {
              "internalType": "uint256",
              "name": "actual",
              "type": "uint256"
            }
          ],
          "name": "MinimalCollateralViolated",
          "type": "error"
        },
        {
          "inputs": [],
          "name": "NonzeroBorrowBalance",
          "type": "error"
        },
        {
          "inputs": [
            {
              "internalType": "address",
              "name": "vToken",
              "type": "address"
            }
          ],
          "name": "PriceError",
          "type": "error"
        },
        {
          "inputs": [
            {
              "internalType": "address",
              "name": "vToken",
              "type": "address"
            },
            {
              "internalType": "address",
              "name": "user",
              "type": "address"
            }
          ],
          "name": "SnapshotError",
          "type": "error"
        },
        {
          "inputs": [
            {
              "internalType": "address",
              "name": "market",
              "type": "address"
            },
            {
              "internalType": "uint256",
              "name": "cap",
              "type": "uint256"
            }
          ],
          "name": "SupplyCapExceeded",
          "type": "error"
        },
        {
          "inputs": [],
          "name": "TooMuchRepay",
          "type": "error"
        },
        {
          "inputs": [
            {
              "internalType": "address",
              "name": "sender",
              "type": "address"
            },
            {
              "internalType": "address",
              "name": "calledContract",
              "type": "address"
            },
            {
              "internalType": "string",
              "name": "methodSignature",
              "type": "string"
            }
          ],
          "name": "Unauthorized",
          "type": "error"
        },
        {
          "inputs": [
            {
              "internalType": "address",
              "name": "expectedSender",
              "type": "address"
            },
            {
              "internalType": "address",
              "name": "actualSender",
              "type": "address"
            }
          ],
          "name": "UnexpectedSender",
          "type": "error"
        },
        {
          "inputs": [],
          "name": "ZeroAddressNotAllowed",
          "type": "error"
        },
        {
          "anonymous": false,
          "inputs": [
            {
              "indexed": false,
              "internalType": "contract VToken",
              "name": "vToken",
              "type": "address"
            },
            {
              "indexed": false,
              "internalType": "enum Action",
              "name": "action",
              "type": "uint8"
            },
            {
              "indexed": false,
              "internalType": "bool",
              "name": "pauseState",
              "type": "bool"
            }
          ],
          "name": "ActionPausedMarket",
          "type": "event"
        },
        {
          "anonymous": false,
          "inputs": [
            {
              "indexed": true,
              "internalType": "address",
              "name": "approver",
              "type": "address"
            },
            {
              "indexed": true,
              "internalType": "address",
              "name": "delegate",
              "type": "address"
            },
            {
              "indexed": false,
              "internalType": "bool",
              "name": "approved",
              "type": "bool"
            }
          ],
          "name": "DelegateUpdated",
          "type": "event"
        },
        {
          "anonymous": false,
          "inputs": [
            {
              "indexed": false,
              "internalType": "uint8",
              "name": "version",
              "type": "uint8"
            }
          ],
          "name": "Initialized",
          "type": "event"
        },
        {
          "anonymous": false,
          "inputs": [
            {
              "indexed": true,
              "internalType": "address",
              "name": "vToken",
              "type": "address"
            },
            {
              "indexed": false,
              "internalType": "bool",
              "name": "enable",
              "type": "bool"
            }
          ],
          "name": "IsForcedLiquidationEnabledUpdated",
          "type": "event"
        },
        {
          "anonymous": false,
          "inputs": [
            {
              "indexed": true,
              "internalType": "contract VToken",
              "name": "vToken",
              "type": "address"
            },
            {
              "indexed": true,
              "internalType": "address",
              "name": "account",
              "type": "address"
            }
          ],
          "name": "MarketEntered",
          "type": "event"
        },
        {
          "anonymous": false,
          "inputs": [
            {
              "indexed": true,
              "internalType": "contract VToken",
              "name": "vToken",
              "type": "address"
            },
            {
              "indexed": true,
              "internalType": "address",
              "name": "account",
              "type": "address"
            }
          ],
          "name": "MarketExited",
          "type": "event"
        },
        {
          "anonymous": false,
          "inputs": [
            {
              "indexed": false,
              "internalType": "contract VToken",
              "name": "vToken",
              "type": "address"
            }
          ],
          "name": "MarketSupported",
          "type": "event"
        },
        {
          "anonymous": false,
          "inputs": [
            {
              "indexed": false,
              "internalType": "uint256",
              "name": "oldMaxLoopsLimit",
              "type": "uint256"
            },
            {
              "indexed": false,
              "internalType": "uint256",
              "name": "newmaxLoopsLimit",
              "type": "uint256"
            }
          ],
          "name": "MaxLoopsLimitUpdated",
          "type": "event"
        },
        {
          "anonymous": false,
          "inputs": [
            {
              "indexed": false,
              "internalType": "address",
              "name": "oldAccessControlManager",
              "type": "address"
            },
            {
              "indexed": false,
              "internalType": "address",
              "name": "newAccessControlManager",
              "type": "address"
            }
          ],
          "name": "NewAccessControlManager",
          "type": "event"
        },
        {
          "anonymous": false,
          "inputs": [
            {
              "indexed": true,
              "internalType": "contract VToken",
              "name": "vToken",
              "type": "address"
            },
            {
              "indexed": false,
              "internalType": "uint256",
              "name": "newBorrowCap",
              "type": "uint256"
            }
          ],
          "name": "NewBorrowCap",
          "type": "event"
        },
        {
          "anonymous": false,
          "inputs": [
            {
              "indexed": false,
              "internalType": "uint256",
              "name": "oldCloseFactorMantissa",
              "type": "uint256"
            },
            {
              "indexed": false,
              "internalType": "uint256",
              "name": "newCloseFactorMantissa",
              "type": "uint256"
            }
          ],
          "name": "NewCloseFactor",
          "type": "event"
        },
        {
          "anonymous": false,
          "inputs": [
            {
              "indexed": false,
              "internalType": "contract VToken",
              "name": "vToken",
              "type": "address"
            },
            {
              "indexed": false,
              "internalType": "uint256",
              "name": "oldCollateralFactorMantissa",
              "type": "uint256"
            },
            {
              "indexed": false,
              "internalType": "uint256",
              "name": "newCollateralFactorMantissa",
              "type": "uint256"
            }
          ],
          "name": "NewCollateralFactor",
          "type": "event"
        },
        {
          "anonymous": false,
          "inputs": [
            {
              "indexed": false,
              "internalType": "uint256",
              "name": "oldLiquidationIncentiveMantissa",
              "type": "uint256"
            },
            {
              "indexed": false,
              "internalType": "uint256",
              "name": "newLiquidationIncentiveMantissa",
              "type": "uint256"
            }
          ],
          "name": "NewLiquidationIncentive",
          "type": "event"
        },
        {
          "anonymous": false,
          "inputs": [
            {
              "indexed": false,
              "internalType": "contract VToken",
              "name": "vToken",
              "type": "address"
            },
            {
              "indexed": false,
              "internalType": "uint256",
              "name": "oldLiquidationThresholdMantissa",
              "type": "uint256"
            },
            {
              "indexed": false,
              "internalType": "uint256",
              "name": "newLiquidationThresholdMantissa",
              "type": "uint256"
            }
          ],
          "name": "NewLiquidationThreshold",
          "type": "event"
        },
        {
          "anonymous": false,
          "inputs": [
            {
              "indexed": false,
              "internalType": "uint256",
              "name": "oldMinLiquidatableCollateral",
              "type": "uint256"
            },
            {
              "indexed": false,
              "internalType": "uint256",
              "name": "newMinLiquidatableCollateral",
              "type": "uint256"
            }
          ],
          "name": "NewMinLiquidatableCollateral",
          "type": "event"
        },
        {
          "anonymous": false,
          "inputs": [
            {
              "indexed": false,
              "internalType": "contract ResilientOracleInterface",
              "name": "oldPriceOracle",
              "type": "address"
            },
            {
              "indexed": false,
              "internalType": "contract ResilientOracleInterface",
              "name": "newPriceOracle",
              "type": "address"
            }
          ],
          "name": "NewPriceOracle",
          "type": "event"
        },
        {
          "anonymous": false,
          "inputs": [
            {
              "indexed": false,
              "internalType": "contract IPrime",
              "name": "oldPrimeToken",
              "type": "address"
            },
            {
              "indexed": false,
              "internalType": "contract IPrime",
              "name": "newPrimeToken",
              "type": "address"
            }
          ],
          "name": "NewPrimeToken",
          "type": "event"
        },
        {
          "anonymous": false,
          "inputs": [
            {
              "indexed": true,
              "internalType": "address",
              "name": "rewardsDistributor",
              "type": "address"
            },
            {
              "indexed": true,
              "internalType": "address",
              "name": "rewardToken",
              "type": "address"
            }
          ],
          "name": "NewRewardsDistributor",
          "type": "event"
        },
        {
          "anonymous": false,
          "inputs": [
            {
              "indexed": true,
              "internalType": "contract VToken",
              "name": "vToken",
              "type": "address"
            },
            {
              "indexed": false,
              "internalType": "uint256",
              "name": "newSupplyCap",
              "type": "uint256"
            }
          ],
          "name": "NewSupplyCap",
          "type": "event"
        },
        {
          "anonymous": false,
          "inputs": [
            {
              "indexed": true,
              "internalType": "address",
              "name": "previousOwner",
              "type": "address"
            },
            {
              "indexed": true,
              "internalType": "address",
              "name": "newOwner",
              "type": "address"
            }
          ],
          "name": "OwnershipTransferStarted",
          "type": "event"
        },
        {
          "anonymous": false,
          "inputs": [
            {
              "indexed": true,
              "internalType": "address",
              "name": "previousOwner",
              "type": "address"
            },
            {
              "indexed": true,
              "internalType": "address",
              "name": "newOwner",
              "type": "address"
            }
          ],
          "name": "OwnershipTransferred",
          "type": "event"
        },
        {
          "inputs": [],
          "name": "acceptOwnership",
          "outputs": [],
          "stateMutability": "nonpayable",
          "type": "function"
        },
        {
          "inputs": [],
          "name": "accessControlManager",
          "outputs": [
            {
              "internalType": "contract IAccessControlManagerV8",
              "name": "",
              "type": "address"
            }
          ],
          "stateMutability": "view",
          "type": "function"
        },
        {
          "inputs": [
            {
              "internalType": "address",
              "name": "",
              "type": "address"
            },
            {
              "internalType": "uint256",
              "name": "",
              "type": "uint256"
            }
          ],
          "name": "accountAssets",
          "outputs": [
            {
              "internalType": "contract VToken",
              "name": "",
              "type": "address"
            }
          ],
          "stateMutability": "view",
          "type": "function"
        },
        {
          "inputs": [
            {
              "internalType": "address",
              "name": "market",
              "type": "address"
            },
            {
              "internalType": "enum Action",
              "name": "action",
              "type": "uint8"
            }
          ],
          "name": "actionPaused",
          "outputs": [
            {
              "internalType": "bool",
              "name": "",
              "type": "bool"
            }
          ],
          "stateMutability": "view",
          "type": "function"
        },
        {
          "inputs": [
            {
              "internalType": "contract RewardsDistributor",
              "name": "_rewardsDistributor",
              "type": "address"
            }
          ],
          "name": "addRewardsDistributor",
          "outputs": [],
          "stateMutability": "nonpayable",
          "type": "function"
        },
        {
          "inputs": [
            {
              "internalType": "uint256",
              "name": "",
              "type": "uint256"
            }
          ],
          "name": "allMarkets",
          "outputs": [
            {
              "internalType": "contract VToken",
              "name": "",
              "type": "address"
            }
          ],
          "stateMutability": "view",
          "type": "function"
        },
        {
          "inputs": [
            {
              "internalType": "address",
              "name": "",
              "type": "address"
            },
            {
              "internalType": "address",
              "name": "",
              "type": "address"
            }
          ],
          "name": "approvedDelegates",
          "outputs": [
            {
              "internalType": "bool",
              "name": "",
              "type": "bool"
            }
          ],
          "stateMutability": "view",
          "type": "function"
        },
        {
          "inputs": [
            {
              "internalType": "address",
              "name": "",
              "type": "address"
            }
          ],
          "name": "borrowCaps",
          "outputs": [
            {
              "internalType": "uint256",
              "name": "",
              "type": "uint256"
            }
          ],
          "stateMutability": "view",
          "type": "function"
        },
        {
          "inputs": [
            {
              "internalType": "address",
              "name": "vToken",
              "type": "address"
            },
            {
              "internalType": "address",
              "name": "borrower",
              "type": "address"
            },
            {
              "internalType": "uint256",
              "name": "borrowAmount",
              "type": "uint256"
            }
          ],
          "name": "borrowVerify",
          "outputs": [],
          "stateMutability": "nonpayable",
          "type": "function"
        },
        {
          "inputs": [
            {
              "internalType": "address",
              "name": "account",
              "type": "address"
            },
            {
              "internalType": "contract VToken",
              "name": "vToken",
              "type": "address"
            }
          ],
          "name": "checkMembership",
          "outputs": [
            {
              "internalType": "bool",
              "name": "",
              "type": "bool"
            }
          ],
          "stateMutability": "view",
          "type": "function"
        },
        {
          "inputs": [],
          "name": "closeFactorMantissa",
          "outputs": [
            {
              "internalType": "uint256",
              "name": "",
              "type": "uint256"
            }
          ],
          "stateMutability": "view",
          "type": "function"
        },
        {
          "inputs": [
            {
              "internalType": "address[]",
              "name": "vTokens",
              "type": "address[]"
            }
          ],
          "name": "enterMarkets",
          "outputs": [
            {
              "internalType": "uint256[]",
              "name": "",
              "type": "uint256[]"
            }
          ],
          "stateMutability": "nonpayable",
          "type": "function"
        },
        {
          "inputs": [
            {
              "internalType": "address",
              "name": "vTokenAddress",
              "type": "address"
            }
          ],
          "name": "exitMarket",
          "outputs": [
            {
              "internalType": "uint256",
              "name": "",
              "type": "uint256"
            }
          ],
          "stateMutability": "nonpayable",
          "type": "function"
        },
        {
          "inputs": [
            {
              "internalType": "address",
              "name": "account",
              "type": "address"
            }
          ],
          "name": "getAccountLiquidity",
          "outputs": [
            {
              "internalType": "uint256",
              "name": "error",
              "type": "uint256"
            },
            {
              "internalType": "uint256",
              "name": "liquidity",
              "type": "uint256"
            },
            {
              "internalType": "uint256",
              "name": "shortfall",
              "type": "uint256"
            }
          ],
          "stateMutability": "view",
          "type": "function"
        },
        {
          "inputs": [],
          "name": "getAllMarkets",
          "outputs": [
            {
              "internalType": "contract VToken[]",
              "name": "",
              "type": "address[]"
            }
          ],
          "stateMutability": "view",
          "type": "function"
        },
        {
          "inputs": [
            {
              "internalType": "address",
              "name": "account",
              "type": "address"
            }
          ],
          "name": "getAssetsIn",
          "outputs": [
            {
              "internalType": "contract VToken[]",
              "name": "",
              "type": "address[]"
            }
          ],
          "stateMutability": "view",
          "type": "function"
        },
        {
          "inputs": [
            {
              "internalType": "address",
              "name": "account",
              "type": "address"
            }
          ],
          "name": "getBorrowingPower",
          "outputs": [
            {
              "internalType": "uint256",
              "name": "error",
              "type": "uint256"
            },
            {
              "internalType": "uint256",
              "name": "liquidity",
              "type": "uint256"
            },
            {
              "internalType": "uint256",
              "name": "shortfall",
              "type": "uint256"
            }
          ],
          "stateMutability": "view",
          "type": "function"
        },
        {
          "inputs": [
            {
              "internalType": "address",
              "name": "account",
              "type": "address"
            },
            {
              "internalType": "address",
              "name": "vTokenModify",
              "type": "address"
            },
            {
              "internalType": "uint256",
              "name": "redeemTokens",
              "type": "uint256"
            },
            {
              "internalType": "uint256",
              "name": "borrowAmount",
              "type": "uint256"
            }
          ],
          "name": "getHypotheticalAccountLiquidity",
          "outputs": [
            {
              "internalType": "uint256",
              "name": "error",
              "type": "uint256"
            },
            {
              "internalType": "uint256",
              "name": "liquidity",
              "type": "uint256"
            },
            {
              "internalType": "uint256",
              "name": "shortfall",
              "type": "uint256"
            }
          ],
          "stateMutability": "view",
          "type": "function"
        },
        {
          "inputs": [],
          "name": "getRewardDistributors",
          "outputs": [
            {
              "internalType": "contract RewardsDistributor[]",
              "name": "",
              "type": "address[]"
            }
          ],
          "stateMutability": "view",
          "type": "function"
        },
        {
          "inputs": [
            {
              "internalType": "address",
              "name": "vToken",
              "type": "address"
            }
          ],
          "name": "getRewardsByMarket",
          "outputs": [
            {
              "components": [
                {
                  "internalType": "address",
                  "name": "rewardToken",
                  "type": "address"
                },
                {
                  "internalType": "uint256",
                  "name": "supplySpeed",
                  "type": "uint256"
                },
                {
                  "internalType": "uint256",
                  "name": "borrowSpeed",
                  "type": "uint256"
                }
              ],
              "internalType": "struct ComptrollerStorage.RewardSpeeds[]",
              "name": "rewardSpeeds",
              "type": "tuple[]"
            }
          ],
          "stateMutability": "view",
          "type": "function"
        },
        {
          "inputs": [
            {
              "internalType": "address",
              "name": "user",
              "type": "address"
            }
          ],
          "name": "healAccount",
          "outputs": [],
          "stateMutability": "nonpayable",
          "type": "function"
        },
        {
          "inputs": [
            {
              "internalType": "uint256",
              "name": "loopLimit",
              "type": "uint256"
            },
            {
              "internalType": "address",
              "name": "accessControlManager",
              "type": "address"
            }
          ],
          "name": "initialize",
          "outputs": [],
          "stateMutability": "nonpayable",
          "type": "function"
        },
        {
          "inputs": [],
          "name": "isComptroller",
          "outputs": [
            {
              "internalType": "bool",
              "name": "",
              "type": "bool"
            }
          ],
          "stateMutability": "pure",
          "type": "function"
        },
        {
          "inputs": [
            {
              "internalType": "address",
              "name": "",
              "type": "address"
            }
          ],
          "name": "isForcedLiquidationEnabled",
          "outputs": [
            {
              "internalType": "bool",
              "name": "",
              "type": "bool"
            }
          ],
          "stateMutability": "view",
          "type": "function"
        },
        {
          "inputs": [
            {
              "internalType": "contract VToken",
              "name": "vToken",
              "type": "address"
            }
          ],
          "name": "isMarketListed",
          "outputs": [
            {
              "internalType": "bool",
              "name": "",
              "type": "bool"
            }
          ],
          "stateMutability": "view",
          "type": "function"
        },
        {
          "inputs": [
            {
              "internalType": "address",
              "name": "borrower",
              "type": "address"
            },
            {
              "components": [
                {
                  "internalType": "contract VToken",
                  "name": "vTokenCollateral",
                  "type": "address"
                },
                {
                  "internalType": "contract VToken",
                  "name": "vTokenBorrowed",
                  "type": "address"
                },
                {
                  "internalType": "uint256",
                  "name": "repayAmount",
                  "type": "uint256"
                }
              ],
              "internalType": "struct ComptrollerStorage.LiquidationOrder[]",
              "name": "orders",
              "type": "tuple[]"
            }
          ],
          "name": "liquidateAccount",
          "outputs": [],
          "stateMutability": "nonpayable",
          "type": "function"
        },
        {
          "inputs": [
            {
              "internalType": "address",
              "name": "vTokenBorrowed",
              "type": "address"
            },
            {
              "internalType": "address",
              "name": "vTokenCollateral",
              "type": "address"
            },
            {
              "internalType": "address",
              "name": "liquidator",
              "type": "address"
            },
            {
              "internalType": "address",
              "name": "borrower",
              "type": "address"
            },
            {
              "internalType": "uint256",
              "name": "actualRepayAmount",
              "type": "uint256"
            },
            {
              "internalType": "uint256",
              "name": "seizeTokens",
              "type": "uint256"
            }
          ],
          "name": "liquidateBorrowVerify",
          "outputs": [],
          "stateMutability": "nonpayable",
          "type": "function"
        },
        {
          "inputs": [
            {
              "internalType": "address",
              "name": "vTokenBorrowed",
              "type": "address"
            },
            {
              "internalType": "address",
              "name": "vTokenCollateral",
              "type": "address"
            },
            {
              "internalType": "uint256",
              "name": "actualRepayAmount",
              "type": "uint256"
            }
          ],
          "name": "liquidateCalculateSeizeTokens",
          "outputs": [
            {
              "internalType": "uint256",
              "name": "error",
              "type": "uint256"
            },
            {
              "internalType": "uint256",
              "name": "tokensToSeize",
              "type": "uint256"
            }
          ],
          "stateMutability": "view",
          "type": "function"
        },
        {
          "inputs": [],
          "name": "liquidationIncentiveMantissa",
          "outputs": [
            {
              "internalType": "uint256",
              "name": "",
              "type": "uint256"
            }
          ],
          "stateMutability": "view",
          "type": "function"
        },
        {
          "inputs": [
            {
              "internalType": "address",
              "name": "",
              "type": "address"
            }
          ],
          "name": "markets",
          "outputs": [
            {
              "internalType": "bool",
              "name": "isListed",
              "type": "bool"
            },
            {
              "internalType": "uint256",
              "name": "collateralFactorMantissa",
              "type": "uint256"
            },
            {
              "internalType": "uint256",
              "name": "liquidationThresholdMantissa",
              "type": "uint256"
            }
          ],
          "stateMutability": "view",
          "type": "function"
        },
        {
          "inputs": [],
          "name": "maxLoopsLimit",
          "outputs": [
            {
              "internalType": "uint256",
              "name": "",
              "type": "uint256"
            }
          ],
          "stateMutability": "view",
          "type": "function"
        },
        {
          "inputs": [],
          "name": "minLiquidatableCollateral",
          "outputs": [
            {
              "internalType": "uint256",
              "name": "",
              "type": "uint256"
            }
          ],
          "stateMutability": "view",
          "type": "function"
        },
        {
          "inputs": [
            {
              "internalType": "address",
              "name": "vToken",
              "type": "address"
            },
            {
              "internalType": "address",
              "name": "minter",
              "type": "address"
            },
            {
              "internalType": "uint256",
              "name": "actualMintAmount",
              "type": "uint256"
            },
            {
              "internalType": "uint256",
              "name": "mintTokens",
              "type": "uint256"
            }
          ],
          "name": "mintVerify",
          "outputs": [],
          "stateMutability": "nonpayable",
          "type": "function"
        },
        {
          "inputs": [],
          "name": "oracle",
          "outputs": [
            {
              "internalType": "contract ResilientOracleInterface",
              "name": "",
              "type": "address"
            }
          ],
          "stateMutability": "view",
          "type": "function"
        },
        {
          "inputs": [],
          "name": "owner",
          "outputs": [
            {
              "internalType": "address",
              "name": "",
              "type": "address"
            }
          ],
          "stateMutability": "view",
          "type": "function"
        },
        {
          "inputs": [],
          "name": "pendingOwner",
          "outputs": [
            {
              "internalType": "address",
              "name": "",
              "type": "address"
            }
          ],
          "stateMutability": "view",
          "type": "function"
        },
        {
          "inputs": [],
          "name": "poolRegistry",
          "outputs": [
            {
              "internalType": "address",
              "name": "",
              "type": "address"
            }
          ],
          "stateMutability": "view",
          "type": "function"
        },
        {
          "inputs": [
            {
              "internalType": "address",
              "name": "vToken",
              "type": "address"
            },
            {
              "internalType": "address",
              "name": "borrower",
              "type": "address"
            },
            {
              "internalType": "uint256",
              "name": "borrowAmount",
              "type": "uint256"
            }
          ],
          "name": "preBorrowHook",
          "outputs": [],
          "stateMutability": "nonpayable",
          "type": "function"
        },
        {
          "inputs": [
            {
              "internalType": "address",
              "name": "vTokenBorrowed",
              "type": "address"
            },
            {
              "internalType": "address",
              "name": "vTokenCollateral",
              "type": "address"
            },
            {
              "internalType": "address",
              "name": "borrower",
              "type": "address"
            },
            {
              "internalType": "uint256",
              "name": "repayAmount",
              "type": "uint256"
            },
            {
              "internalType": "bool",
              "name": "skipLiquidityCheck",
              "type": "bool"
            }
          ],
          "name": "preLiquidateHook",
          "outputs": [],
          "stateMutability": "nonpayable",
          "type": "function"
        },
        {
          "inputs": [
            {
              "internalType": "address",
              "name": "vToken",
              "type": "address"
            },
            {
              "internalType": "address",
              "name": "minter",
              "type": "address"
            },
            {
              "internalType": "uint256",
              "name": "mintAmount",
              "type": "uint256"
            }
          ],
          "name": "preMintHook",
          "outputs": [],
          "stateMutability": "nonpayable",
          "type": "function"
        },
        {
          "inputs": [
            {
              "internalType": "address",
              "name": "vToken",
              "type": "address"
            },
            {
              "internalType": "address",
              "name": "redeemer",
              "type": "address"
            },
            {
              "internalType": "uint256",
              "name": "redeemTokens",
              "type": "uint256"
            }
          ],
          "name": "preRedeemHook",
          "outputs": [],
          "stateMutability": "nonpayable",
          "type": "function"
        },
        {
          "inputs": [
            {
              "internalType": "address",
              "name": "vToken",
              "type": "address"
            },
            {
              "internalType": "address",
              "name": "borrower",
              "type": "address"
            }
          ],
          "name": "preRepayHook",
          "outputs": [],
          "stateMutability": "nonpayable",
          "type": "function"
        },
        {
          "inputs": [
            {
              "internalType": "address",
              "name": "vTokenCollateral",
              "type": "address"
            },
            {
              "internalType": "address",
              "name": "seizerContract",
              "type": "address"
            },
            {
              "internalType": "address",
              "name": "liquidator",
              "type": "address"
            },
            {
              "internalType": "address",
              "name": "borrower",
              "type": "address"
            }
          ],
          "name": "preSeizeHook",
          "outputs": [],
          "stateMutability": "nonpayable",
          "type": "function"
        },
        {
          "inputs": [
            {
              "internalType": "address",
              "name": "vToken",
              "type": "address"
            },
            {
              "internalType": "address",
              "name": "src",
              "type": "address"
            },
            {
              "internalType": "address",
              "name": "dst",
              "type": "address"
            },
            {
              "internalType": "uint256",
              "name": "transferTokens",
              "type": "uint256"
            }
          ],
          "name": "preTransferHook",
          "outputs": [],
          "stateMutability": "nonpayable",
          "type": "function"
        },
        {
          "inputs": [],
          "name": "prime",
          "outputs": [
            {
              "internalType": "contract IPrime",
              "name": "",
              "type": "address"
            }
          ],
          "stateMutability": "view",
          "type": "function"
        },
        {
          "inputs": [
            {
              "internalType": "address",
              "name": "vToken",
              "type": "address"
            },
            {
              "internalType": "address",
              "name": "redeemer",
              "type": "address"
            },
            {
              "internalType": "uint256",
              "name": "redeemAmount",
              "type": "uint256"
            },
            {
              "internalType": "uint256",
              "name": "redeemTokens",
              "type": "uint256"
            }
          ],
          "name": "redeemVerify",
          "outputs": [],
          "stateMutability": "nonpayable",
          "type": "function"
        },
        {
          "inputs": [],
          "name": "renounceOwnership",
          "outputs": [],
          "stateMutability": "nonpayable",
          "type": "function"
        },
        {
          "inputs": [
            {
              "internalType": "address",
              "name": "vToken",
              "type": "address"
            },
            {
              "internalType": "address",
              "name": "payer",
              "type": "address"
            },
            {
              "internalType": "address",
              "name": "borrower",
              "type": "address"
            },
            {
              "internalType": "uint256",
              "name": "actualRepayAmount",
              "type": "uint256"
            },
            {
              "internalType": "uint256",
              "name": "borrowerIndex",
              "type": "uint256"
            }
          ],
          "name": "repayBorrowVerify",
          "outputs": [],
          "stateMutability": "nonpayable",
          "type": "function"
        },
        {
          "inputs": [
            {
              "internalType": "address",
              "name": "vTokenCollateral",
              "type": "address"
            },
            {
              "internalType": "address",
              "name": "vTokenBorrowed",
              "type": "address"
            },
            {
              "internalType": "address",
              "name": "liquidator",
              "type": "address"
            },
            {
              "internalType": "address",
              "name": "borrower",
              "type": "address"
            },
            {
              "internalType": "uint256",
              "name": "seizeTokens",
              "type": "uint256"
            }
          ],
          "name": "seizeVerify",
          "outputs": [],
          "stateMutability": "nonpayable",
          "type": "function"
        },
        {
          "inputs": [
            {
              "internalType": "address",
              "name": "accessControlManager_",
              "type": "address"
            }
          ],
          "name": "setAccessControlManager",
          "outputs": [],
          "stateMutability": "nonpayable",
          "type": "function"
        },
        {
          "inputs": [
            {
              "internalType": "contract VToken[]",
              "name": "marketsList",
              "type": "address[]"
            },
            {
              "internalType": "enum Action[]",
              "name": "actionsList",
              "type": "uint8[]"
            },
            {
              "internalType": "bool",
              "name": "paused",
              "type": "bool"
            }
          ],
          "name": "setActionsPaused",
          "outputs": [],
          "stateMutability": "nonpayable",
          "type": "function"
        },
        {
          "inputs": [
            {
              "internalType": "uint256",
              "name": "newCloseFactorMantissa",
              "type": "uint256"
            }
          ],
          "name": "setCloseFactor",
          "outputs": [],
          "stateMutability": "nonpayable",
          "type": "function"
        },
        {
          "inputs": [
            {
              "internalType": "contract VToken",
              "name": "vToken",
              "type": "address"
            },
            {
              "internalType": "uint256",
              "name": "newCollateralFactorMantissa",
              "type": "uint256"
            },
            {
              "internalType": "uint256",
              "name": "newLiquidationThresholdMantissa",
              "type": "uint256"
            }
          ],
          "name": "setCollateralFactor",
          "outputs": [],
          "stateMutability": "nonpayable",
          "type": "function"
        },
        {
          "inputs": [
            {
              "internalType": "address",
              "name": "vTokenBorrowed",
              "type": "address"
            },
            {
              "internalType": "bool",
              "name": "enable",
              "type": "bool"
            }
          ],
          "name": "setForcedLiquidation",
          "outputs": [],
          "stateMutability": "nonpayable",
          "type": "function"
        },
        {
          "inputs": [
            {
              "internalType": "uint256",
              "name": "newLiquidationIncentiveMantissa",
              "type": "uint256"
            }
          ],
          "name": "setLiquidationIncentive",
          "outputs": [],
          "stateMutability": "nonpayable",
          "type": "function"
        },
        {
          "inputs": [
            {
              "internalType": "contract VToken[]",
              "name": "vTokens",
              "type": "address[]"
            },
            {
              "internalType": "uint256[]",
              "name": "newBorrowCaps",
              "type": "uint256[]"
            }
          ],
          "name": "setMarketBorrowCaps",
          "outputs": [],
          "stateMutability": "nonpayable",
          "type": "function"
        },
        {
          "inputs": [
            {
              "internalType": "contract VToken[]",
              "name": "vTokens",
              "type": "address[]"
            },
            {
              "internalType": "uint256[]",
              "name": "newSupplyCaps",
              "type": "uint256[]"
            }
          ],
          "name": "setMarketSupplyCaps",
          "outputs": [],
          "stateMutability": "nonpayable",
          "type": "function"
        },
        {
          "inputs": [
            {
              "internalType": "uint256",
              "name": "limit",
              "type": "uint256"
            }
          ],
          "name": "setMaxLoopsLimit",
          "outputs": [],
          "stateMutability": "nonpayable",
          "type": "function"
        },
        {
          "inputs": [
            {
              "internalType": "uint256",
              "name": "newMinLiquidatableCollateral",
              "type": "uint256"
            }
          ],
          "name": "setMinLiquidatableCollateral",
          "outputs": [],
          "stateMutability": "nonpayable",
          "type": "function"
        },
        {
          "inputs": [
            {
              "internalType": "contract ResilientOracleInterface",
              "name": "newOracle",
              "type": "address"
            }
          ],
          "name": "setPriceOracle",
          "outputs": [],
          "stateMutability": "nonpayable",
          "type": "function"
        },
        {
          "inputs": [
            {
              "internalType": "contract IPrime",
              "name": "_prime",
              "type": "address"
            }
          ],
          "name": "setPrimeToken",
          "outputs": [],
          "stateMutability": "nonpayable",
          "type": "function"
        },
        {
          "inputs": [
            {
              "internalType": "address",
              "name": "",
              "type": "address"
            }
          ],
          "name": "supplyCaps",
          "outputs": [
            {
              "internalType": "uint256",
              "name": "",
              "type": "uint256"
            }
          ],
          "stateMutability": "view",
          "type": "function"
        },
        {
          "inputs": [
            {
              "internalType": "contract VToken",
              "name": "vToken",
              "type": "address"
            }
          ],
          "name": "supportMarket",
          "outputs": [],
          "stateMutability": "nonpayable",
          "type": "function"
        },
        {
          "inputs": [
            {
              "internalType": "address",
              "name": "newOwner",
              "type": "address"
            }
          ],
          "name": "transferOwnership",
          "outputs": [],
          "stateMutability": "nonpayable",
          "type": "function"
        },
        {
          "inputs": [
            {
              "internalType": "address",
              "name": "vToken",
              "type": "address"
            },
            {
              "internalType": "address",
              "name": "src",
              "type": "address"
            },
            {
              "internalType": "address",
              "name": "dst",
              "type": "address"
            },
            {
              "internalType": "uint256",
              "name": "transferTokens",
              "type": "uint256"
            }
          ],
          "name": "transferVerify",
          "outputs": [],
          "stateMutability": "nonpayable",
          "type": "function"
        },
        {
          "inputs": [
            {
              "internalType": "address",
              "name": "delegate",
              "type": "address"
            },
            {
              "internalType": "bool",
              "name": "approved",
              "type": "bool"
            }
          ],
          "name": "updateDelegate",
          "outputs": [],
          "stateMutability": "nonpayable",
          "type": "function"
        },
        {
          "inputs": [
            {
              "internalType": "address",
              "name": "account",
              "type": "address"
            }
          ],
          "name": "updatePrices",
          "outputs": [],
          "stateMutability": "nonpayable",
          "type": "function"
        }
      ]
    },
    "Comptroller_Core": {
      "address": "0x317c1A5739F39046E20b08ac9BeEa3f10fD43326",
      "abi": [
        {
          "inputs": [
            {
              "internalType": "address",
              "name": "beacon",
              "type": "address"
            },
            {
              "internalType": "bytes",
              "name": "data",
              "type": "bytes"
            }
          ],
          "stateMutability": "payable",
          "type": "constructor"
        },
        {
          "anonymous": false,
          "inputs": [
            {
              "indexed": false,
              "internalType": "address",
              "name": "previousAdmin",
              "type": "address"
            },
            {
              "indexed": false,
              "internalType": "address",
              "name": "newAdmin",
              "type": "address"
            }
          ],
          "name": "AdminChanged",
          "type": "event"
        },
        {
          "anonymous": false,
          "inputs": [
            {
              "indexed": true,
              "internalType": "address",
              "name": "beacon",
              "type": "address"
            }
          ],
          "name": "BeaconUpgraded",
          "type": "event"
        },
        {
          "anonymous": false,
          "inputs": [
            {
              "indexed": true,
              "internalType": "address",
              "name": "implementation",
              "type": "address"
            }
          ],
          "name": "Upgraded",
          "type": "event"
        },
        {
          "stateMutability": "payable",
          "type": "fallback"
        },
        {
          "stateMutability": "payable",
          "type": "receive"
        }
      ]
    },
    "DefaultProxyAdmin": {
      "address": "0xF6fF3e9459227f0cDE8B102b90bE25960317b216",
      "abi": [
        {
          "inputs": [
            {
              "internalType": "address",
              "name": "initialOwner",
              "type": "address"
            }
          ],
          "stateMutability": "nonpayable",
          "type": "constructor"
        },
        {
          "anonymous": false,
          "inputs": [
            {
              "indexed": true,
              "internalType": "address",
              "name": "previousOwner",
              "type": "address"
            },
            {
              "indexed": true,
              "internalType": "address",
              "name": "newOwner",
              "type": "address"
            }
          ],
          "name": "OwnershipTransferred",
          "type": "event"
        },
        {
          "inputs": [
            {
              "internalType": "contract TransparentUpgradeableProxy",
              "name": "proxy",
              "type": "address"
            },
            {
              "internalType": "address",
              "name": "newAdmin",
              "type": "address"
            }
          ],
          "name": "changeProxyAdmin",
          "outputs": [],
          "stateMutability": "nonpayable",
          "type": "function"
        },
        {
          "inputs": [
            {
              "internalType": "contract TransparentUpgradeableProxy",
              "name": "proxy",
              "type": "address"
            }
          ],
          "name": "getProxyAdmin",
          "outputs": [
            {
              "internalType": "address",
              "name": "",
              "type": "address"
            }
          ],
          "stateMutability": "view",
          "type": "function"
        },
        {
          "inputs": [
            {
              "internalType": "contract TransparentUpgradeableProxy",
              "name": "proxy",
              "type": "address"
            }
          ],
          "name": "getProxyImplementation",
          "outputs": [
            {
              "internalType": "address",
              "name": "",
              "type": "address"
            }
          ],
          "stateMutability": "view",
          "type": "function"
        },
        {
          "inputs": [],
          "name": "owner",
          "outputs": [
            {
              "internalType": "address",
              "name": "",
              "type": "address"
            }
          ],
          "stateMutability": "view",
          "type": "function"
        },
        {
          "inputs": [],
          "name": "renounceOwnership",
          "outputs": [],
          "stateMutability": "nonpayable",
          "type": "function"
        },
        {
          "inputs": [
            {
              "internalType": "address",
              "name": "newOwner",
              "type": "address"
            }
          ],
          "name": "transferOwnership",
          "outputs": [],
          "stateMutability": "nonpayable",
          "type": "function"
        },
        {
          "inputs": [
            {
              "internalType": "contract TransparentUpgradeableProxy",
              "name": "proxy",
              "type": "address"
            },
            {
              "internalType": "address",
              "name": "implementation",
              "type": "address"
            }
          ],
          "name": "upgrade",
          "outputs": [],
          "stateMutability": "nonpayable",
          "type": "function"
        },
        {
          "inputs": [
            {
              "internalType": "contract TransparentUpgradeableProxy",
              "name": "proxy",
              "type": "address"
            },
            {
              "internalType": "address",
              "name": "implementation",
              "type": "address"
            },
            {
              "internalType": "bytes",
              "name": "data",
              "type": "bytes"
            }
          ],
          "name": "upgradeAndCall",
          "outputs": [],
          "stateMutability": "payable",
          "type": "function"
        }
      ]
    },
    "JumpRateModelV2_base0bps_slope1500bps_jump25000bps_kink4500bps": {
      "address": "0x390D1C248217615D79f74f2453D682906Bd2dD20",
      "abi": [
        {
          "inputs": [
            {
              "internalType": "uint256",
              "name": "baseRatePerYear_",
              "type": "uint256"
            },
            {
              "internalType": "uint256",
              "name": "multiplierPerYear_",
              "type": "uint256"
            },
            {
              "internalType": "uint256",
              "name": "jumpMultiplierPerYear_",
              "type": "uint256"
            },
            {
              "internalType": "uint256",
              "name": "kink_",
              "type": "uint256"
            },
            {
              "internalType": "contract IAccessControlManagerV8",
              "name": "accessControlManager_",
              "type": "address"
            },
            {
              "internalType": "bool",
              "name": "timeBased_",
              "type": "bool"
            },
            {
              "internalType": "uint256",
              "name": "blocksPerYear_",
              "type": "uint256"
            }
          ],
          "stateMutability": "nonpayable",
          "type": "constructor"
        },
        {
          "inputs": [],
          "name": "InvalidBlocksPerYear",
          "type": "error"
        },
        {
          "inputs": [],
          "name": "InvalidTimeBasedConfiguration",
          "type": "error"
        },
        {
          "inputs": [
            {
              "internalType": "address",
              "name": "sender",
              "type": "address"
            },
            {
              "internalType": "address",
              "name": "calledContract",
              "type": "address"
            },
            {
              "internalType": "string",
              "name": "methodSignature",
              "type": "string"
            }
          ],
          "name": "Unauthorized",
          "type": "error"
        },
        {
          "anonymous": false,
          "inputs": [
            {
              "indexed": false,
              "internalType": "uint256",
              "name": "baseRatePerBlockOrTimestamp",
              "type": "uint256"
            },
            {
              "indexed": false,
              "internalType": "uint256",
              "name": "multiplierPerBlockOrTimestamp",
              "type": "uint256"
            },
            {
              "indexed": false,
              "internalType": "uint256",
              "name": "jumpMultiplierPerBlockOrTimestamp",
              "type": "uint256"
            },
            {
              "indexed": false,
              "internalType": "uint256",
              "name": "kink",
              "type": "uint256"
            }
          ],
          "name": "NewInterestParams",
          "type": "event"
        },
        {
          "inputs": [],
          "name": "accessControlManager",
          "outputs": [
            {
              "internalType": "contract IAccessControlManagerV8",
              "name": "",
              "type": "address"
            }
          ],
          "stateMutability": "view",
          "type": "function"
        },
        {
          "inputs": [],
          "name": "baseRatePerBlock",
          "outputs": [
            {
              "internalType": "uint256",
              "name": "",
              "type": "uint256"
            }
          ],
          "stateMutability": "view",
          "type": "function"
        },
        {
          "inputs": [],
          "name": "blocksOrSecondsPerYear",
          "outputs": [
            {
              "internalType": "uint256",
              "name": "",
              "type": "uint256"
            }
          ],
          "stateMutability": "view",
          "type": "function"
        },
        {
          "inputs": [],
          "name": "getBlockNumberOrTimestamp",
          "outputs": [
            {
              "internalType": "uint256",
              "name": "",
              "type": "uint256"
            }
          ],
          "stateMutability": "view",
          "type": "function"
        },
        {
          "inputs": [
            {
              "internalType": "uint256",
              "name": "cash",
              "type": "uint256"
            },
            {
              "internalType": "uint256",
              "name": "borrows",
              "type": "uint256"
            },
            {
              "internalType": "uint256",
              "name": "reserves",
              "type": "uint256"
            },
            {
              "internalType": "uint256",
              "name": "badDebt",
              "type": "uint256"
            }
          ],
          "name": "getBorrowRate",
          "outputs": [
            {
              "internalType": "uint256",
              "name": "",
              "type": "uint256"
            }
          ],
          "stateMutability": "view",
          "type": "function"
        },
        {
          "inputs": [
            {
              "internalType": "uint256",
              "name": "cash",
              "type": "uint256"
            },
            {
              "internalType": "uint256",
              "name": "borrows",
              "type": "uint256"
            },
            {
              "internalType": "uint256",
              "name": "reserves",
              "type": "uint256"
            },
            {
              "internalType": "uint256",
              "name": "reserveFactorMantissa",
              "type": "uint256"
            },
            {
              "internalType": "uint256",
              "name": "badDebt",
              "type": "uint256"
            }
          ],
          "name": "getSupplyRate",
          "outputs": [
            {
              "internalType": "uint256",
              "name": "",
              "type": "uint256"
            }
          ],
          "stateMutability": "view",
          "type": "function"
        },
        {
          "inputs": [],
          "name": "isInterestRateModel",
          "outputs": [
            {
              "internalType": "bool",
              "name": "",
              "type": "bool"
            }
          ],
          "stateMutability": "pure",
          "type": "function"
        },
        {
          "inputs": [],
          "name": "isTimeBased",
          "outputs": [
            {
              "internalType": "bool",
              "name": "",
              "type": "bool"
            }
          ],
          "stateMutability": "view",
          "type": "function"
        },
        {
          "inputs": [],
          "name": "jumpMultiplierPerBlock",
          "outputs": [
            {
              "internalType": "uint256",
              "name": "",
              "type": "uint256"
            }
          ],
          "stateMutability": "view",
          "type": "function"
        },
        {
          "inputs": [],
          "name": "kink",
          "outputs": [
            {
              "internalType": "uint256",
              "name": "",
              "type": "uint256"
            }
          ],
          "stateMutability": "view",
          "type": "function"
        },
        {
          "inputs": [],
          "name": "multiplierPerBlock",
          "outputs": [
            {
              "internalType": "uint256",
              "name": "",
              "type": "uint256"
            }
          ],
          "stateMutability": "view",
          "type": "function"
        },
        {
          "inputs": [
            {
              "internalType": "uint256",
              "name": "baseRatePerYear",
              "type": "uint256"
            },
            {
              "internalType": "uint256",
              "name": "multiplierPerYear",
              "type": "uint256"
            },
            {
              "internalType": "uint256",
              "name": "jumpMultiplierPerYear",
              "type": "uint256"
            },
            {
              "internalType": "uint256",
              "name": "kink_",
              "type": "uint256"
            }
          ],
          "name": "updateJumpRateModel",
          "outputs": [],
          "stateMutability": "nonpayable",
          "type": "function"
        },
        {
          "inputs": [
            {
              "internalType": "uint256",
              "name": "cash",
              "type": "uint256"
            },
            {
              "internalType": "uint256",
              "name": "borrows",
              "type": "uint256"
            },
            {
              "internalType": "uint256",
              "name": "reserves",
              "type": "uint256"
            },
            {
              "internalType": "uint256",
              "name": "badDebt",
              "type": "uint256"
            }
          ],
          "name": "utilizationRate",
          "outputs": [
            {
              "internalType": "uint256",
              "name": "",
              "type": "uint256"
            }
          ],
          "stateMutability": "pure",
          "type": "function"
        }
      ]
    },
    "JumpRateModelV2_base0bps_slope350bps_jump25000bps_kink8000bps": {
      "address": "0x305f960b00594200ed80373B61b38e669651469E",
      "abi": [
        {
          "inputs": [
            {
              "internalType": "uint256",
              "name": "baseRatePerYear_",
              "type": "uint256"
            },
            {
              "internalType": "uint256",
              "name": "multiplierPerYear_",
              "type": "uint256"
            },
            {
              "internalType": "uint256",
              "name": "jumpMultiplierPerYear_",
              "type": "uint256"
            },
            {
              "internalType": "uint256",
              "name": "kink_",
              "type": "uint256"
            },
            {
              "internalType": "contract IAccessControlManagerV8",
              "name": "accessControlManager_",
              "type": "address"
            },
            {
              "internalType": "bool",
              "name": "timeBased_",
              "type": "bool"
            },
            {
              "internalType": "uint256",
              "name": "blocksPerYear_",
              "type": "uint256"
            }
          ],
          "stateMutability": "nonpayable",
          "type": "constructor"
        },
        {
          "inputs": [],
          "name": "InvalidBlocksPerYear",
          "type": "error"
        },
        {
          "inputs": [],
          "name": "InvalidTimeBasedConfiguration",
          "type": "error"
        },
        {
          "inputs": [
            {
              "internalType": "address",
              "name": "sender",
              "type": "address"
            },
            {
              "internalType": "address",
              "name": "calledContract",
              "type": "address"
            },
            {
              "internalType": "string",
              "name": "methodSignature",
              "type": "string"
            }
          ],
          "name": "Unauthorized",
          "type": "error"
        },
        {
          "anonymous": false,
          "inputs": [
            {
              "indexed": false,
              "internalType": "uint256",
              "name": "baseRatePerBlockOrTimestamp",
              "type": "uint256"
            },
            {
              "indexed": false,
              "internalType": "uint256",
              "name": "multiplierPerBlockOrTimestamp",
              "type": "uint256"
            },
            {
              "indexed": false,
              "internalType": "uint256",
              "name": "jumpMultiplierPerBlockOrTimestamp",
              "type": "uint256"
            },
            {
              "indexed": false,
              "internalType": "uint256",
              "name": "kink",
              "type": "uint256"
            }
          ],
          "name": "NewInterestParams",
          "type": "event"
        },
        {
          "inputs": [],
          "name": "accessControlManager",
          "outputs": [
            {
              "internalType": "contract IAccessControlManagerV8",
              "name": "",
              "type": "address"
            }
          ],
          "stateMutability": "view",
          "type": "function"
        },
        {
          "inputs": [],
          "name": "baseRatePerBlock",
          "outputs": [
            {
              "internalType": "uint256",
              "name": "",
              "type": "uint256"
            }
          ],
          "stateMutability": "view",
          "type": "function"
        },
        {
          "inputs": [],
          "name": "blocksOrSecondsPerYear",
          "outputs": [
            {
              "internalType": "uint256",
              "name": "",
              "type": "uint256"
            }
          ],
          "stateMutability": "view",
          "type": "function"
        },
        {
          "inputs": [],
          "name": "getBlockNumberOrTimestamp",
          "outputs": [
            {
              "internalType": "uint256",
              "name": "",
              "type": "uint256"
            }
          ],
          "stateMutability": "view",
          "type": "function"
        },
        {
          "inputs": [
            {
              "internalType": "uint256",
              "name": "cash",
              "type": "uint256"
            },
            {
              "internalType": "uint256",
              "name": "borrows",
              "type": "uint256"
            },
            {
              "internalType": "uint256",
              "name": "reserves",
              "type": "uint256"
            },
            {
              "internalType": "uint256",
              "name": "badDebt",
              "type": "uint256"
            }
          ],
          "name": "getBorrowRate",
          "outputs": [
            {
              "internalType": "uint256",
              "name": "",
              "type": "uint256"
            }
          ],
          "stateMutability": "view",
          "type": "function"
        },
        {
          "inputs": [
            {
              "internalType": "uint256",
              "name": "cash",
              "type": "uint256"
            },
            {
              "internalType": "uint256",
              "name": "borrows",
              "type": "uint256"
            },
            {
              "internalType": "uint256",
              "name": "reserves",
              "type": "uint256"
            },
            {
              "internalType": "uint256",
              "name": "reserveFactorMantissa",
              "type": "uint256"
            },
            {
              "internalType": "uint256",
              "name": "badDebt",
              "type": "uint256"
            }
          ],
          "name": "getSupplyRate",
          "outputs": [
            {
              "internalType": "uint256",
              "name": "",
              "type": "uint256"
            }
          ],
          "stateMutability": "view",
          "type": "function"
        },
        {
          "inputs": [],
          "name": "isInterestRateModel",
          "outputs": [
            {
              "internalType": "bool",
              "name": "",
              "type": "bool"
            }
          ],
          "stateMutability": "pure",
          "type": "function"
        },
        {
          "inputs": [],
          "name": "isTimeBased",
          "outputs": [
            {
              "internalType": "bool",
              "name": "",
              "type": "bool"
            }
          ],
          "stateMutability": "view",
          "type": "function"
        },
        {
          "inputs": [],
          "name": "jumpMultiplierPerBlock",
          "outputs": [
            {
              "internalType": "uint256",
              "name": "",
              "type": "uint256"
            }
          ],
          "stateMutability": "view",
          "type": "function"
        },
        {
          "inputs": [],
          "name": "kink",
          "outputs": [
            {
              "internalType": "uint256",
              "name": "",
              "type": "uint256"
            }
          ],
          "stateMutability": "view",
          "type": "function"
        },
        {
          "inputs": [],
          "name": "multiplierPerBlock",
          "outputs": [
            {
              "internalType": "uint256",
              "name": "",
              "type": "uint256"
            }
          ],
          "stateMutability": "view",
          "type": "function"
        },
        {
          "inputs": [
            {
              "internalType": "uint256",
              "name": "baseRatePerYear",
              "type": "uint256"
            },
            {
              "internalType": "uint256",
              "name": "multiplierPerYear",
              "type": "uint256"
            },
            {
              "internalType": "uint256",
              "name": "jumpMultiplierPerYear",
              "type": "uint256"
            },
            {
              "internalType": "uint256",
              "name": "kink_",
              "type": "uint256"
            }
          ],
          "name": "updateJumpRateModel",
          "outputs": [],
          "stateMutability": "nonpayable",
          "type": "function"
        },
        {
          "inputs": [
            {
              "internalType": "uint256",
              "name": "cash",
              "type": "uint256"
            },
            {
              "internalType": "uint256",
              "name": "borrows",
              "type": "uint256"
            },
            {
              "internalType": "uint256",
              "name": "reserves",
              "type": "uint256"
            },
            {
              "internalType": "uint256",
              "name": "badDebt",
              "type": "uint256"
            }
          ],
          "name": "utilizationRate",
          "outputs": [
            {
              "internalType": "uint256",
              "name": "",
              "type": "uint256"
            }
          ],
          "stateMutability": "pure",
          "type": "function"
        }
      ]
    },
    "JumpRateModelV2_base0bps_slope875bps_jump25000bps_kink8000bps": {
      "address": "0xC7EDE29FE265aA46C1Bbc62Dc7e0f3565cce3Db6",
      "abi": [
        {
          "inputs": [
            {
              "internalType": "uint256",
              "name": "baseRatePerYear_",
              "type": "uint256"
            },
            {
              "internalType": "uint256",
              "name": "multiplierPerYear_",
              "type": "uint256"
            },
            {
              "internalType": "uint256",
              "name": "jumpMultiplierPerYear_",
              "type": "uint256"
            },
            {
              "internalType": "uint256",
              "name": "kink_",
              "type": "uint256"
            },
            {
              "internalType": "contract IAccessControlManagerV8",
              "name": "accessControlManager_",
              "type": "address"
            },
            {
              "internalType": "bool",
              "name": "timeBased_",
              "type": "bool"
            },
            {
              "internalType": "uint256",
              "name": "blocksPerYear_",
              "type": "uint256"
            }
          ],
          "stateMutability": "nonpayable",
          "type": "constructor"
        },
        {
          "inputs": [],
          "name": "InvalidBlocksPerYear",
          "type": "error"
        },
        {
          "inputs": [],
          "name": "InvalidTimeBasedConfiguration",
          "type": "error"
        },
        {
          "inputs": [
            {
              "internalType": "address",
              "name": "sender",
              "type": "address"
            },
            {
              "internalType": "address",
              "name": "calledContract",
              "type": "address"
            },
            {
              "internalType": "string",
              "name": "methodSignature",
              "type": "string"
            }
          ],
          "name": "Unauthorized",
          "type": "error"
        },
        {
          "anonymous": false,
          "inputs": [
            {
              "indexed": false,
              "internalType": "uint256",
              "name": "baseRatePerBlockOrTimestamp",
              "type": "uint256"
            },
            {
              "indexed": false,
              "internalType": "uint256",
              "name": "multiplierPerBlockOrTimestamp",
              "type": "uint256"
            },
            {
              "indexed": false,
              "internalType": "uint256",
              "name": "jumpMultiplierPerBlockOrTimestamp",
              "type": "uint256"
            },
            {
              "indexed": false,
              "internalType": "uint256",
              "name": "kink",
              "type": "uint256"
            }
          ],
          "name": "NewInterestParams",
          "type": "event"
        },
        {
          "inputs": [],
          "name": "accessControlManager",
          "outputs": [
            {
              "internalType": "contract IAccessControlManagerV8",
              "name": "",
              "type": "address"
            }
          ],
          "stateMutability": "view",
          "type": "function"
        },
        {
          "inputs": [],
          "name": "baseRatePerBlock",
          "outputs": [
            {
              "internalType": "uint256",
              "name": "",
              "type": "uint256"
            }
          ],
          "stateMutability": "view",
          "type": "function"
        },
        {
          "inputs": [],
          "name": "blocksOrSecondsPerYear",
          "outputs": [
            {
              "internalType": "uint256",
              "name": "",
              "type": "uint256"
            }
          ],
          "stateMutability": "view",
          "type": "function"
        },
        {
          "inputs": [],
          "name": "getBlockNumberOrTimestamp",
          "outputs": [
            {
              "internalType": "uint256",
              "name": "",
              "type": "uint256"
            }
          ],
          "stateMutability": "view",
          "type": "function"
        },
        {
          "inputs": [
            {
              "internalType": "uint256",
              "name": "cash",
              "type": "uint256"
            },
            {
              "internalType": "uint256",
              "name": "borrows",
              "type": "uint256"
            },
            {
              "internalType": "uint256",
              "name": "reserves",
              "type": "uint256"
            },
            {
              "internalType": "uint256",
              "name": "badDebt",
              "type": "uint256"
            }
          ],
          "name": "getBorrowRate",
          "outputs": [
            {
              "internalType": "uint256",
              "name": "",
              "type": "uint256"
            }
          ],
          "stateMutability": "view",
          "type": "function"
        },
        {
          "inputs": [
            {
              "internalType": "uint256",
              "name": "cash",
              "type": "uint256"
            },
            {
              "internalType": "uint256",
              "name": "borrows",
              "type": "uint256"
            },
            {
              "internalType": "uint256",
              "name": "reserves",
              "type": "uint256"
            },
            {
              "internalType": "uint256",
              "name": "reserveFactorMantissa",
              "type": "uint256"
            },
            {
              "internalType": "uint256",
              "name": "badDebt",
              "type": "uint256"
            }
          ],
          "name": "getSupplyRate",
          "outputs": [
            {
              "internalType": "uint256",
              "name": "",
              "type": "uint256"
            }
          ],
          "stateMutability": "view",
          "type": "function"
        },
        {
          "inputs": [],
          "name": "isInterestRateModel",
          "outputs": [
            {
              "internalType": "bool",
              "name": "",
              "type": "bool"
            }
          ],
          "stateMutability": "pure",
          "type": "function"
        },
        {
          "inputs": [],
          "name": "isTimeBased",
          "outputs": [
            {
              "internalType": "bool",
              "name": "",
              "type": "bool"
            }
          ],
          "stateMutability": "view",
          "type": "function"
        },
        {
          "inputs": [],
          "name": "jumpMultiplierPerBlock",
          "outputs": [
            {
              "internalType": "uint256",
              "name": "",
              "type": "uint256"
            }
          ],
          "stateMutability": "view",
          "type": "function"
        },
        {
          "inputs": [],
          "name": "kink",
          "outputs": [
            {
              "internalType": "uint256",
              "name": "",
              "type": "uint256"
            }
          ],
          "stateMutability": "view",
          "type": "function"
        },
        {
          "inputs": [],
          "name": "multiplierPerBlock",
          "outputs": [
            {
              "internalType": "uint256",
              "name": "",
              "type": "uint256"
            }
          ],
          "stateMutability": "view",
          "type": "function"
        },
        {
          "inputs": [
            {
              "internalType": "uint256",
              "name": "baseRatePerYear",
              "type": "uint256"
            },
            {
              "internalType": "uint256",
              "name": "multiplierPerYear",
              "type": "uint256"
            },
            {
              "internalType": "uint256",
              "name": "jumpMultiplierPerYear",
              "type": "uint256"
            },
            {
              "internalType": "uint256",
              "name": "kink_",
              "type": "uint256"
            }
          ],
          "name": "updateJumpRateModel",
          "outputs": [],
          "stateMutability": "nonpayable",
          "type": "function"
        },
        {
          "inputs": [
            {
              "internalType": "uint256",
              "name": "cash",
              "type": "uint256"
            },
            {
              "internalType": "uint256",
              "name": "borrows",
              "type": "uint256"
            },
            {
              "internalType": "uint256",
              "name": "reserves",
              "type": "uint256"
            },
            {
              "internalType": "uint256",
              "name": "badDebt",
              "type": "uint256"
            }
          ],
          "name": "utilizationRate",
          "outputs": [
            {
              "internalType": "uint256",
              "name": "",
              "type": "uint256"
            }
          ],
          "stateMutability": "pure",
          "type": "function"
        }
      ]
    },
    "PoolLens": {
      "address": "0x53F34FF95367B2A4542461a6A63fD321F8da22AD",
      "abi": [
        {
          "inputs": [
            {
              "internalType": "bool",
              "name": "timeBased_",
              "type": "bool"
            },
            {
              "internalType": "uint256",
              "name": "blocksPerYear_",
              "type": "uint256"
            }
          ],
          "stateMutability": "nonpayable",
          "type": "constructor"
        },
        {
          "inputs": [],
          "name": "InvalidBlocksPerYear",
          "type": "error"
        },
        {
          "inputs": [],
          "name": "InvalidTimeBasedConfiguration",
          "type": "error"
        },
        {
          "inputs": [],
          "name": "blocksOrSecondsPerYear",
          "outputs": [
            {
              "internalType": "uint256",
              "name": "",
              "type": "uint256"
            }
          ],
          "stateMutability": "view",
          "type": "function"
        },
        {
          "inputs": [
            {
              "internalType": "address",
              "name": "poolRegistryAddress",
              "type": "address"
            }
          ],
          "name": "getAllPools",
          "outputs": [
            {
              "components": [
                {
                  "internalType": "string",
                  "name": "name",
                  "type": "string"
                },
                {
                  "internalType": "address",
                  "name": "creator",
                  "type": "address"
                },
                {
                  "internalType": "address",
                  "name": "comptroller",
                  "type": "address"
                },
                {
                  "internalType": "uint256",
                  "name": "blockPosted",
                  "type": "uint256"
                },
                {
                  "internalType": "uint256",
                  "name": "timestampPosted",
                  "type": "uint256"
                },
                {
                  "internalType": "string",
                  "name": "category",
                  "type": "string"
                },
                {
                  "internalType": "string",
                  "name": "logoURL",
                  "type": "string"
                },
                {
                  "internalType": "string",
                  "name": "description",
                  "type": "string"
                },
                {
                  "internalType": "address",
                  "name": "priceOracle",
                  "type": "address"
                },
                {
                  "internalType": "uint256",
                  "name": "closeFactor",
                  "type": "uint256"
                },
                {
                  "internalType": "uint256",
                  "name": "liquidationIncentive",
                  "type": "uint256"
                },
                {
                  "internalType": "uint256",
                  "name": "minLiquidatableCollateral",
                  "type": "uint256"
                },
                {
                  "components": [
                    {
                      "internalType": "address",
                      "name": "vToken",
                      "type": "address"
                    },
                    {
                      "internalType": "uint256",
                      "name": "exchangeRateCurrent",
                      "type": "uint256"
                    },
                    {
                      "internalType": "uint256",
                      "name": "supplyRatePerBlockOrTimestamp",
                      "type": "uint256"
                    },
                    {
                      "internalType": "uint256",
                      "name": "borrowRatePerBlockOrTimestamp",
                      "type": "uint256"
                    },
                    {
                      "internalType": "uint256",
                      "name": "reserveFactorMantissa",
                      "type": "uint256"
                    },
                    {
                      "internalType": "uint256",
                      "name": "supplyCaps",
                      "type": "uint256"
                    },
                    {
                      "internalType": "uint256",
                      "name": "borrowCaps",
                      "type": "uint256"
                    },
                    {
                      "internalType": "uint256",
                      "name": "totalBorrows",
                      "type": "uint256"
                    },
                    {
                      "internalType": "uint256",
                      "name": "totalReserves",
                      "type": "uint256"
                    },
                    {
                      "internalType": "uint256",
                      "name": "totalSupply",
                      "type": "uint256"
                    },
                    {
                      "internalType": "uint256",
                      "name": "totalCash",
                      "type": "uint256"
                    },
                    {
                      "internalType": "bool",
                      "name": "isListed",
                      "type": "bool"
                    },
                    {
                      "internalType": "uint256",
                      "name": "collateralFactorMantissa",
                      "type": "uint256"
                    },
                    {
                      "internalType": "address",
                      "name": "underlyingAssetAddress",
                      "type": "address"
                    },
                    {
                      "internalType": "uint256",
                      "name": "vTokenDecimals",
                      "type": "uint256"
                    },
                    {
                      "internalType": "uint256",
                      "name": "underlyingDecimals",
                      "type": "uint256"
                    },
                    {
                      "internalType": "uint256",
                      "name": "pausedActions",
                      "type": "uint256"
                    }
                  ],
                  "internalType": "struct PoolLens.VTokenMetadata[]",
                  "name": "vTokens",
                  "type": "tuple[]"
                }
              ],
              "internalType": "struct PoolLens.PoolData[]",
              "name": "",
              "type": "tuple[]"
            }
          ],
          "stateMutability": "view",
          "type": "function"
        },
        {
          "inputs": [],
          "name": "getBlockNumberOrTimestamp",
          "outputs": [
            {
              "internalType": "uint256",
              "name": "",
              "type": "uint256"
            }
          ],
          "stateMutability": "view",
          "type": "function"
        },
        {
          "inputs": [
            {
              "internalType": "address",
              "name": "account",
              "type": "address"
            },
            {
              "internalType": "address",
              "name": "comptrollerAddress",
              "type": "address"
            }
          ],
          "name": "getPendingRewards",
          "outputs": [
            {
              "components": [
                {
                  "internalType": "address",
                  "name": "distributorAddress",
                  "type": "address"
                },
                {
                  "internalType": "address",
                  "name": "rewardTokenAddress",
                  "type": "address"
                },
                {
                  "internalType": "uint256",
                  "name": "totalRewards",
                  "type": "uint256"
                },
                {
                  "components": [
                    {
                      "internalType": "address",
                      "name": "vTokenAddress",
                      "type": "address"
                    },
                    {
                      "internalType": "uint256",
                      "name": "amount",
                      "type": "uint256"
                    }
                  ],
                  "internalType": "struct PoolLens.PendingReward[]",
                  "name": "pendingRewards",
                  "type": "tuple[]"
                }
              ],
              "internalType": "struct PoolLens.RewardSummary[]",
              "name": "",
              "type": "tuple[]"
            }
          ],
          "stateMutability": "view",
          "type": "function"
        },
        {
          "inputs": [
            {
              "internalType": "address",
              "name": "comptrollerAddress",
              "type": "address"
            }
          ],
          "name": "getPoolBadDebt",
          "outputs": [
            {
              "components": [
                {
                  "internalType": "address",
                  "name": "comptroller",
                  "type": "address"
                },
                {
                  "internalType": "uint256",
                  "name": "totalBadDebtUsd",
                  "type": "uint256"
                },
                {
                  "components": [
                    {
                      "internalType": "address",
                      "name": "vTokenAddress",
                      "type": "address"
                    },
                    {
                      "internalType": "uint256",
                      "name": "badDebtUsd",
                      "type": "uint256"
                    }
                  ],
                  "internalType": "struct PoolLens.BadDebt[]",
                  "name": "badDebts",
                  "type": "tuple[]"
                }
              ],
              "internalType": "struct PoolLens.BadDebtSummary",
              "name": "",
              "type": "tuple"
            }
          ],
          "stateMutability": "view",
          "type": "function"
        },
        {
          "inputs": [
            {
              "internalType": "address",
              "name": "poolRegistryAddress",
              "type": "address"
            },
            {
              "internalType": "address",
              "name": "comptroller",
              "type": "address"
            }
          ],
          "name": "getPoolByComptroller",
          "outputs": [
            {
              "components": [
                {
                  "internalType": "string",
                  "name": "name",
                  "type": "string"
                },
                {
                  "internalType": "address",
                  "name": "creator",
                  "type": "address"
                },
                {
                  "internalType": "address",
                  "name": "comptroller",
                  "type": "address"
                },
                {
                  "internalType": "uint256",
                  "name": "blockPosted",
                  "type": "uint256"
                },
                {
                  "internalType": "uint256",
                  "name": "timestampPosted",
                  "type": "uint256"
                },
                {
                  "internalType": "string",
                  "name": "category",
                  "type": "string"
                },
                {
                  "internalType": "string",
                  "name": "logoURL",
                  "type": "string"
                },
                {
                  "internalType": "string",
                  "name": "description",
                  "type": "string"
                },
                {
                  "internalType": "address",
                  "name": "priceOracle",
                  "type": "address"
                },
                {
                  "internalType": "uint256",
                  "name": "closeFactor",
                  "type": "uint256"
                },
                {
                  "internalType": "uint256",
                  "name": "liquidationIncentive",
                  "type": "uint256"
                },
                {
                  "internalType": "uint256",
                  "name": "minLiquidatableCollateral",
                  "type": "uint256"
                },
                {
                  "components": [
                    {
                      "internalType": "address",
                      "name": "vToken",
                      "type": "address"
                    },
                    {
                      "internalType": "uint256",
                      "name": "exchangeRateCurrent",
                      "type": "uint256"
                    },
                    {
                      "internalType": "uint256",
                      "name": "supplyRatePerBlockOrTimestamp",
                      "type": "uint256"
                    },
                    {
                      "internalType": "uint256",
                      "name": "borrowRatePerBlockOrTimestamp",
                      "type": "uint256"
                    },
                    {
                      "internalType": "uint256",
                      "name": "reserveFactorMantissa",
                      "type": "uint256"
                    },
                    {
                      "internalType": "uint256",
                      "name": "supplyCaps",
                      "type": "uint256"
                    },
                    {
                      "internalType": "uint256",
                      "name": "borrowCaps",
                      "type": "uint256"
                    },
                    {
                      "internalType": "uint256",
                      "name": "totalBorrows",
                      "type": "uint256"
                    },
                    {
                      "internalType": "uint256",
                      "name": "totalReserves",
                      "type": "uint256"
                    },
                    {
                      "internalType": "uint256",
                      "name": "totalSupply",
                      "type": "uint256"
                    },
                    {
                      "internalType": "uint256",
                      "name": "totalCash",
                      "type": "uint256"
                    },
                    {
                      "internalType": "bool",
                      "name": "isListed",
                      "type": "bool"
                    },
                    {
                      "internalType": "uint256",
                      "name": "collateralFactorMantissa",
                      "type": "uint256"
                    },
                    {
                      "internalType": "address",
                      "name": "underlyingAssetAddress",
                      "type": "address"
                    },
                    {
                      "internalType": "uint256",
                      "name": "vTokenDecimals",
                      "type": "uint256"
                    },
                    {
                      "internalType": "uint256",
                      "name": "underlyingDecimals",
                      "type": "uint256"
                    },
                    {
                      "internalType": "uint256",
                      "name": "pausedActions",
                      "type": "uint256"
                    }
                  ],
                  "internalType": "struct PoolLens.VTokenMetadata[]",
                  "name": "vTokens",
                  "type": "tuple[]"
                }
              ],
              "internalType": "struct PoolLens.PoolData",
              "name": "",
              "type": "tuple"
            }
          ],
          "stateMutability": "view",
          "type": "function"
        },
        {
          "inputs": [
            {
              "internalType": "address",
              "name": "poolRegistryAddress",
              "type": "address"
            },
            {
              "components": [
                {
                  "internalType": "string",
                  "name": "name",
                  "type": "string"
                },
                {
                  "internalType": "address",
                  "name": "creator",
                  "type": "address"
                },
                {
                  "internalType": "address",
                  "name": "comptroller",
                  "type": "address"
                },
                {
                  "internalType": "uint256",
                  "name": "blockPosted",
                  "type": "uint256"
                },
                {
                  "internalType": "uint256",
                  "name": "timestampPosted",
                  "type": "uint256"
                }
              ],
              "internalType": "struct PoolRegistryInterface.VenusPool",
              "name": "venusPool",
              "type": "tuple"
            }
          ],
          "name": "getPoolDataFromVenusPool",
          "outputs": [
            {
              "components": [
                {
                  "internalType": "string",
                  "name": "name",
                  "type": "string"
                },
                {
                  "internalType": "address",
                  "name": "creator",
                  "type": "address"
                },
                {
                  "internalType": "address",
                  "name": "comptroller",
                  "type": "address"
                },
                {
                  "internalType": "uint256",
                  "name": "blockPosted",
                  "type": "uint256"
                },
                {
                  "internalType": "uint256",
                  "name": "timestampPosted",
                  "type": "uint256"
                },
                {
                  "internalType": "string",
                  "name": "category",
                  "type": "string"
                },
                {
                  "internalType": "string",
                  "name": "logoURL",
                  "type": "string"
                },
                {
                  "internalType": "string",
                  "name": "description",
                  "type": "string"
                },
                {
                  "internalType": "address",
                  "name": "priceOracle",
                  "type": "address"
                },
                {
                  "internalType": "uint256",
                  "name": "closeFactor",
                  "type": "uint256"
                },
                {
                  "internalType": "uint256",
                  "name": "liquidationIncentive",
                  "type": "uint256"
                },
                {
                  "internalType": "uint256",
                  "name": "minLiquidatableCollateral",
                  "type": "uint256"
                },
                {
                  "components": [
                    {
                      "internalType": "address",
                      "name": "vToken",
                      "type": "address"
                    },
                    {
                      "internalType": "uint256",
                      "name": "exchangeRateCurrent",
                      "type": "uint256"
                    },
                    {
                      "internalType": "uint256",
                      "name": "supplyRatePerBlockOrTimestamp",
                      "type": "uint256"
                    },
                    {
                      "internalType": "uint256",
                      "name": "borrowRatePerBlockOrTimestamp",
                      "type": "uint256"
                    },
                    {
                      "internalType": "uint256",
                      "name": "reserveFactorMantissa",
                      "type": "uint256"
                    },
                    {
                      "internalType": "uint256",
                      "name": "supplyCaps",
                      "type": "uint256"
                    },
                    {
                      "internalType": "uint256",
                      "name": "borrowCaps",
                      "type": "uint256"
                    },
                    {
                      "internalType": "uint256",
                      "name": "totalBorrows",
                      "type": "uint256"
                    },
                    {
                      "internalType": "uint256",
                      "name": "totalReserves",
                      "type": "uint256"
                    },
                    {
                      "internalType": "uint256",
                      "name": "totalSupply",
                      "type": "uint256"
                    },
                    {
                      "internalType": "uint256",
                      "name": "totalCash",
                      "type": "uint256"
                    },
                    {
                      "internalType": "bool",
                      "name": "isListed",
                      "type": "bool"
                    },
                    {
                      "internalType": "uint256",
                      "name": "collateralFactorMantissa",
                      "type": "uint256"
                    },
                    {
                      "internalType": "address",
                      "name": "underlyingAssetAddress",
                      "type": "address"
                    },
                    {
                      "internalType": "uint256",
                      "name": "vTokenDecimals",
                      "type": "uint256"
                    },
                    {
                      "internalType": "uint256",
                      "name": "underlyingDecimals",
                      "type": "uint256"
                    },
                    {
                      "internalType": "uint256",
                      "name": "pausedActions",
                      "type": "uint256"
                    }
                  ],
                  "internalType": "struct PoolLens.VTokenMetadata[]",
                  "name": "vTokens",
                  "type": "tuple[]"
                }
              ],
              "internalType": "struct PoolLens.PoolData",
              "name": "",
              "type": "tuple"
            }
          ],
          "stateMutability": "view",
          "type": "function"
        },
        {
          "inputs": [
            {
              "internalType": "address",
              "name": "poolRegistryAddress",
              "type": "address"
            },
            {
              "internalType": "address",
              "name": "asset",
              "type": "address"
            }
          ],
          "name": "getPoolsSupportedByAsset",
          "outputs": [
            {
              "internalType": "address[]",
              "name": "",
              "type": "address[]"
            }
          ],
          "stateMutability": "view",
          "type": "function"
        },
        {
          "inputs": [
            {
              "internalType": "address",
              "name": "poolRegistryAddress",
              "type": "address"
            },
            {
              "internalType": "address",
              "name": "comptroller",
              "type": "address"
            },
            {
              "internalType": "address",
              "name": "asset",
              "type": "address"
            }
          ],
          "name": "getVTokenForAsset",
          "outputs": [
            {
              "internalType": "address",
              "name": "",
              "type": "address"
            }
          ],
          "stateMutability": "view",
          "type": "function"
        },
        {
          "inputs": [],
          "name": "isTimeBased",
          "outputs": [
            {
              "internalType": "bool",
              "name": "",
              "type": "bool"
            }
          ],
          "stateMutability": "view",
          "type": "function"
        },
        {
          "inputs": [
            {
              "internalType": "contract VToken",
              "name": "vToken",
              "type": "address"
            },
            {
              "internalType": "address",
              "name": "account",
              "type": "address"
            }
          ],
          "name": "vTokenBalances",
          "outputs": [
            {
              "components": [
                {
                  "internalType": "address",
                  "name": "vToken",
                  "type": "address"
                },
                {
                  "internalType": "uint256",
                  "name": "balanceOf",
                  "type": "uint256"
                },
                {
                  "internalType": "uint256",
                  "name": "borrowBalanceCurrent",
                  "type": "uint256"
                },
                {
                  "internalType": "uint256",
                  "name": "balanceOfUnderlying",
                  "type": "uint256"
                },
                {
                  "internalType": "uint256",
                  "name": "tokenBalance",
                  "type": "uint256"
                },
                {
                  "internalType": "uint256",
                  "name": "tokenAllowance",
                  "type": "uint256"
                }
              ],
              "internalType": "struct PoolLens.VTokenBalances",
              "name": "",
              "type": "tuple"
            }
          ],
          "stateMutability": "nonpayable",
          "type": "function"
        },
        {
          "inputs": [
            {
              "internalType": "contract VToken[]",
              "name": "vTokens",
              "type": "address[]"
            },
            {
              "internalType": "address",
              "name": "account",
              "type": "address"
            }
          ],
          "name": "vTokenBalancesAll",
          "outputs": [
            {
              "components": [
                {
                  "internalType": "address",
                  "name": "vToken",
                  "type": "address"
                },
                {
                  "internalType": "uint256",
                  "name": "balanceOf",
                  "type": "uint256"
                },
                {
                  "internalType": "uint256",
                  "name": "borrowBalanceCurrent",
                  "type": "uint256"
                },
                {
                  "internalType": "uint256",
                  "name": "balanceOfUnderlying",
                  "type": "uint256"
                },
                {
                  "internalType": "uint256",
                  "name": "tokenBalance",
                  "type": "uint256"
                },
                {
                  "internalType": "uint256",
                  "name": "tokenAllowance",
                  "type": "uint256"
                }
              ],
              "internalType": "struct PoolLens.VTokenBalances[]",
              "name": "",
              "type": "tuple[]"
            }
          ],
          "stateMutability": "nonpayable",
          "type": "function"
        },
        {
          "inputs": [
            {
              "internalType": "contract VToken",
              "name": "vToken",
              "type": "address"
            }
          ],
          "name": "vTokenMetadata",
          "outputs": [
            {
              "components": [
                {
                  "internalType": "address",
                  "name": "vToken",
                  "type": "address"
                },
                {
                  "internalType": "uint256",
                  "name": "exchangeRateCurrent",
                  "type": "uint256"
                },
                {
                  "internalType": "uint256",
                  "name": "supplyRatePerBlockOrTimestamp",
                  "type": "uint256"
                },
                {
                  "internalType": "uint256",
                  "name": "borrowRatePerBlockOrTimestamp",
                  "type": "uint256"
                },
                {
                  "internalType": "uint256",
                  "name": "reserveFactorMantissa",
                  "type": "uint256"
                },
                {
                  "internalType": "uint256",
                  "name": "supplyCaps",
                  "type": "uint256"
                },
                {
                  "internalType": "uint256",
                  "name": "borrowCaps",
                  "type": "uint256"
                },
                {
                  "internalType": "uint256",
                  "name": "totalBorrows",
                  "type": "uint256"
                },
                {
                  "internalType": "uint256",
                  "name": "totalReserves",
                  "type": "uint256"
                },
                {
                  "internalType": "uint256",
                  "name": "totalSupply",
                  "type": "uint256"
                },
                {
                  "internalType": "uint256",
                  "name": "totalCash",
                  "type": "uint256"
                },
                {
                  "internalType": "bool",
                  "name": "isListed",
                  "type": "bool"
                },
                {
                  "internalType": "uint256",
                  "name": "collateralFactorMantissa",
                  "type": "uint256"
                },
                {
                  "internalType": "address",
                  "name": "underlyingAssetAddress",
                  "type": "address"
                },
                {
                  "internalType": "uint256",
                  "name": "vTokenDecimals",
                  "type": "uint256"
                },
                {
                  "internalType": "uint256",
                  "name": "underlyingDecimals",
                  "type": "uint256"
                },
                {
                  "internalType": "uint256",
                  "name": "pausedActions",
                  "type": "uint256"
                }
              ],
              "internalType": "struct PoolLens.VTokenMetadata",
              "name": "",
              "type": "tuple"
            }
          ],
          "stateMutability": "view",
          "type": "function"
        },
        {
          "inputs": [
            {
              "internalType": "contract VToken[]",
              "name": "vTokens",
              "type": "address[]"
            }
          ],
          "name": "vTokenMetadataAll",
          "outputs": [
            {
              "components": [
                {
                  "internalType": "address",
                  "name": "vToken",
                  "type": "address"
                },
                {
                  "internalType": "uint256",
                  "name": "exchangeRateCurrent",
                  "type": "uint256"
                },
                {
                  "internalType": "uint256",
                  "name": "supplyRatePerBlockOrTimestamp",
                  "type": "uint256"
                },
                {
                  "internalType": "uint256",
                  "name": "borrowRatePerBlockOrTimestamp",
                  "type": "uint256"
                },
                {
                  "internalType": "uint256",
                  "name": "reserveFactorMantissa",
                  "type": "uint256"
                },
                {
                  "internalType": "uint256",
                  "name": "supplyCaps",
                  "type": "uint256"
                },
                {
                  "internalType": "uint256",
                  "name": "borrowCaps",
                  "type": "uint256"
                },
                {
                  "internalType": "uint256",
                  "name": "totalBorrows",
                  "type": "uint256"
                },
                {
                  "internalType": "uint256",
                  "name": "totalReserves",
                  "type": "uint256"
                },
                {
                  "internalType": "uint256",
                  "name": "totalSupply",
                  "type": "uint256"
                },
                {
                  "internalType": "uint256",
                  "name": "totalCash",
                  "type": "uint256"
                },
                {
                  "internalType": "bool",
                  "name": "isListed",
                  "type": "bool"
                },
                {
                  "internalType": "uint256",
                  "name": "collateralFactorMantissa",
                  "type": "uint256"
                },
                {
                  "internalType": "address",
                  "name": "underlyingAssetAddress",
                  "type": "address"
                },
                {
                  "internalType": "uint256",
                  "name": "vTokenDecimals",
                  "type": "uint256"
                },
                {
                  "internalType": "uint256",
                  "name": "underlyingDecimals",
                  "type": "uint256"
                },
                {
                  "internalType": "uint256",
                  "name": "pausedActions",
                  "type": "uint256"
                }
              ],
              "internalType": "struct PoolLens.VTokenMetadata[]",
              "name": "",
              "type": "tuple[]"
            }
          ],
          "stateMutability": "view",
          "type": "function"
        },
        {
          "inputs": [
            {
              "internalType": "contract VToken",
              "name": "vToken",
              "type": "address"
            }
          ],
          "name": "vTokenUnderlyingPrice",
          "outputs": [
            {
              "components": [
                {
                  "internalType": "address",
                  "name": "vToken",
                  "type": "address"
                },
                {
                  "internalType": "uint256",
                  "name": "underlyingPrice",
                  "type": "uint256"
                }
              ],
              "internalType": "struct PoolLens.VTokenUnderlyingPrice",
              "name": "",
              "type": "tuple"
            }
          ],
          "stateMutability": "view",
          "type": "function"
        },
        {
          "inputs": [
            {
              "internalType": "contract VToken[]",
              "name": "vTokens",
              "type": "address[]"
            }
          ],
          "name": "vTokenUnderlyingPriceAll",
          "outputs": [
            {
              "components": [
                {
                  "internalType": "address",
                  "name": "vToken",
                  "type": "address"
                },
                {
                  "internalType": "uint256",
                  "name": "underlyingPrice",
                  "type": "uint256"
                }
              ],
              "internalType": "struct PoolLens.VTokenUnderlyingPrice[]",
              "name": "",
              "type": "tuple[]"
            }
          ],
          "stateMutability": "view",
          "type": "function"
        }
      ]
    },
    "PoolRegistry": {
      "address": "0x382238f07Bc4Fe4aA99e561adE8A4164b5f815DA",
      "abi": [
        {
          "anonymous": false,
          "inputs": [
            {
              "indexed": false,
              "internalType": "address",
              "name": "previousAdmin",
              "type": "address"
            },
            {
              "indexed": false,
              "internalType": "address",
              "name": "newAdmin",
              "type": "address"
            }
          ],
          "name": "AdminChanged",
          "type": "event"
        },
        {
          "anonymous": false,
          "inputs": [
            {
              "indexed": true,
              "internalType": "address",
              "name": "beacon",
              "type": "address"
            }
          ],
          "name": "BeaconUpgraded",
          "type": "event"
        },
        {
          "anonymous": false,
          "inputs": [
            {
              "indexed": true,
              "internalType": "address",
              "name": "implementation",
              "type": "address"
            }
          ],
          "name": "Upgraded",
          "type": "event"
        },
        {
          "stateMutability": "payable",
          "type": "fallback"
        },
        {
          "inputs": [],
          "name": "admin",
          "outputs": [
            {
              "internalType": "address",
              "name": "admin_",
              "type": "address"
            }
          ],
          "stateMutability": "nonpayable",
          "type": "function"
        },
        {
          "inputs": [
            {
              "internalType": "address",
              "name": "newAdmin",
              "type": "address"
            }
          ],
          "name": "changeAdmin",
          "outputs": [],
          "stateMutability": "nonpayable",
          "type": "function"
        },
        {
          "inputs": [],
          "name": "implementation",
          "outputs": [
            {
              "internalType": "address",
              "name": "implementation_",
              "type": "address"
            }
          ],
          "stateMutability": "nonpayable",
          "type": "function"
        },
        {
          "inputs": [
            {
              "internalType": "address",
              "name": "newImplementation",
              "type": "address"
            }
          ],
          "name": "upgradeTo",
          "outputs": [],
          "stateMutability": "nonpayable",
          "type": "function"
        },
        {
          "inputs": [
            {
              "internalType": "address",
              "name": "newImplementation",
              "type": "address"
            },
            {
              "internalType": "bytes",
              "name": "data",
              "type": "bytes"
            }
          ],
          "name": "upgradeToAndCall",
          "outputs": [],
          "stateMutability": "payable",
          "type": "function"
        },
        {
          "stateMutability": "payable",
          "type": "receive"
        },
        {
          "inputs": [
            {
              "internalType": "address",
              "name": "sender",
              "type": "address"
            },
            {
              "internalType": "address",
              "name": "calledContract",
              "type": "address"
            },
            {
              "internalType": "string",
              "name": "methodSignature",
              "type": "string"
            }
          ],
          "name": "Unauthorized",
          "type": "error"
        },
        {
          "inputs": [],
          "name": "ZeroAddressNotAllowed",
          "type": "error"
        },
        {
          "anonymous": false,
          "inputs": [
            {
              "indexed": false,
              "internalType": "uint8",
              "name": "version",
              "type": "uint8"
            }
          ],
          "name": "Initialized",
          "type": "event"
        },
        {
          "anonymous": false,
          "inputs": [
            {
              "indexed": true,
              "internalType": "address",
              "name": "comptroller",
              "type": "address"
            },
            {
              "indexed": true,
              "internalType": "address",
              "name": "vTokenAddress",
              "type": "address"
            }
          ],
          "name": "MarketAdded",
          "type": "event"
        },
        {
          "anonymous": false,
          "inputs": [
            {
              "indexed": false,
              "internalType": "address",
              "name": "oldAccessControlManager",
              "type": "address"
            },
            {
              "indexed": false,
              "internalType": "address",
              "name": "newAccessControlManager",
              "type": "address"
            }
          ],
          "name": "NewAccessControlManager",
          "type": "event"
        },
        {
          "anonymous": false,
          "inputs": [
            {
              "indexed": true,
              "internalType": "address",
              "name": "previousOwner",
              "type": "address"
            },
            {
              "indexed": true,
              "internalType": "address",
              "name": "newOwner",
              "type": "address"
            }
          ],
          "name": "OwnershipTransferStarted",
          "type": "event"
        },
        {
          "anonymous": false,
          "inputs": [
            {
              "indexed": true,
              "internalType": "address",
              "name": "previousOwner",
              "type": "address"
            },
            {
              "indexed": true,
              "internalType": "address",
              "name": "newOwner",
              "type": "address"
            }
          ],
          "name": "OwnershipTransferred",
          "type": "event"
        },
        {
          "anonymous": false,
          "inputs": [
            {
              "indexed": true,
              "internalType": "address",
              "name": "comptroller",
              "type": "address"
            },
            {
              "components": [
                {
                  "internalType": "string",
                  "name": "category",
                  "type": "string"
                },
                {
                  "internalType": "string",
                  "name": "logoURL",
                  "type": "string"
                },
                {
                  "internalType": "string",
                  "name": "description",
                  "type": "string"
                }
              ],
              "indexed": false,
              "internalType": "struct PoolRegistryInterface.VenusPoolMetaData",
              "name": "oldMetadata",
              "type": "tuple"
            },
            {
              "components": [
                {
                  "internalType": "string",
                  "name": "category",
                  "type": "string"
                },
                {
                  "internalType": "string",
                  "name": "logoURL",
                  "type": "string"
                },
                {
                  "internalType": "string",
                  "name": "description",
                  "type": "string"
                }
              ],
              "indexed": false,
              "internalType": "struct PoolRegistryInterface.VenusPoolMetaData",
              "name": "newMetadata",
              "type": "tuple"
            }
          ],
          "name": "PoolMetadataUpdated",
          "type": "event"
        },
        {
          "anonymous": false,
          "inputs": [
            {
              "indexed": true,
              "internalType": "address",
              "name": "comptroller",
              "type": "address"
            },
            {
              "indexed": false,
              "internalType": "string",
              "name": "oldName",
              "type": "string"
            },
            {
              "indexed": false,
              "internalType": "string",
              "name": "newName",
              "type": "string"
            }
          ],
          "name": "PoolNameSet",
          "type": "event"
        },
        {
          "anonymous": false,
          "inputs": [
            {
              "indexed": true,
              "internalType": "address",
              "name": "comptroller",
              "type": "address"
            },
            {
              "components": [
                {
                  "internalType": "string",
                  "name": "name",
                  "type": "string"
                },
                {
                  "internalType": "address",
                  "name": "creator",
                  "type": "address"
                },
                {
                  "internalType": "address",
                  "name": "comptroller",
                  "type": "address"
                },
                {
                  "internalType": "uint256",
                  "name": "blockPosted",
                  "type": "uint256"
                },
                {
                  "internalType": "uint256",
                  "name": "timestampPosted",
                  "type": "uint256"
                }
              ],
              "indexed": false,
              "internalType": "struct PoolRegistryInterface.VenusPool",
              "name": "pool",
              "type": "tuple"
            }
          ],
          "name": "PoolRegistered",
          "type": "event"
        },
        {
          "inputs": [],
          "name": "acceptOwnership",
          "outputs": [],
          "stateMutability": "nonpayable",
          "type": "function"
        },
        {
          "inputs": [],
          "name": "accessControlManager",
          "outputs": [
            {
              "internalType": "contract IAccessControlManagerV8",
              "name": "",
              "type": "address"
            }
          ],
          "stateMutability": "view",
          "type": "function"
        },
        {
          "inputs": [
            {
              "components": [
                {
                  "internalType": "contract VToken",
                  "name": "vToken",
                  "type": "address"
                },
                {
                  "internalType": "uint256",
                  "name": "collateralFactor",
                  "type": "uint256"
                },
                {
                  "internalType": "uint256",
                  "name": "liquidationThreshold",
                  "type": "uint256"
                },
                {
                  "internalType": "uint256",
                  "name": "initialSupply",
                  "type": "uint256"
                },
                {
                  "internalType": "address",
                  "name": "vTokenReceiver",
                  "type": "address"
                },
                {
                  "internalType": "uint256",
                  "name": "supplyCap",
                  "type": "uint256"
                },
                {
                  "internalType": "uint256",
                  "name": "borrowCap",
                  "type": "uint256"
                }
              ],
              "internalType": "struct PoolRegistry.AddMarketInput",
              "name": "input",
              "type": "tuple"
            }
          ],
          "name": "addMarket",
          "outputs": [],
          "stateMutability": "nonpayable",
          "type": "function"
        },
        {
          "inputs": [
            {
              "internalType": "string",
              "name": "name",
              "type": "string"
            },
            {
              "internalType": "contract Comptroller",
              "name": "comptroller",
              "type": "address"
            },
            {
              "internalType": "uint256",
              "name": "closeFactor",
              "type": "uint256"
            },
            {
              "internalType": "uint256",
              "name": "liquidationIncentive",
              "type": "uint256"
            },
            {
              "internalType": "uint256",
              "name": "minLiquidatableCollateral",
              "type": "uint256"
            }
          ],
          "name": "addPool",
          "outputs": [
            {
              "internalType": "uint256",
              "name": "index",
              "type": "uint256"
            }
          ],
          "stateMutability": "nonpayable",
          "type": "function"
        },
        {
          "inputs": [],
          "name": "getAllPools",
          "outputs": [
            {
              "components": [
                {
                  "internalType": "string",
                  "name": "name",
                  "type": "string"
                },
                {
                  "internalType": "address",
                  "name": "creator",
                  "type": "address"
                },
                {
                  "internalType": "address",
                  "name": "comptroller",
                  "type": "address"
                },
                {
                  "internalType": "uint256",
                  "name": "blockPosted",
                  "type": "uint256"
                },
                {
                  "internalType": "uint256",
                  "name": "timestampPosted",
                  "type": "uint256"
                }
              ],
              "internalType": "struct PoolRegistryInterface.VenusPool[]",
              "name": "",
              "type": "tuple[]"
            }
          ],
          "stateMutability": "view",
          "type": "function"
        },
        {
          "inputs": [
            {
              "internalType": "address",
              "name": "comptroller",
              "type": "address"
            }
          ],
          "name": "getPoolByComptroller",
          "outputs": [
            {
              "components": [
                {
                  "internalType": "string",
                  "name": "name",
                  "type": "string"
                },
                {
                  "internalType": "address",
                  "name": "creator",
                  "type": "address"
                },
                {
                  "internalType": "address",
                  "name": "comptroller",
                  "type": "address"
                },
                {
                  "internalType": "uint256",
                  "name": "blockPosted",
                  "type": "uint256"
                },
                {
                  "internalType": "uint256",
                  "name": "timestampPosted",
                  "type": "uint256"
                }
              ],
              "internalType": "struct PoolRegistryInterface.VenusPool",
              "name": "",
              "type": "tuple"
            }
          ],
          "stateMutability": "view",
          "type": "function"
        },
        {
          "inputs": [
            {
              "internalType": "address",
              "name": "asset",
              "type": "address"
            }
          ],
          "name": "getPoolsSupportedByAsset",
          "outputs": [
            {
              "internalType": "address[]",
              "name": "",
              "type": "address[]"
            }
          ],
          "stateMutability": "view",
          "type": "function"
        },
        {
          "inputs": [
            {
              "internalType": "address",
              "name": "comptroller",
              "type": "address"
            },
            {
              "internalType": "address",
              "name": "asset",
              "type": "address"
            }
          ],
          "name": "getVTokenForAsset",
          "outputs": [
            {
              "internalType": "address",
              "name": "",
              "type": "address"
            }
          ],
          "stateMutability": "view",
          "type": "function"
        },
        {
          "inputs": [
            {
              "internalType": "address",
              "name": "comptroller",
              "type": "address"
            }
          ],
          "name": "getVenusPoolMetadata",
          "outputs": [
            {
              "components": [
                {
                  "internalType": "string",
                  "name": "category",
                  "type": "string"
                },
                {
                  "internalType": "string",
                  "name": "logoURL",
                  "type": "string"
                },
                {
                  "internalType": "string",
                  "name": "description",
                  "type": "string"
                }
              ],
              "internalType": "struct PoolRegistryInterface.VenusPoolMetaData",
              "name": "",
              "type": "tuple"
            }
          ],
          "stateMutability": "view",
          "type": "function"
        },
        {
          "inputs": [
            {
              "internalType": "address",
              "name": "accessControlManager_",
              "type": "address"
            }
          ],
          "name": "initialize",
          "outputs": [],
          "stateMutability": "nonpayable",
          "type": "function"
        },
        {
          "inputs": [
            {
              "internalType": "address",
              "name": "",
              "type": "address"
            }
          ],
          "name": "metadata",
          "outputs": [
            {
              "internalType": "string",
              "name": "category",
              "type": "string"
            },
            {
              "internalType": "string",
              "name": "logoURL",
              "type": "string"
            },
            {
              "internalType": "string",
              "name": "description",
              "type": "string"
            }
          ],
          "stateMutability": "view",
          "type": "function"
        },
        {
          "inputs": [],
          "name": "owner",
          "outputs": [
            {
              "internalType": "address",
              "name": "",
              "type": "address"
            }
          ],
          "stateMutability": "view",
          "type": "function"
        },
        {
          "inputs": [],
          "name": "pendingOwner",
          "outputs": [
            {
              "internalType": "address",
              "name": "",
              "type": "address"
            }
          ],
          "stateMutability": "view",
          "type": "function"
        },
        {
          "inputs": [],
          "name": "renounceOwnership",
          "outputs": [],
          "stateMutability": "nonpayable",
          "type": "function"
        },
        {
          "inputs": [
            {
              "internalType": "address",
              "name": "accessControlManager_",
              "type": "address"
            }
          ],
          "name": "setAccessControlManager",
          "outputs": [],
          "stateMutability": "nonpayable",
          "type": "function"
        },
        {
          "inputs": [
            {
              "internalType": "address",
              "name": "comptroller",
              "type": "address"
            },
            {
              "internalType": "string",
              "name": "name",
              "type": "string"
            }
          ],
          "name": "setPoolName",
          "outputs": [],
          "stateMutability": "nonpayable",
          "type": "function"
        },
        {
          "inputs": [
            {
              "internalType": "address",
              "name": "newOwner",
              "type": "address"
            }
          ],
          "name": "transferOwnership",
          "outputs": [],
          "stateMutability": "nonpayable",
          "type": "function"
        },
        {
          "inputs": [
            {
              "internalType": "address",
              "name": "comptroller",
              "type": "address"
            },
            {
              "components": [
                {
                  "internalType": "string",
                  "name": "category",
                  "type": "string"
                },
                {
                  "internalType": "string",
                  "name": "logoURL",
                  "type": "string"
                },
                {
                  "internalType": "string",
                  "name": "description",
                  "type": "string"
                }
              ],
              "internalType": "struct PoolRegistryInterface.VenusPoolMetaData",
              "name": "metadata_",
              "type": "tuple"
            }
          ],
          "name": "updatePoolMetadata",
          "outputs": [],
          "stateMutability": "nonpayable",
          "type": "function"
        },
        {
          "inputs": [
            {
              "internalType": "address",
              "name": "_logic",
              "type": "address"
            },
            {
              "internalType": "address",
              "name": "admin_",
              "type": "address"
            },
            {
              "internalType": "bytes",
              "name": "_data",
              "type": "bytes"
            }
          ],
          "stateMutability": "payable",
          "type": "constructor"
        }
      ]
    },
    "PoolRegistry_Implementation": {
      "address": "0xc9A9594e774F9454e4665126C72Eb62643253aB0",
      "abi": [
        {
          "inputs": [],
          "stateMutability": "nonpayable",
          "type": "constructor"
        },
        {
          "inputs": [
            {
              "internalType": "address",
              "name": "sender",
              "type": "address"
            },
            {
              "internalType": "address",
              "name": "calledContract",
              "type": "address"
            },
            {
              "internalType": "string",
              "name": "methodSignature",
              "type": "string"
            }
          ],
          "name": "Unauthorized",
          "type": "error"
        },
        {
          "inputs": [],
          "name": "ZeroAddressNotAllowed",
          "type": "error"
        },
        {
          "anonymous": false,
          "inputs": [
            {
              "indexed": false,
              "internalType": "uint8",
              "name": "version",
              "type": "uint8"
            }
          ],
          "name": "Initialized",
          "type": "event"
        },
        {
          "anonymous": false,
          "inputs": [
            {
              "indexed": true,
              "internalType": "address",
              "name": "comptroller",
              "type": "address"
            },
            {
              "indexed": true,
              "internalType": "address",
              "name": "vTokenAddress",
              "type": "address"
            }
          ],
          "name": "MarketAdded",
          "type": "event"
        },
        {
          "anonymous": false,
          "inputs": [
            {
              "indexed": false,
              "internalType": "address",
              "name": "oldAccessControlManager",
              "type": "address"
            },
            {
              "indexed": false,
              "internalType": "address",
              "name": "newAccessControlManager",
              "type": "address"
            }
          ],
          "name": "NewAccessControlManager",
          "type": "event"
        },
        {
          "anonymous": false,
          "inputs": [
            {
              "indexed": true,
              "internalType": "address",
              "name": "previousOwner",
              "type": "address"
            },
            {
              "indexed": true,
              "internalType": "address",
              "name": "newOwner",
              "type": "address"
            }
          ],
          "name": "OwnershipTransferStarted",
          "type": "event"
        },
        {
          "anonymous": false,
          "inputs": [
            {
              "indexed": true,
              "internalType": "address",
              "name": "previousOwner",
              "type": "address"
            },
            {
              "indexed": true,
              "internalType": "address",
              "name": "newOwner",
              "type": "address"
            }
          ],
          "name": "OwnershipTransferred",
          "type": "event"
        },
        {
          "anonymous": false,
          "inputs": [
            {
              "indexed": true,
              "internalType": "address",
              "name": "comptroller",
              "type": "address"
            },
            {
              "components": [
                {
                  "internalType": "string",
                  "name": "category",
                  "type": "string"
                },
                {
                  "internalType": "string",
                  "name": "logoURL",
                  "type": "string"
                },
                {
                  "internalType": "string",
                  "name": "description",
                  "type": "string"
                }
              ],
              "indexed": false,
              "internalType": "struct PoolRegistryInterface.VenusPoolMetaData",
              "name": "oldMetadata",
              "type": "tuple"
            },
            {
              "components": [
                {
                  "internalType": "string",
                  "name": "category",
                  "type": "string"
                },
                {
                  "internalType": "string",
                  "name": "logoURL",
                  "type": "string"
                },
                {
                  "internalType": "string",
                  "name": "description",
                  "type": "string"
                }
              ],
              "indexed": false,
              "internalType": "struct PoolRegistryInterface.VenusPoolMetaData",
              "name": "newMetadata",
              "type": "tuple"
            }
          ],
          "name": "PoolMetadataUpdated",
          "type": "event"
        },
        {
          "anonymous": false,
          "inputs": [
            {
              "indexed": true,
              "internalType": "address",
              "name": "comptroller",
              "type": "address"
            },
            {
              "indexed": false,
              "internalType": "string",
              "name": "oldName",
              "type": "string"
            },
            {
              "indexed": false,
              "internalType": "string",
              "name": "newName",
              "type": "string"
            }
          ],
          "name": "PoolNameSet",
          "type": "event"
        },
        {
          "anonymous": false,
          "inputs": [
            {
              "indexed": true,
              "internalType": "address",
              "name": "comptroller",
              "type": "address"
            },
            {
              "components": [
                {
                  "internalType": "string",
                  "name": "name",
                  "type": "string"
                },
                {
                  "internalType": "address",
                  "name": "creator",
                  "type": "address"
                },
                {
                  "internalType": "address",
                  "name": "comptroller",
                  "type": "address"
                },
                {
                  "internalType": "uint256",
                  "name": "blockPosted",
                  "type": "uint256"
                },
                {
                  "internalType": "uint256",
                  "name": "timestampPosted",
                  "type": "uint256"
                }
              ],
              "indexed": false,
              "internalType": "struct PoolRegistryInterface.VenusPool",
              "name": "pool",
              "type": "tuple"
            }
          ],
          "name": "PoolRegistered",
          "type": "event"
        },
        {
          "inputs": [],
          "name": "acceptOwnership",
          "outputs": [],
          "stateMutability": "nonpayable",
          "type": "function"
        },
        {
          "inputs": [],
          "name": "accessControlManager",
          "outputs": [
            {
              "internalType": "contract IAccessControlManagerV8",
              "name": "",
              "type": "address"
            }
          ],
          "stateMutability": "view",
          "type": "function"
        },
        {
          "inputs": [
            {
              "components": [
                {
                  "internalType": "contract VToken",
                  "name": "vToken",
                  "type": "address"
                },
                {
                  "internalType": "uint256",
                  "name": "collateralFactor",
                  "type": "uint256"
                },
                {
                  "internalType": "uint256",
                  "name": "liquidationThreshold",
                  "type": "uint256"
                },
                {
                  "internalType": "uint256",
                  "name": "initialSupply",
                  "type": "uint256"
                },
                {
                  "internalType": "address",
                  "name": "vTokenReceiver",
                  "type": "address"
                },
                {
                  "internalType": "uint256",
                  "name": "supplyCap",
                  "type": "uint256"
                },
                {
                  "internalType": "uint256",
                  "name": "borrowCap",
                  "type": "uint256"
                }
              ],
              "internalType": "struct PoolRegistry.AddMarketInput",
              "name": "input",
              "type": "tuple"
            }
          ],
          "name": "addMarket",
          "outputs": [],
          "stateMutability": "nonpayable",
          "type": "function"
        },
        {
          "inputs": [
            {
              "internalType": "string",
              "name": "name",
              "type": "string"
            },
            {
              "internalType": "contract Comptroller",
              "name": "comptroller",
              "type": "address"
            },
            {
              "internalType": "uint256",
              "name": "closeFactor",
              "type": "uint256"
            },
            {
              "internalType": "uint256",
              "name": "liquidationIncentive",
              "type": "uint256"
            },
            {
              "internalType": "uint256",
              "name": "minLiquidatableCollateral",
              "type": "uint256"
            }
          ],
          "name": "addPool",
          "outputs": [
            {
              "internalType": "uint256",
              "name": "index",
              "type": "uint256"
            }
          ],
          "stateMutability": "nonpayable",
          "type": "function"
        },
        {
          "inputs": [],
          "name": "getAllPools",
          "outputs": [
            {
              "components": [
                {
                  "internalType": "string",
                  "name": "name",
                  "type": "string"
                },
                {
                  "internalType": "address",
                  "name": "creator",
                  "type": "address"
                },
                {
                  "internalType": "address",
                  "name": "comptroller",
                  "type": "address"
                },
                {
                  "internalType": "uint256",
                  "name": "blockPosted",
                  "type": "uint256"
                },
                {
                  "internalType": "uint256",
                  "name": "timestampPosted",
                  "type": "uint256"
                }
              ],
              "internalType": "struct PoolRegistryInterface.VenusPool[]",
              "name": "",
              "type": "tuple[]"
            }
          ],
          "stateMutability": "view",
          "type": "function"
        },
        {
          "inputs": [
            {
              "internalType": "address",
              "name": "comptroller",
              "type": "address"
            }
          ],
          "name": "getPoolByComptroller",
          "outputs": [
            {
              "components": [
                {
                  "internalType": "string",
                  "name": "name",
                  "type": "string"
                },
                {
                  "internalType": "address",
                  "name": "creator",
                  "type": "address"
                },
                {
                  "internalType": "address",
                  "name": "comptroller",
                  "type": "address"
                },
                {
                  "internalType": "uint256",
                  "name": "blockPosted",
                  "type": "uint256"
                },
                {
                  "internalType": "uint256",
                  "name": "timestampPosted",
                  "type": "uint256"
                }
              ],
              "internalType": "struct PoolRegistryInterface.VenusPool",
              "name": "",
              "type": "tuple"
            }
          ],
          "stateMutability": "view",
          "type": "function"
        },
        {
          "inputs": [
            {
              "internalType": "address",
              "name": "asset",
              "type": "address"
            }
          ],
          "name": "getPoolsSupportedByAsset",
          "outputs": [
            {
              "internalType": "address[]",
              "name": "",
              "type": "address[]"
            }
          ],
          "stateMutability": "view",
          "type": "function"
        },
        {
          "inputs": [
            {
              "internalType": "address",
              "name": "comptroller",
              "type": "address"
            },
            {
              "internalType": "address",
              "name": "asset",
              "type": "address"
            }
          ],
          "name": "getVTokenForAsset",
          "outputs": [
            {
              "internalType": "address",
              "name": "",
              "type": "address"
            }
          ],
          "stateMutability": "view",
          "type": "function"
        },
        {
          "inputs": [
            {
              "internalType": "address",
              "name": "comptroller",
              "type": "address"
            }
          ],
          "name": "getVenusPoolMetadata",
          "outputs": [
            {
              "components": [
                {
                  "internalType": "string",
                  "name": "category",
                  "type": "string"
                },
                {
                  "internalType": "string",
                  "name": "logoURL",
                  "type": "string"
                },
                {
                  "internalType": "string",
                  "name": "description",
                  "type": "string"
                }
              ],
              "internalType": "struct PoolRegistryInterface.VenusPoolMetaData",
              "name": "",
              "type": "tuple"
            }
          ],
          "stateMutability": "view",
          "type": "function"
        },
        {
          "inputs": [
            {
              "internalType": "address",
              "name": "accessControlManager_",
              "type": "address"
            }
          ],
          "name": "initialize",
          "outputs": [],
          "stateMutability": "nonpayable",
          "type": "function"
        },
        {
          "inputs": [
            {
              "internalType": "address",
              "name": "",
              "type": "address"
            }
          ],
          "name": "metadata",
          "outputs": [
            {
              "internalType": "string",
              "name": "category",
              "type": "string"
            },
            {
              "internalType": "string",
              "name": "logoURL",
              "type": "string"
            },
            {
              "internalType": "string",
              "name": "description",
              "type": "string"
            }
          ],
          "stateMutability": "view",
          "type": "function"
        },
        {
          "inputs": [],
          "name": "owner",
          "outputs": [
            {
              "internalType": "address",
              "name": "",
              "type": "address"
            }
          ],
          "stateMutability": "view",
          "type": "function"
        },
        {
          "inputs": [],
          "name": "pendingOwner",
          "outputs": [
            {
              "internalType": "address",
              "name": "",
              "type": "address"
            }
          ],
          "stateMutability": "view",
          "type": "function"
        },
        {
          "inputs": [],
          "name": "renounceOwnership",
          "outputs": [],
          "stateMutability": "nonpayable",
          "type": "function"
        },
        {
          "inputs": [
            {
              "internalType": "address",
              "name": "accessControlManager_",
              "type": "address"
            }
          ],
          "name": "setAccessControlManager",
          "outputs": [],
          "stateMutability": "nonpayable",
          "type": "function"
        },
        {
          "inputs": [
            {
              "internalType": "address",
              "name": "comptroller",
              "type": "address"
            },
            {
              "internalType": "string",
              "name": "name",
              "type": "string"
            }
          ],
          "name": "setPoolName",
          "outputs": [],
          "stateMutability": "nonpayable",
          "type": "function"
        },
        {
          "inputs": [
            {
              "internalType": "address",
              "name": "newOwner",
              "type": "address"
            }
          ],
          "name": "transferOwnership",
          "outputs": [],
          "stateMutability": "nonpayable",
          "type": "function"
        },
        {
          "inputs": [
            {
              "internalType": "address",
              "name": "comptroller",
              "type": "address"
            },
            {
              "components": [
                {
                  "internalType": "string",
                  "name": "category",
                  "type": "string"
                },
                {
                  "internalType": "string",
                  "name": "logoURL",
                  "type": "string"
                },
                {
                  "internalType": "string",
                  "name": "description",
                  "type": "string"
                }
              ],
              "internalType": "struct PoolRegistryInterface.VenusPoolMetaData",
              "name": "metadata_",
              "type": "tuple"
            }
          ],
          "name": "updatePoolMetadata",
          "outputs": [],
          "stateMutability": "nonpayable",
          "type": "function"
        }
      ]
    },
    "PoolRegistry_Proxy": {
      "address": "0x382238f07Bc4Fe4aA99e561adE8A4164b5f815DA",
      "abi": [
        {
          "inputs": [
            {
              "internalType": "address",
              "name": "_logic",
              "type": "address"
            },
            {
              "internalType": "address",
              "name": "admin_",
              "type": "address"
            },
            {
              "internalType": "bytes",
              "name": "_data",
              "type": "bytes"
            }
          ],
          "stateMutability": "payable",
          "type": "constructor"
        },
        {
          "anonymous": false,
          "inputs": [
            {
              "indexed": false,
              "internalType": "address",
              "name": "previousAdmin",
              "type": "address"
            },
            {
              "indexed": false,
              "internalType": "address",
              "name": "newAdmin",
              "type": "address"
            }
          ],
          "name": "AdminChanged",
          "type": "event"
        },
        {
          "anonymous": false,
          "inputs": [
            {
              "indexed": true,
              "internalType": "address",
              "name": "beacon",
              "type": "address"
            }
          ],
          "name": "BeaconUpgraded",
          "type": "event"
        },
        {
          "anonymous": false,
          "inputs": [
            {
              "indexed": true,
              "internalType": "address",
              "name": "implementation",
              "type": "address"
            }
          ],
          "name": "Upgraded",
          "type": "event"
        },
        {
          "stateMutability": "payable",
          "type": "fallback"
        },
        {
          "inputs": [],
          "name": "admin",
          "outputs": [
            {
              "internalType": "address",
              "name": "admin_",
              "type": "address"
            }
          ],
          "stateMutability": "nonpayable",
          "type": "function"
        },
        {
          "inputs": [
            {
              "internalType": "address",
              "name": "newAdmin",
              "type": "address"
            }
          ],
          "name": "changeAdmin",
          "outputs": [],
          "stateMutability": "nonpayable",
          "type": "function"
        },
        {
          "inputs": [],
          "name": "implementation",
          "outputs": [
            {
              "internalType": "address",
              "name": "implementation_",
              "type": "address"
            }
          ],
          "stateMutability": "nonpayable",
          "type": "function"
        },
        {
          "inputs": [
            {
              "internalType": "address",
              "name": "newImplementation",
              "type": "address"
            }
          ],
          "name": "upgradeTo",
          "outputs": [],
          "stateMutability": "nonpayable",
          "type": "function"
        },
        {
          "inputs": [
            {
              "internalType": "address",
              "name": "newImplementation",
              "type": "address"
            },
            {
              "internalType": "bytes",
              "name": "data",
              "type": "bytes"
            }
          ],
          "name": "upgradeToAndCall",
          "outputs": [],
          "stateMutability": "payable",
          "type": "function"
        },
        {
          "stateMutability": "payable",
          "type": "receive"
        }
      ]
    },
    "VTokenBeacon": {
      "address": "0xE9381D8CA7006c12Ae9eB97890575E705996fa66",
      "abi": [
        {
          "inputs": [
            {
              "internalType": "address",
              "name": "implementation_",
              "type": "address"
            }
          ],
          "stateMutability": "nonpayable",
          "type": "constructor"
        },
        {
          "anonymous": false,
          "inputs": [
            {
              "indexed": true,
              "internalType": "address",
              "name": "previousOwner",
              "type": "address"
            },
            {
              "indexed": true,
              "internalType": "address",
              "name": "newOwner",
              "type": "address"
            }
          ],
          "name": "OwnershipTransferred",
          "type": "event"
        },
        {
          "anonymous": false,
          "inputs": [
            {
              "indexed": true,
              "internalType": "address",
              "name": "implementation",
              "type": "address"
            }
          ],
          "name": "Upgraded",
          "type": "event"
        },
        {
          "inputs": [],
          "name": "implementation",
          "outputs": [
            {
              "internalType": "address",
              "name": "",
              "type": "address"
            }
          ],
          "stateMutability": "view",
          "type": "function"
        },
        {
          "inputs": [],
          "name": "owner",
          "outputs": [
            {
              "internalType": "address",
              "name": "",
              "type": "address"
            }
          ],
          "stateMutability": "view",
          "type": "function"
        },
        {
          "inputs": [],
          "name": "renounceOwnership",
          "outputs": [],
          "stateMutability": "nonpayable",
          "type": "function"
        },
        {
          "inputs": [
            {
              "internalType": "address",
              "name": "newOwner",
              "type": "address"
            }
          ],
          "name": "transferOwnership",
          "outputs": [],
          "stateMutability": "nonpayable",
          "type": "function"
        },
        {
          "inputs": [
            {
              "internalType": "address",
              "name": "newImplementation",
              "type": "address"
            }
          ],
          "name": "upgradeTo",
          "outputs": [],
          "stateMutability": "nonpayable",
          "type": "function"
        }
      ]
    },
    "VTokenImpl": {
      "address": "0xfC0df4d5b0FCEb410985a13fC2be7df793453649",
      "abi": [
        {
          "inputs": [
            {
              "internalType": "bool",
              "name": "timeBased_",
              "type": "bool"
            },
            {
              "internalType": "uint256",
              "name": "blocksPerYear_",
              "type": "uint256"
            },
            {
              "internalType": "uint256",
              "name": "maxBorrowRateMantissa_",
              "type": "uint256"
            }
          ],
          "stateMutability": "nonpayable",
          "type": "constructor"
        },
        {
          "inputs": [
            {
              "internalType": "uint256",
              "name": "actualAddAmount",
              "type": "uint256"
            }
          ],
          "name": "AddReservesFactorFreshCheck",
          "type": "error"
        },
        {
          "inputs": [],
          "name": "BorrowCashNotAvailable",
          "type": "error"
        },
        {
          "inputs": [],
          "name": "BorrowFreshnessCheck",
          "type": "error"
        },
        {
          "inputs": [],
          "name": "DelegateNotApproved",
          "type": "error"
        },
        {
          "inputs": [],
          "name": "ForceLiquidateBorrowUnauthorized",
          "type": "error"
        },
        {
          "inputs": [],
          "name": "HealBorrowUnauthorized",
          "type": "error"
        },
        {
          "inputs": [],
          "name": "InvalidBlocksPerYear",
          "type": "error"
        },
        {
          "inputs": [],
          "name": "InvalidTimeBasedConfiguration",
          "type": "error"
        },
        {
          "inputs": [
            {
              "internalType": "uint256",
              "name": "errorCode",
              "type": "uint256"
            }
          ],
          "name": "LiquidateAccrueCollateralInterestFailed",
          "type": "error"
        },
        {
          "inputs": [],
          "name": "LiquidateCloseAmountIsUintMax",
          "type": "error"
        },
        {
          "inputs": [],
          "name": "LiquidateCloseAmountIsZero",
          "type": "error"
        },
        {
          "inputs": [],
          "name": "LiquidateCollateralFreshnessCheck",
          "type": "error"
        },
        {
          "inputs": [],
          "name": "LiquidateFreshnessCheck",
          "type": "error"
        },
        {
          "inputs": [],
          "name": "LiquidateLiquidatorIsBorrower",
          "type": "error"
        },
        {
          "inputs": [],
          "name": "LiquidateSeizeLiquidatorIsBorrower",
          "type": "error"
        },
        {
          "inputs": [],
          "name": "MintFreshnessCheck",
          "type": "error"
        },
        {
          "inputs": [],
          "name": "ProtocolSeizeShareTooBig",
          "type": "error"
        },
        {
          "inputs": [],
          "name": "RedeemFreshnessCheck",
          "type": "error"
        },
        {
          "inputs": [],
          "name": "RedeemTransferOutNotPossible",
          "type": "error"
        },
        {
          "inputs": [],
          "name": "ReduceReservesCashNotAvailable",
          "type": "error"
        },
        {
          "inputs": [],
          "name": "ReduceReservesCashValidation",
          "type": "error"
        },
        {
          "inputs": [],
          "name": "ReduceReservesFreshCheck",
          "type": "error"
        },
        {
          "inputs": [],
          "name": "RepayBorrowFreshnessCheck",
          "type": "error"
        },
        {
          "inputs": [],
          "name": "SetInterestRateModelFreshCheck",
          "type": "error"
        },
        {
          "inputs": [],
          "name": "SetReserveFactorBoundsCheck",
          "type": "error"
        },
        {
          "inputs": [],
          "name": "SetReserveFactorFreshCheck",
          "type": "error"
        },
        {
          "inputs": [],
          "name": "TransferNotAllowed",
          "type": "error"
        },
        {
          "inputs": [
            {
              "internalType": "address",
              "name": "sender",
              "type": "address"
            },
            {
              "internalType": "address",
              "name": "calledContract",
              "type": "address"
            },
            {
              "internalType": "string",
              "name": "methodSignature",
              "type": "string"
            }
          ],
          "name": "Unauthorized",
          "type": "error"
        },
        {
          "inputs": [],
          "name": "ZeroAddressNotAllowed",
          "type": "error"
        },
        {
          "anonymous": false,
          "inputs": [
            {
              "indexed": false,
              "internalType": "uint256",
              "name": "cashPrior",
              "type": "uint256"
            },
            {
              "indexed": false,
              "internalType": "uint256",
              "name": "interestAccumulated",
              "type": "uint256"
            },
            {
              "indexed": false,
              "internalType": "uint256",
              "name": "borrowIndex",
              "type": "uint256"
            },
            {
              "indexed": false,
              "internalType": "uint256",
              "name": "totalBorrows",
              "type": "uint256"
            }
          ],
          "name": "AccrueInterest",
          "type": "event"
        },
        {
          "anonymous": false,
          "inputs": [
            {
              "indexed": true,
              "internalType": "address",
              "name": "owner",
              "type": "address"
            },
            {
              "indexed": true,
              "internalType": "address",
              "name": "spender",
              "type": "address"
            },
            {
              "indexed": false,
              "internalType": "uint256",
              "name": "amount",
              "type": "uint256"
            }
          ],
          "name": "Approval",
          "type": "event"
        },
        {
          "anonymous": false,
          "inputs": [
            {
              "indexed": true,
              "internalType": "address",
              "name": "borrower",
              "type": "address"
            },
            {
              "indexed": false,
              "internalType": "uint256",
              "name": "badDebtDelta",
              "type": "uint256"
            },
            {
              "indexed": false,
              "internalType": "uint256",
              "name": "badDebtOld",
              "type": "uint256"
            },
            {
              "indexed": false,
              "internalType": "uint256",
              "name": "badDebtNew",
              "type": "uint256"
            }
          ],
          "name": "BadDebtIncreased",
          "type": "event"
        },
        {
          "anonymous": false,
          "inputs": [
            {
              "indexed": false,
              "internalType": "uint256",
              "name": "badDebtOld",
              "type": "uint256"
            },
            {
              "indexed": false,
              "internalType": "uint256",
              "name": "badDebtNew",
              "type": "uint256"
            }
          ],
          "name": "BadDebtRecovered",
          "type": "event"
        },
        {
          "anonymous": false,
          "inputs": [
            {
              "indexed": true,
              "internalType": "address",
              "name": "borrower",
              "type": "address"
            },
            {
              "indexed": false,
              "internalType": "uint256",
              "name": "borrowAmount",
              "type": "uint256"
            },
            {
              "indexed": false,
              "internalType": "uint256",
              "name": "accountBorrows",
              "type": "uint256"
            },
            {
              "indexed": false,
              "internalType": "uint256",
              "name": "totalBorrows",
              "type": "uint256"
            }
          ],
          "name": "Borrow",
          "type": "event"
        },
        {
          "anonymous": false,
          "inputs": [
            {
              "indexed": true,
              "internalType": "address",
              "name": "payer",
              "type": "address"
            },
            {
              "indexed": true,
              "internalType": "address",
              "name": "borrower",
              "type": "address"
            },
            {
              "indexed": false,
              "internalType": "uint256",
              "name": "repayAmount",
              "type": "uint256"
            }
          ],
          "name": "HealBorrow",
          "type": "event"
        },
        {
          "anonymous": false,
          "inputs": [
            {
              "indexed": false,
              "internalType": "uint8",
              "name": "version",
              "type": "uint8"
            }
          ],
          "name": "Initialized",
          "type": "event"
        },
        {
          "anonymous": false,
          "inputs": [
            {
              "indexed": true,
              "internalType": "address",
              "name": "liquidator",
              "type": "address"
            },
            {
              "indexed": true,
              "internalType": "address",
              "name": "borrower",
              "type": "address"
            },
            {
              "indexed": false,
              "internalType": "uint256",
              "name": "repayAmount",
              "type": "uint256"
            },
            {
              "indexed": true,
              "internalType": "address",
              "name": "vTokenCollateral",
              "type": "address"
            },
            {
              "indexed": false,
              "internalType": "uint256",
              "name": "seizeTokens",
              "type": "uint256"
            }
          ],
          "name": "LiquidateBorrow",
          "type": "event"
        },
        {
          "anonymous": false,
          "inputs": [
            {
              "indexed": true,
              "internalType": "address",
              "name": "minter",
              "type": "address"
            },
            {
              "indexed": false,
              "internalType": "uint256",
              "name": "mintAmount",
              "type": "uint256"
            },
            {
              "indexed": false,
              "internalType": "uint256",
              "name": "mintTokens",
              "type": "uint256"
            },
            {
              "indexed": false,
              "internalType": "uint256",
              "name": "accountBalance",
              "type": "uint256"
            }
          ],
          "name": "Mint",
          "type": "event"
        },
        {
          "anonymous": false,
          "inputs": [
            {
              "indexed": false,
              "internalType": "address",
              "name": "oldAccessControlManager",
              "type": "address"
            },
            {
              "indexed": false,
              "internalType": "address",
              "name": "newAccessControlManager",
              "type": "address"
            }
          ],
          "name": "NewAccessControlManager",
          "type": "event"
        },
        {
          "anonymous": false,
          "inputs": [
            {
              "indexed": true,
              "internalType": "contract ComptrollerInterface",
              "name": "oldComptroller",
              "type": "address"
            },
            {
              "indexed": true,
              "internalType": "contract ComptrollerInterface",
              "name": "newComptroller",
              "type": "address"
            }
          ],
          "name": "NewComptroller",
          "type": "event"
        },
        {
          "anonymous": false,
          "inputs": [
            {
              "indexed": true,
              "internalType": "contract InterestRateModel",
              "name": "oldInterestRateModel",
              "type": "address"
            },
            {
              "indexed": true,
              "internalType": "contract InterestRateModel",
              "name": "newInterestRateModel",
              "type": "address"
            }
          ],
          "name": "NewMarketInterestRateModel",
          "type": "event"
        },
        {
          "anonymous": false,
          "inputs": [
            {
              "indexed": false,
              "internalType": "uint256",
              "name": "oldProtocolSeizeShareMantissa",
              "type": "uint256"
            },
            {
              "indexed": false,
              "internalType": "uint256",
              "name": "newProtocolSeizeShareMantissa",
              "type": "uint256"
            }
          ],
          "name": "NewProtocolSeizeShare",
          "type": "event"
        },
        {
          "anonymous": false,
          "inputs": [
            {
              "indexed": true,
              "internalType": "address",
              "name": "oldProtocolShareReserve",
              "type": "address"
            },
            {
              "indexed": true,
              "internalType": "address",
              "name": "newProtocolShareReserve",
              "type": "address"
            }
          ],
          "name": "NewProtocolShareReserve",
          "type": "event"
        },
        {
          "anonymous": false,
          "inputs": [
            {
              "indexed": false,
              "internalType": "uint256",
              "name": "oldReduceReservesBlockOrTimestampDelta",
              "type": "uint256"
            },
            {
              "indexed": false,
              "internalType": "uint256",
              "name": "newReduceReservesBlockOrTimestampDelta",
              "type": "uint256"
            }
          ],
          "name": "NewReduceReservesBlockDelta",
          "type": "event"
        },
        {
          "anonymous": false,
          "inputs": [
            {
              "indexed": false,
              "internalType": "uint256",
              "name": "oldReserveFactorMantissa",
              "type": "uint256"
            },
            {
              "indexed": false,
              "internalType": "uint256",
              "name": "newReserveFactorMantissa",
              "type": "uint256"
            }
          ],
          "name": "NewReserveFactor",
          "type": "event"
        },
        {
          "anonymous": false,
          "inputs": [
            {
              "indexed": true,
              "internalType": "address",
              "name": "oldShortfall",
              "type": "address"
            },
            {
              "indexed": true,
              "internalType": "address",
              "name": "newShortfall",
              "type": "address"
            }
          ],
          "name": "NewShortfallContract",
          "type": "event"
        },
        {
          "anonymous": false,
          "inputs": [
            {
              "indexed": true,
              "internalType": "address",
              "name": "previousOwner",
              "type": "address"
            },
            {
              "indexed": true,
              "internalType": "address",
              "name": "newOwner",
              "type": "address"
            }
          ],
          "name": "OwnershipTransferStarted",
          "type": "event"
        },
        {
          "anonymous": false,
          "inputs": [
            {
              "indexed": true,
              "internalType": "address",
              "name": "previousOwner",
              "type": "address"
            },
            {
              "indexed": true,
              "internalType": "address",
              "name": "newOwner",
              "type": "address"
            }
          ],
          "name": "OwnershipTransferred",
          "type": "event"
        },
        {
          "anonymous": false,
          "inputs": [
            {
              "indexed": true,
              "internalType": "address",
              "name": "from",
              "type": "address"
            },
            {
              "indexed": true,
              "internalType": "address",
              "name": "to",
              "type": "address"
            },
            {
              "indexed": false,
              "internalType": "uint256",
              "name": "amount",
              "type": "uint256"
            }
          ],
          "name": "ProtocolSeize",
          "type": "event"
        },
        {
          "anonymous": false,
          "inputs": [
            {
              "indexed": true,
              "internalType": "address",
              "name": "redeemer",
              "type": "address"
            },
            {
              "indexed": false,
              "internalType": "uint256",
              "name": "redeemAmount",
              "type": "uint256"
            },
            {
              "indexed": false,
              "internalType": "uint256",
              "name": "redeemTokens",
              "type": "uint256"
            },
            {
              "indexed": false,
              "internalType": "uint256",
              "name": "accountBalance",
              "type": "uint256"
            }
          ],
          "name": "Redeem",
          "type": "event"
        },
        {
          "anonymous": false,
          "inputs": [
            {
              "indexed": true,
              "internalType": "address",
              "name": "payer",
              "type": "address"
            },
            {
              "indexed": true,
              "internalType": "address",
              "name": "borrower",
              "type": "address"
            },
            {
              "indexed": false,
              "internalType": "uint256",
              "name": "repayAmount",
              "type": "uint256"
            },
            {
              "indexed": false,
              "internalType": "uint256",
              "name": "accountBorrows",
              "type": "uint256"
            },
            {
              "indexed": false,
              "internalType": "uint256",
              "name": "totalBorrows",
              "type": "uint256"
            }
          ],
          "name": "RepayBorrow",
          "type": "event"
        },
        {
          "anonymous": false,
          "inputs": [
            {
              "indexed": true,
              "internalType": "address",
              "name": "benefactor",
              "type": "address"
            },
            {
              "indexed": false,
              "internalType": "uint256",
              "name": "addAmount",
              "type": "uint256"
            },
            {
              "indexed": false,
              "internalType": "uint256",
              "name": "newTotalReserves",
              "type": "uint256"
            }
          ],
          "name": "ReservesAdded",
          "type": "event"
        },
        {
          "anonymous": false,
          "inputs": [
            {
              "indexed": true,
              "internalType": "address",
              "name": "protocolShareReserve",
              "type": "address"
            },
            {
              "indexed": false,
              "internalType": "uint256",
              "name": "reduceAmount",
              "type": "uint256"
            },
            {
              "indexed": false,
              "internalType": "uint256",
              "name": "newTotalReserves",
              "type": "uint256"
            }
          ],
          "name": "SpreadReservesReduced",
          "type": "event"
        },
        {
          "anonymous": false,
          "inputs": [
            {
              "indexed": true,
              "internalType": "address",
              "name": "token",
              "type": "address"
            }
          ],
          "name": "SweepToken",
          "type": "event"
        },
        {
          "anonymous": false,
          "inputs": [
            {
              "indexed": true,
              "internalType": "address",
              "name": "from",
              "type": "address"
            },
            {
              "indexed": true,
              "internalType": "address",
              "name": "to",
              "type": "address"
            },
            {
              "indexed": false,
              "internalType": "uint256",
              "name": "amount",
              "type": "uint256"
            }
          ],
          "name": "Transfer",
          "type": "event"
        },
        {
          "inputs": [],
          "name": "NO_ERROR",
          "outputs": [
            {
              "internalType": "uint256",
              "name": "",
              "type": "uint256"
            }
          ],
          "stateMutability": "view",
          "type": "function"
        },
        {
          "inputs": [],
          "name": "acceptOwnership",
          "outputs": [],
          "stateMutability": "nonpayable",
          "type": "function"
        },
        {
          "inputs": [],
          "name": "accessControlManager",
          "outputs": [
            {
              "internalType": "contract IAccessControlManagerV8",
              "name": "",
              "type": "address"
            }
          ],
          "stateMutability": "view",
          "type": "function"
        },
        {
          "inputs": [],
          "name": "accrualBlockNumber",
          "outputs": [
            {
              "internalType": "uint256",
              "name": "",
              "type": "uint256"
            }
          ],
          "stateMutability": "view",
          "type": "function"
        },
        {
          "inputs": [],
          "name": "accrueInterest",
          "outputs": [
            {
              "internalType": "uint256",
              "name": "",
              "type": "uint256"
            }
          ],
          "stateMutability": "nonpayable",
          "type": "function"
        },
        {
          "inputs": [
            {
              "internalType": "uint256",
              "name": "addAmount",
              "type": "uint256"
            }
          ],
          "name": "addReserves",
          "outputs": [],
          "stateMutability": "nonpayable",
          "type": "function"
        },
        {
          "inputs": [
            {
              "internalType": "address",
              "name": "owner",
              "type": "address"
            },
            {
              "internalType": "address",
              "name": "spender",
              "type": "address"
            }
          ],
          "name": "allowance",
          "outputs": [
            {
              "internalType": "uint256",
              "name": "",
              "type": "uint256"
            }
          ],
          "stateMutability": "view",
          "type": "function"
        },
        {
          "inputs": [
            {
              "internalType": "address",
              "name": "spender",
              "type": "address"
            },
            {
              "internalType": "uint256",
              "name": "amount",
              "type": "uint256"
            }
          ],
          "name": "approve",
          "outputs": [
            {
              "internalType": "bool",
              "name": "",
              "type": "bool"
            }
          ],
          "stateMutability": "nonpayable",
          "type": "function"
        },
        {
          "inputs": [],
          "name": "badDebt",
          "outputs": [
            {
              "internalType": "uint256",
              "name": "",
              "type": "uint256"
            }
          ],
          "stateMutability": "view",
          "type": "function"
        },
        {
          "inputs": [
            {
              "internalType": "uint256",
              "name": "recoveredAmount_",
              "type": "uint256"
            }
          ],
          "name": "badDebtRecovered",
          "outputs": [],
          "stateMutability": "nonpayable",
          "type": "function"
        },
        {
          "inputs": [
            {
              "internalType": "address",
              "name": "owner",
              "type": "address"
            }
          ],
          "name": "balanceOf",
          "outputs": [
            {
              "internalType": "uint256",
              "name": "",
              "type": "uint256"
            }
          ],
          "stateMutability": "view",
          "type": "function"
        },
        {
          "inputs": [
            {
              "internalType": "address",
              "name": "owner",
              "type": "address"
            }
          ],
          "name": "balanceOfUnderlying",
          "outputs": [
            {
              "internalType": "uint256",
              "name": "",
              "type": "uint256"
            }
          ],
          "stateMutability": "nonpayable",
          "type": "function"
        },
        {
          "inputs": [],
          "name": "blocksOrSecondsPerYear",
          "outputs": [
            {
              "internalType": "uint256",
              "name": "",
              "type": "uint256"
            }
          ],
          "stateMutability": "view",
          "type": "function"
        },
        {
          "inputs": [
            {
              "internalType": "uint256",
              "name": "borrowAmount",
              "type": "uint256"
            }
          ],
          "name": "borrow",
          "outputs": [
            {
              "internalType": "uint256",
              "name": "",
              "type": "uint256"
            }
          ],
          "stateMutability": "nonpayable",
          "type": "function"
        },
        {
          "inputs": [
            {
              "internalType": "address",
              "name": "account",
              "type": "address"
            }
          ],
          "name": "borrowBalanceCurrent",
          "outputs": [
            {
              "internalType": "uint256",
              "name": "",
              "type": "uint256"
            }
          ],
          "stateMutability": "nonpayable",
          "type": "function"
        },
        {
          "inputs": [
            {
              "internalType": "address",
              "name": "account",
              "type": "address"
            }
          ],
          "name": "borrowBalanceStored",
          "outputs": [
            {
              "internalType": "uint256",
              "name": "",
              "type": "uint256"
            }
          ],
          "stateMutability": "view",
          "type": "function"
        },
        {
          "inputs": [
            {
              "internalType": "address",
              "name": "borrower",
              "type": "address"
            },
            {
              "internalType": "uint256",
              "name": "borrowAmount",
              "type": "uint256"
            }
          ],
          "name": "borrowBehalf",
          "outputs": [
            {
              "internalType": "uint256",
              "name": "",
              "type": "uint256"
            }
          ],
          "stateMutability": "nonpayable",
          "type": "function"
        },
        {
          "inputs": [],
          "name": "borrowIndex",
          "outputs": [
            {
              "internalType": "uint256",
              "name": "",
              "type": "uint256"
            }
          ],
          "stateMutability": "view",
          "type": "function"
        },
        {
          "inputs": [],
          "name": "borrowRatePerBlock",
          "outputs": [
            {
              "internalType": "uint256",
              "name": "",
              "type": "uint256"
            }
          ],
          "stateMutability": "view",
          "type": "function"
        },
        {
          "inputs": [],
          "name": "comptroller",
          "outputs": [
            {
              "internalType": "contract ComptrollerInterface",
              "name": "",
              "type": "address"
            }
          ],
          "stateMutability": "view",
          "type": "function"
        },
        {
          "inputs": [],
          "name": "decimals",
          "outputs": [
            {
              "internalType": "uint8",
              "name": "",
              "type": "uint8"
            }
          ],
          "stateMutability": "view",
          "type": "function"
        },
        {
          "inputs": [
            {
              "internalType": "address",
              "name": "spender",
              "type": "address"
            },
            {
              "internalType": "uint256",
              "name": "subtractedValue",
              "type": "uint256"
            }
          ],
          "name": "decreaseAllowance",
          "outputs": [
            {
              "internalType": "bool",
              "name": "",
              "type": "bool"
            }
          ],
          "stateMutability": "nonpayable",
          "type": "function"
        },
        {
          "inputs": [],
          "name": "exchangeRateCurrent",
          "outputs": [
            {
              "internalType": "uint256",
              "name": "",
              "type": "uint256"
            }
          ],
          "stateMutability": "nonpayable",
          "type": "function"
        },
        {
          "inputs": [],
          "name": "exchangeRateStored",
          "outputs": [
            {
              "internalType": "uint256",
              "name": "",
              "type": "uint256"
            }
          ],
          "stateMutability": "view",
          "type": "function"
        },
        {
          "inputs": [
            {
              "internalType": "address",
              "name": "liquidator",
              "type": "address"
            },
            {
              "internalType": "address",
              "name": "borrower",
              "type": "address"
            },
            {
              "internalType": "uint256",
              "name": "repayAmount",
              "type": "uint256"
            },
            {
              "internalType": "contract VTokenInterface",
              "name": "vTokenCollateral",
              "type": "address"
            },
            {
              "internalType": "bool",
              "name": "skipLiquidityCheck",
              "type": "bool"
            }
          ],
          "name": "forceLiquidateBorrow",
          "outputs": [],
          "stateMutability": "nonpayable",
          "type": "function"
        },
        {
          "inputs": [
            {
              "internalType": "address",
              "name": "account",
              "type": "address"
            }
          ],
          "name": "getAccountSnapshot",
          "outputs": [
            {
              "internalType": "uint256",
              "name": "error",
              "type": "uint256"
            },
            {
              "internalType": "uint256",
              "name": "vTokenBalance",
              "type": "uint256"
            },
            {
              "internalType": "uint256",
              "name": "borrowBalance",
              "type": "uint256"
            },
            {
              "internalType": "uint256",
              "name": "exchangeRate",
              "type": "uint256"
            }
          ],
          "stateMutability": "view",
          "type": "function"
        },
        {
          "inputs": [],
          "name": "getBlockNumberOrTimestamp",
          "outputs": [
            {
              "internalType": "uint256",
              "name": "",
              "type": "uint256"
            }
          ],
          "stateMutability": "view",
          "type": "function"
        },
        {
          "inputs": [],
          "name": "getCash",
          "outputs": [
            {
              "internalType": "uint256",
              "name": "",
              "type": "uint256"
            }
          ],
          "stateMutability": "view",
          "type": "function"
        },
        {
          "inputs": [
            {
              "internalType": "address",
              "name": "payer",
              "type": "address"
            },
            {
              "internalType": "address",
              "name": "borrower",
              "type": "address"
            },
            {
              "internalType": "uint256",
              "name": "repayAmount",
              "type": "uint256"
            }
          ],
          "name": "healBorrow",
          "outputs": [],
          "stateMutability": "nonpayable",
          "type": "function"
        },
        {
          "inputs": [
            {
              "internalType": "address",
              "name": "spender",
              "type": "address"
            },
            {
              "internalType": "uint256",
              "name": "addedValue",
              "type": "uint256"
            }
          ],
          "name": "increaseAllowance",
          "outputs": [
            {
              "internalType": "bool",
              "name": "",
              "type": "bool"
            }
          ],
          "stateMutability": "nonpayable",
          "type": "function"
        },
        {
          "inputs": [
            {
              "internalType": "address",
              "name": "underlying_",
              "type": "address"
            },
            {
              "internalType": "contract ComptrollerInterface",
              "name": "comptroller_",
              "type": "address"
            },
            {
              "internalType": "contract InterestRateModel",
              "name": "interestRateModel_",
              "type": "address"
            },
            {
              "internalType": "uint256",
              "name": "initialExchangeRateMantissa_",
              "type": "uint256"
            },
            {
              "internalType": "string",
              "name": "name_",
              "type": "string"
            },
            {
              "internalType": "string",
              "name": "symbol_",
              "type": "string"
            },
            {
              "internalType": "uint8",
              "name": "decimals_",
              "type": "uint8"
            },
            {
              "internalType": "address",
              "name": "admin_",
              "type": "address"
            },
            {
              "internalType": "address",
              "name": "accessControlManager_",
              "type": "address"
            },
            {
              "components": [
                {
                  "internalType": "address",
                  "name": "shortfall",
                  "type": "address"
                },
                {
                  "internalType": "address payable",
                  "name": "protocolShareReserve",
                  "type": "address"
                }
              ],
              "internalType": "struct VTokenInterface.RiskManagementInit",
              "name": "riskManagement",
              "type": "tuple"
            },
            {
              "internalType": "uint256",
              "name": "reserveFactorMantissa_",
              "type": "uint256"
            }
          ],
          "name": "initialize",
          "outputs": [],
          "stateMutability": "nonpayable",
          "type": "function"
        },
        {
          "inputs": [],
          "name": "interestRateModel",
          "outputs": [
            {
              "internalType": "contract InterestRateModel",
              "name": "",
              "type": "address"
            }
          ],
          "stateMutability": "view",
          "type": "function"
        },
        {
          "inputs": [],
          "name": "isTimeBased",
          "outputs": [
            {
              "internalType": "bool",
              "name": "",
              "type": "bool"
            }
          ],
          "stateMutability": "view",
          "type": "function"
        },
        {
          "inputs": [],
          "name": "isVToken",
          "outputs": [
            {
              "internalType": "bool",
              "name": "",
              "type": "bool"
            }
          ],
          "stateMutability": "pure",
          "type": "function"
        },
        {
          "inputs": [
            {
              "internalType": "address",
              "name": "borrower",
              "type": "address"
            },
            {
              "internalType": "uint256",
              "name": "repayAmount",
              "type": "uint256"
            },
            {
              "internalType": "contract VTokenInterface",
              "name": "vTokenCollateral",
              "type": "address"
            }
          ],
          "name": "liquidateBorrow",
          "outputs": [
            {
              "internalType": "uint256",
              "name": "",
              "type": "uint256"
            }
          ],
          "stateMutability": "nonpayable",
          "type": "function"
        },
        {
          "inputs": [
            {
              "internalType": "uint256",
              "name": "mintAmount",
              "type": "uint256"
            }
          ],
          "name": "mint",
          "outputs": [
            {
              "internalType": "uint256",
              "name": "",
              "type": "uint256"
            }
          ],
          "stateMutability": "nonpayable",
          "type": "function"
        },
        {
          "inputs": [
            {
              "internalType": "address",
              "name": "minter",
              "type": "address"
            },
            {
              "internalType": "uint256",
              "name": "mintAmount",
              "type": "uint256"
            }
          ],
          "name": "mintBehalf",
          "outputs": [
            {
              "internalType": "uint256",
              "name": "",
              "type": "uint256"
            }
          ],
          "stateMutability": "nonpayable",
          "type": "function"
        },
        {
          "inputs": [],
          "name": "name",
          "outputs": [
            {
              "internalType": "string",
              "name": "",
              "type": "string"
            }
          ],
          "stateMutability": "view",
          "type": "function"
        },
        {
          "inputs": [],
          "name": "owner",
          "outputs": [
            {
              "internalType": "address",
              "name": "",
              "type": "address"
            }
          ],
          "stateMutability": "view",
          "type": "function"
        },
        {
          "inputs": [],
          "name": "pendingOwner",
          "outputs": [
            {
              "internalType": "address",
              "name": "",
              "type": "address"
            }
          ],
          "stateMutability": "view",
          "type": "function"
        },
        {
          "inputs": [],
          "name": "protocolSeizeShareMantissa",
          "outputs": [
            {
              "internalType": "uint256",
              "name": "",
              "type": "uint256"
            }
          ],
          "stateMutability": "view",
          "type": "function"
        },
        {
          "inputs": [],
          "name": "protocolShareReserve",
          "outputs": [
            {
              "internalType": "address payable",
              "name": "",
              "type": "address"
            }
          ],
          "stateMutability": "view",
          "type": "function"
        },
        {
          "inputs": [
            {
              "internalType": "uint256",
              "name": "redeemTokens",
              "type": "uint256"
            }
          ],
          "name": "redeem",
          "outputs": [
            {
              "internalType": "uint256",
              "name": "",
              "type": "uint256"
            }
          ],
          "stateMutability": "nonpayable",
          "type": "function"
        },
        {
          "inputs": [
            {
              "internalType": "address",
              "name": "redeemer",
              "type": "address"
            },
            {
              "internalType": "uint256",
              "name": "redeemTokens",
              "type": "uint256"
            }
          ],
          "name": "redeemBehalf",
          "outputs": [
            {
              "internalType": "uint256",
              "name": "",
              "type": "uint256"
            }
          ],
          "stateMutability": "nonpayable",
          "type": "function"
        },
        {
          "inputs": [
            {
              "internalType": "uint256",
              "name": "redeemAmount",
              "type": "uint256"
            }
          ],
          "name": "redeemUnderlying",
          "outputs": [
            {
              "internalType": "uint256",
              "name": "",
              "type": "uint256"
            }
          ],
          "stateMutability": "nonpayable",
          "type": "function"
        },
        {
          "inputs": [
            {
              "internalType": "address",
              "name": "redeemer",
              "type": "address"
            },
            {
              "internalType": "uint256",
              "name": "redeemAmount",
              "type": "uint256"
            }
          ],
          "name": "redeemUnderlyingBehalf",
          "outputs": [
            {
              "internalType": "uint256",
              "name": "",
              "type": "uint256"
            }
          ],
          "stateMutability": "nonpayable",
          "type": "function"
        },
        {
          "inputs": [
            {
              "internalType": "uint256",
              "name": "reduceAmount",
              "type": "uint256"
            }
          ],
          "name": "reduceReserves",
          "outputs": [],
          "stateMutability": "nonpayable",
          "type": "function"
        },
        {
          "inputs": [],
          "name": "reduceReservesBlockDelta",
          "outputs": [
            {
              "internalType": "uint256",
              "name": "",
              "type": "uint256"
            }
          ],
          "stateMutability": "view",
          "type": "function"
        },
        {
          "inputs": [],
          "name": "reduceReservesBlockNumber",
          "outputs": [
            {
              "internalType": "uint256",
              "name": "",
              "type": "uint256"
            }
          ],
          "stateMutability": "view",
          "type": "function"
        },
        {
          "inputs": [],
          "name": "renounceOwnership",
          "outputs": [],
          "stateMutability": "nonpayable",
          "type": "function"
        },
        {
          "inputs": [
            {
              "internalType": "uint256",
              "name": "repayAmount",
              "type": "uint256"
            }
          ],
          "name": "repayBorrow",
          "outputs": [
            {
              "internalType": "uint256",
              "name": "",
              "type": "uint256"
            }
          ],
          "stateMutability": "nonpayable",
          "type": "function"
        },
        {
          "inputs": [
            {
              "internalType": "address",
              "name": "borrower",
              "type": "address"
            },
            {
              "internalType": "uint256",
              "name": "repayAmount",
              "type": "uint256"
            }
          ],
          "name": "repayBorrowBehalf",
          "outputs": [
            {
              "internalType": "uint256",
              "name": "",
              "type": "uint256"
            }
          ],
          "stateMutability": "nonpayable",
          "type": "function"
        },
        {
          "inputs": [],
          "name": "reserveFactorMantissa",
          "outputs": [
            {
              "internalType": "uint256",
              "name": "",
              "type": "uint256"
            }
          ],
          "stateMutability": "view",
          "type": "function"
        },
        {
          "inputs": [
            {
              "internalType": "address",
              "name": "liquidator",
              "type": "address"
            },
            {
              "internalType": "address",
              "name": "borrower",
              "type": "address"
            },
            {
              "internalType": "uint256",
              "name": "seizeTokens",
              "type": "uint256"
            }
          ],
          "name": "seize",
          "outputs": [],
          "stateMutability": "nonpayable",
          "type": "function"
        },
        {
          "inputs": [
            {
              "internalType": "address",
              "name": "accessControlManager_",
              "type": "address"
            }
          ],
          "name": "setAccessControlManager",
          "outputs": [],
          "stateMutability": "nonpayable",
          "type": "function"
        },
        {
          "inputs": [
            {
              "internalType": "contract InterestRateModel",
              "name": "newInterestRateModel",
              "type": "address"
            }
          ],
          "name": "setInterestRateModel",
          "outputs": [],
          "stateMutability": "nonpayable",
          "type": "function"
        },
        {
          "inputs": [
            {
              "internalType": "uint256",
              "name": "newProtocolSeizeShareMantissa_",
              "type": "uint256"
            }
          ],
          "name": "setProtocolSeizeShare",
          "outputs": [],
          "stateMutability": "nonpayable",
          "type": "function"
        },
        {
          "inputs": [
            {
              "internalType": "address payable",
              "name": "protocolShareReserve_",
              "type": "address"
            }
          ],
          "name": "setProtocolShareReserve",
          "outputs": [],
          "stateMutability": "nonpayable",
          "type": "function"
        },
        {
          "inputs": [
            {
              "internalType": "uint256",
              "name": "_newReduceReservesBlockOrTimestampDelta",
              "type": "uint256"
            }
          ],
          "name": "setReduceReservesBlockDelta",
          "outputs": [],
          "stateMutability": "nonpayable",
          "type": "function"
        },
        {
          "inputs": [
            {
              "internalType": "uint256",
              "name": "newReserveFactorMantissa",
              "type": "uint256"
            }
          ],
          "name": "setReserveFactor",
          "outputs": [],
          "stateMutability": "nonpayable",
          "type": "function"
        },
        {
          "inputs": [
            {
              "internalType": "address",
              "name": "shortfall_",
              "type": "address"
            }
          ],
          "name": "setShortfallContract",
          "outputs": [],
          "stateMutability": "nonpayable",
          "type": "function"
        },
        {
          "inputs": [],
          "name": "shortfall",
          "outputs": [
            {
              "internalType": "address",
              "name": "",
              "type": "address"
            }
          ],
          "stateMutability": "view",
          "type": "function"
        },
        {
          "inputs": [],
          "name": "supplyRatePerBlock",
          "outputs": [
            {
              "internalType": "uint256",
              "name": "",
              "type": "uint256"
            }
          ],
          "stateMutability": "view",
          "type": "function"
        },
        {
          "inputs": [
            {
              "internalType": "contract IERC20Upgradeable",
              "name": "token",
              "type": "address"
            }
          ],
          "name": "sweepToken",
          "outputs": [],
          "stateMutability": "nonpayable",
          "type": "function"
        },
        {
          "inputs": [],
          "name": "symbol",
          "outputs": [
            {
              "internalType": "string",
              "name": "",
              "type": "string"
            }
          ],
          "stateMutability": "view",
          "type": "function"
        },
        {
          "inputs": [],
          "name": "totalBorrows",
          "outputs": [
            {
              "internalType": "uint256",
              "name": "",
              "type": "uint256"
            }
          ],
          "stateMutability": "view",
          "type": "function"
        },
        {
          "inputs": [],
          "name": "totalBorrowsCurrent",
          "outputs": [
            {
              "internalType": "uint256",
              "name": "",
              "type": "uint256"
            }
          ],
          "stateMutability": "nonpayable",
          "type": "function"
        },
        {
          "inputs": [],
          "name": "totalReserves",
          "outputs": [
            {
              "internalType": "uint256",
              "name": "",
              "type": "uint256"
            }
          ],
          "stateMutability": "view",
          "type": "function"
        },
        {
          "inputs": [],
          "name": "totalSupply",
          "outputs": [
            {
              "internalType": "uint256",
              "name": "",
              "type": "uint256"
            }
          ],
          "stateMutability": "view",
          "type": "function"
        },
        {
          "inputs": [
            {
              "internalType": "address",
              "name": "dst",
              "type": "address"
            },
            {
              "internalType": "uint256",
              "name": "amount",
              "type": "uint256"
            }
          ],
          "name": "transfer",
          "outputs": [
            {
              "internalType": "bool",
              "name": "",
              "type": "bool"
            }
          ],
          "stateMutability": "nonpayable",
          "type": "function"
        },
        {
          "inputs": [
            {
              "internalType": "address",
              "name": "src",
              "type": "address"
            },
            {
              "internalType": "address",
              "name": "dst",
              "type": "address"
            },
            {
              "internalType": "uint256",
              "name": "amount",
              "type": "uint256"
            }
          ],
          "name": "transferFrom",
          "outputs": [
            {
              "internalType": "bool",
              "name": "",
              "type": "bool"
            }
          ],
          "stateMutability": "nonpayable",
          "type": "function"
        },
        {
          "inputs": [
            {
              "internalType": "address",
              "name": "newOwner",
              "type": "address"
            }
          ],
          "name": "transferOwnership",
          "outputs": [],
          "stateMutability": "nonpayable",
          "type": "function"
        },
        {
          "inputs": [],
          "name": "underlying",
          "outputs": [
            {
              "internalType": "address",
              "name": "",
              "type": "address"
            }
          ],
          "stateMutability": "view",
          "type": "function"
        }
      ]
    },
    "VToken_vARB_Core": {
      "address": "0xAeB0FEd69354f34831fe1D16475D9A83ddaCaDA6",
      "abi": [
        {
          "inputs": [
            {
              "internalType": "address",
              "name": "beacon",
              "type": "address"
            },
            {
              "internalType": "bytes",
              "name": "data",
              "type": "bytes"
            }
          ],
          "stateMutability": "payable",
          "type": "constructor"
        },
        {
          "anonymous": false,
          "inputs": [
            {
              "indexed": false,
              "internalType": "address",
              "name": "previousAdmin",
              "type": "address"
            },
            {
              "indexed": false,
              "internalType": "address",
              "name": "newAdmin",
              "type": "address"
            }
          ],
          "name": "AdminChanged",
          "type": "event"
        },
        {
          "anonymous": false,
          "inputs": [
            {
              "indexed": true,
              "internalType": "address",
              "name": "beacon",
              "type": "address"
            }
          ],
          "name": "BeaconUpgraded",
          "type": "event"
        },
        {
          "anonymous": false,
          "inputs": [
            {
              "indexed": true,
              "internalType": "address",
              "name": "implementation",
              "type": "address"
            }
          ],
          "name": "Upgraded",
          "type": "event"
        },
        {
          "stateMutability": "payable",
          "type": "fallback"
        },
        {
          "stateMutability": "payable",
          "type": "receive"
        }
      ]
    },
    "VToken_vUSDC_Core": {
      "address": "0x7D8609f8da70fF9027E9bc5229Af4F6727662707",
      "abi": [
        {
          "inputs": [
            {
              "internalType": "address",
              "name": "beacon",
              "type": "address"
            },
            {
              "internalType": "bytes",
              "name": "data",
              "type": "bytes"
            }
          ],
          "stateMutability": "payable",
          "type": "constructor"
        },
        {
          "anonymous": false,
          "inputs": [
            {
              "indexed": false,
              "internalType": "address",
              "name": "previousAdmin",
              "type": "address"
            },
            {
              "indexed": false,
              "internalType": "address",
              "name": "newAdmin",
              "type": "address"
            }
          ],
          "name": "AdminChanged",
          "type": "event"
        },
        {
          "anonymous": false,
          "inputs": [
            {
              "indexed": true,
              "internalType": "address",
              "name": "beacon",
              "type": "address"
            }
          ],
          "name": "BeaconUpgraded",
          "type": "event"
        },
        {
          "anonymous": false,
          "inputs": [
            {
              "indexed": true,
              "internalType": "address",
              "name": "implementation",
              "type": "address"
            }
          ],
          "name": "Upgraded",
          "type": "event"
        },
        {
          "stateMutability": "payable",
          "type": "fallback"
        },
        {
          "stateMutability": "payable",
          "type": "receive"
        }
      ]
    },
    "VToken_vUSDT_Core": {
      "address": "0xB9F9117d4200dC296F9AcD1e8bE1937df834a2fD",
      "abi": [
        {
          "inputs": [
            {
              "internalType": "address",
              "name": "beacon",
              "type": "address"
            },
            {
              "internalType": "bytes",
              "name": "data",
              "type": "bytes"
            }
          ],
          "stateMutability": "payable",
          "type": "constructor"
        },
        {
          "anonymous": false,
          "inputs": [
            {
              "indexed": false,
              "internalType": "address",
              "name": "previousAdmin",
              "type": "address"
            },
            {
              "indexed": false,
              "internalType": "address",
              "name": "newAdmin",
              "type": "address"
            }
          ],
          "name": "AdminChanged",
          "type": "event"
        },
        {
          "anonymous": false,
          "inputs": [
            {
              "indexed": true,
              "internalType": "address",
              "name": "beacon",
              "type": "address"
            }
          ],
          "name": "BeaconUpgraded",
          "type": "event"
        },
        {
          "anonymous": false,
          "inputs": [
            {
              "indexed": true,
              "internalType": "address",
              "name": "implementation",
              "type": "address"
            }
          ],
          "name": "Upgraded",
          "type": "event"
        },
        {
          "stateMutability": "payable",
          "type": "fallback"
        },
        {
          "stateMutability": "payable",
          "type": "receive"
        }
      ]
    },
    "VToken_vWBTC_Core": {
      "address": "0xaDa57840B372D4c28623E87FC175dE8490792811",
      "abi": [
        {
          "inputs": [
            {
              "internalType": "address",
              "name": "beacon",
              "type": "address"
            },
            {
              "internalType": "bytes",
              "name": "data",
              "type": "bytes"
            }
          ],
          "stateMutability": "payable",
          "type": "constructor"
        },
        {
          "anonymous": false,
          "inputs": [
            {
              "indexed": false,
              "internalType": "address",
              "name": "previousAdmin",
              "type": "address"
            },
            {
              "indexed": false,
              "internalType": "address",
              "name": "newAdmin",
              "type": "address"
            }
          ],
          "name": "AdminChanged",
          "type": "event"
        },
        {
          "anonymous": false,
          "inputs": [
            {
              "indexed": true,
              "internalType": "address",
              "name": "beacon",
              "type": "address"
            }
          ],
          "name": "BeaconUpgraded",
          "type": "event"
        },
        {
          "anonymous": false,
          "inputs": [
            {
              "indexed": true,
              "internalType": "address",
              "name": "implementation",
              "type": "address"
            }
          ],
          "name": "Upgraded",
          "type": "event"
        },
        {
          "stateMutability": "payable",
          "type": "fallback"
        },
        {
          "stateMutability": "payable",
          "type": "receive"
        }
      ]
    },
    "VToken_vWETH_Core": {
      "address": "0x68a34332983f4Bf866768DD6D6E638b02eF5e1f0",
      "abi": [
        {
          "inputs": [
            {
              "internalType": "address",
              "name": "beacon",
              "type": "address"
            },
            {
              "internalType": "bytes",
              "name": "data",
              "type": "bytes"
            }
          ],
          "stateMutability": "payable",
          "type": "constructor"
        },
        {
          "anonymous": false,
          "inputs": [
            {
              "indexed": false,
              "internalType": "address",
              "name": "previousAdmin",
              "type": "address"
            },
            {
              "indexed": false,
              "internalType": "address",
              "name": "newAdmin",
              "type": "address"
            }
          ],
          "name": "AdminChanged",
          "type": "event"
        },
        {
          "anonymous": false,
          "inputs": [
            {
              "indexed": true,
              "internalType": "address",
              "name": "beacon",
              "type": "address"
            }
          ],
          "name": "BeaconUpgraded",
          "type": "event"
        },
        {
          "anonymous": false,
          "inputs": [
            {
              "indexed": true,
              "internalType": "address",
              "name": "implementation",
              "type": "address"
            }
          ],
          "name": "Upgraded",
          "type": "event"
        },
        {
          "stateMutability": "payable",
          "type": "fallback"
        },
        {
          "stateMutability": "payable",
          "type": "receive"
        }
      ]
    }
  }
}<|MERGE_RESOLUTION|>--- conflicted
+++ resolved
@@ -2,392 +2,8 @@
   "name": "arbitrumone",
   "chainId": "42161",
   "contracts": {
-<<<<<<< HEAD
-    "NativeTokenGateway_vWETH_Core": {
-      "address": "0xc8e51418cadc001157506b306C6d0b878f1ff755",
-      "abi": [
-        {
-          "inputs": [
-            {
-              "internalType": "contract IVToken",
-              "name": "vWrappedNativeToken",
-              "type": "address"
-            }
-          ],
-          "stateMutability": "nonpayable",
-          "type": "constructor"
-        },
-        {
-          "inputs": [],
-          "name": "NativeTokenTransferFailed",
-          "type": "error"
-        },
-        {
-          "inputs": [],
-          "name": "ZeroAddressNotAllowed",
-          "type": "error"
-        },
-        {
-          "inputs": [],
-          "name": "ZeroValueNotAllowed",
-          "type": "error"
-        },
-        {
-          "anonymous": false,
-          "inputs": [
-            {
-              "indexed": true,
-              "internalType": "address",
-              "name": "previousOwner",
-              "type": "address"
-            },
-            {
-              "indexed": true,
-              "internalType": "address",
-              "name": "newOwner",
-              "type": "address"
-            }
-          ],
-          "name": "OwnershipTransferStarted",
-          "type": "event"
-        },
-        {
-          "anonymous": false,
-          "inputs": [
-            {
-              "indexed": true,
-              "internalType": "address",
-              "name": "previousOwner",
-              "type": "address"
-            },
-            {
-              "indexed": true,
-              "internalType": "address",
-              "name": "newOwner",
-              "type": "address"
-            }
-          ],
-          "name": "OwnershipTransferred",
-          "type": "event"
-        },
-        {
-          "anonymous": false,
-          "inputs": [
-            {
-              "indexed": true,
-              "internalType": "address",
-              "name": "receiver",
-              "type": "address"
-            },
-            {
-              "indexed": false,
-              "internalType": "uint256",
-              "name": "amount",
-              "type": "uint256"
-            }
-          ],
-          "name": "SweepNative",
-          "type": "event"
-        },
-        {
-          "anonymous": false,
-          "inputs": [
-            {
-              "indexed": true,
-              "internalType": "address",
-              "name": "token",
-              "type": "address"
-            },
-            {
-              "indexed": true,
-              "internalType": "address",
-              "name": "receiver",
-              "type": "address"
-            },
-            {
-              "indexed": false,
-              "internalType": "uint256",
-              "name": "amount",
-              "type": "uint256"
-            }
-          ],
-          "name": "SweepToken",
-          "type": "event"
-        },
-        {
-          "anonymous": false,
-          "inputs": [
-            {
-              "indexed": true,
-              "internalType": "address",
-              "name": "sender",
-              "type": "address"
-            },
-            {
-              "indexed": true,
-              "internalType": "address",
-              "name": "vToken",
-              "type": "address"
-            },
-            {
-              "indexed": false,
-              "internalType": "uint256",
-              "name": "amount",
-              "type": "uint256"
-            }
-          ],
-          "name": "TokensBorrowedAndUnwrapped",
-          "type": "event"
-        },
-        {
-          "anonymous": false,
-          "inputs": [
-            {
-              "indexed": true,
-              "internalType": "address",
-              "name": "sender",
-              "type": "address"
-            },
-            {
-              "indexed": true,
-              "internalType": "address",
-              "name": "vToken",
-              "type": "address"
-            },
-            {
-              "indexed": false,
-              "internalType": "uint256",
-              "name": "amount",
-              "type": "uint256"
-            }
-          ],
-          "name": "TokensRedeemedAndUnwrapped",
-          "type": "event"
-        },
-        {
-          "anonymous": false,
-          "inputs": [
-            {
-              "indexed": true,
-              "internalType": "address",
-              "name": "sender",
-              "type": "address"
-            },
-            {
-              "indexed": true,
-              "internalType": "address",
-              "name": "vToken",
-              "type": "address"
-            },
-            {
-              "indexed": false,
-              "internalType": "uint256",
-              "name": "amount",
-              "type": "uint256"
-            }
-          ],
-          "name": "TokensWrappedAndRepaid",
-          "type": "event"
-        },
-        {
-          "anonymous": false,
-          "inputs": [
-            {
-              "indexed": true,
-              "internalType": "address",
-              "name": "sender",
-              "type": "address"
-            },
-            {
-              "indexed": true,
-              "internalType": "address",
-              "name": "vToken",
-              "type": "address"
-            },
-            {
-              "indexed": false,
-              "internalType": "uint256",
-              "name": "amount",
-              "type": "uint256"
-            }
-          ],
-          "name": "TokensWrappedAndSupplied",
-          "type": "event"
-        },
-        {
-          "stateMutability": "payable",
-          "type": "fallback"
-        },
-        {
-          "inputs": [],
-          "name": "acceptOwnership",
-          "outputs": [],
-          "stateMutability": "nonpayable",
-          "type": "function"
-        },
-        {
-          "inputs": [
-            {
-              "internalType": "uint256",
-              "name": "borrowAmount",
-              "type": "uint256"
-            }
-          ],
-          "name": "borrowAndUnwrap",
-          "outputs": [],
-          "stateMutability": "nonpayable",
-          "type": "function"
-        },
-        {
-          "inputs": [],
-          "name": "owner",
-          "outputs": [
-            {
-              "internalType": "address",
-              "name": "",
-              "type": "address"
-            }
-          ],
-          "stateMutability": "view",
-          "type": "function"
-        },
-        {
-          "inputs": [],
-          "name": "pendingOwner",
-          "outputs": [
-            {
-              "internalType": "address",
-              "name": "",
-              "type": "address"
-            }
-          ],
-          "stateMutability": "view",
-          "type": "function"
-        },
-        {
-          "inputs": [
-            {
-              "internalType": "uint256",
-              "name": "redeemTokens",
-              "type": "uint256"
-            }
-          ],
-          "name": "redeemAndUnwrap",
-          "outputs": [],
-          "stateMutability": "nonpayable",
-          "type": "function"
-        },
-        {
-          "inputs": [
-            {
-              "internalType": "uint256",
-              "name": "redeemAmount",
-              "type": "uint256"
-            }
-          ],
-          "name": "redeemUnderlyingAndUnwrap",
-          "outputs": [],
-          "stateMutability": "nonpayable",
-          "type": "function"
-        },
-        {
-          "inputs": [],
-          "name": "renounceOwnership",
-          "outputs": [],
-          "stateMutability": "nonpayable",
-          "type": "function"
-        },
-        {
-          "inputs": [],
-          "name": "sweepNative",
-          "outputs": [],
-          "stateMutability": "nonpayable",
-          "type": "function"
-        },
-        {
-          "inputs": [
-            {
-              "internalType": "contract IERC20",
-              "name": "token",
-              "type": "address"
-            }
-          ],
-          "name": "sweepToken",
-          "outputs": [],
-          "stateMutability": "nonpayable",
-          "type": "function"
-        },
-        {
-          "inputs": [
-            {
-              "internalType": "address",
-              "name": "newOwner",
-              "type": "address"
-            }
-          ],
-          "name": "transferOwnership",
-          "outputs": [],
-          "stateMutability": "nonpayable",
-          "type": "function"
-        },
-        {
-          "inputs": [],
-          "name": "vWNativeToken",
-          "outputs": [
-            {
-              "internalType": "contract IVToken",
-              "name": "",
-              "type": "address"
-            }
-          ],
-          "stateMutability": "view",
-          "type": "function"
-        },
-        {
-          "inputs": [],
-          "name": "wNativeToken",
-          "outputs": [
-            {
-              "internalType": "contract IWrappedNative",
-              "name": "",
-              "type": "address"
-            }
-          ],
-          "stateMutability": "view",
-          "type": "function"
-        },
-        {
-          "inputs": [],
-          "name": "wrapAndRepay",
-          "outputs": [],
-          "stateMutability": "payable",
-          "type": "function"
-        },
-        {
-          "inputs": [
-            {
-              "internalType": "address",
-              "name": "minter",
-              "type": "address"
-            }
-          ],
-          "name": "wrapAndSupply",
-          "outputs": [],
-          "stateMutability": "payable",
-          "type": "function"
-        },
-        {
-          "stateMutability": "payable",
-          "type": "receive"
-        }
-      ]
-    },
-    "PoolLens": {
-      "address": "0x53F34FF95367B2A4542461a6A63fD321F8da22AD",
-=======
     "ComptrollerBeacon": {
       "address": "0x8b6c2E8672504523Ca3a29a5527EcF47fC7d43FC",
->>>>>>> 34c17bc5
       "abi": [
         {
           "inputs": [
@@ -3841,6 +3457,385 @@
           ],
           "stateMutability": "pure",
           "type": "function"
+        }
+      ]
+    },
+    "NativeTokenGateway_vWETH_Core": {
+      "address": "0xc8e51418cadc001157506b306C6d0b878f1ff755",
+      "abi": [
+        {
+          "inputs": [
+            {
+              "internalType": "contract IVToken",
+              "name": "vWrappedNativeToken",
+              "type": "address"
+            }
+          ],
+          "stateMutability": "nonpayable",
+          "type": "constructor"
+        },
+        {
+          "inputs": [],
+          "name": "NativeTokenTransferFailed",
+          "type": "error"
+        },
+        {
+          "inputs": [],
+          "name": "ZeroAddressNotAllowed",
+          "type": "error"
+        },
+        {
+          "inputs": [],
+          "name": "ZeroValueNotAllowed",
+          "type": "error"
+        },
+        {
+          "anonymous": false,
+          "inputs": [
+            {
+              "indexed": true,
+              "internalType": "address",
+              "name": "previousOwner",
+              "type": "address"
+            },
+            {
+              "indexed": true,
+              "internalType": "address",
+              "name": "newOwner",
+              "type": "address"
+            }
+          ],
+          "name": "OwnershipTransferStarted",
+          "type": "event"
+        },
+        {
+          "anonymous": false,
+          "inputs": [
+            {
+              "indexed": true,
+              "internalType": "address",
+              "name": "previousOwner",
+              "type": "address"
+            },
+            {
+              "indexed": true,
+              "internalType": "address",
+              "name": "newOwner",
+              "type": "address"
+            }
+          ],
+          "name": "OwnershipTransferred",
+          "type": "event"
+        },
+        {
+          "anonymous": false,
+          "inputs": [
+            {
+              "indexed": true,
+              "internalType": "address",
+              "name": "receiver",
+              "type": "address"
+            },
+            {
+              "indexed": false,
+              "internalType": "uint256",
+              "name": "amount",
+              "type": "uint256"
+            }
+          ],
+          "name": "SweepNative",
+          "type": "event"
+        },
+        {
+          "anonymous": false,
+          "inputs": [
+            {
+              "indexed": true,
+              "internalType": "address",
+              "name": "token",
+              "type": "address"
+            },
+            {
+              "indexed": true,
+              "internalType": "address",
+              "name": "receiver",
+              "type": "address"
+            },
+            {
+              "indexed": false,
+              "internalType": "uint256",
+              "name": "amount",
+              "type": "uint256"
+            }
+          ],
+          "name": "SweepToken",
+          "type": "event"
+        },
+        {
+          "anonymous": false,
+          "inputs": [
+            {
+              "indexed": true,
+              "internalType": "address",
+              "name": "sender",
+              "type": "address"
+            },
+            {
+              "indexed": true,
+              "internalType": "address",
+              "name": "vToken",
+              "type": "address"
+            },
+            {
+              "indexed": false,
+              "internalType": "uint256",
+              "name": "amount",
+              "type": "uint256"
+            }
+          ],
+          "name": "TokensBorrowedAndUnwrapped",
+          "type": "event"
+        },
+        {
+          "anonymous": false,
+          "inputs": [
+            {
+              "indexed": true,
+              "internalType": "address",
+              "name": "sender",
+              "type": "address"
+            },
+            {
+              "indexed": true,
+              "internalType": "address",
+              "name": "vToken",
+              "type": "address"
+            },
+            {
+              "indexed": false,
+              "internalType": "uint256",
+              "name": "amount",
+              "type": "uint256"
+            }
+          ],
+          "name": "TokensRedeemedAndUnwrapped",
+          "type": "event"
+        },
+        {
+          "anonymous": false,
+          "inputs": [
+            {
+              "indexed": true,
+              "internalType": "address",
+              "name": "sender",
+              "type": "address"
+            },
+            {
+              "indexed": true,
+              "internalType": "address",
+              "name": "vToken",
+              "type": "address"
+            },
+            {
+              "indexed": false,
+              "internalType": "uint256",
+              "name": "amount",
+              "type": "uint256"
+            }
+          ],
+          "name": "TokensWrappedAndRepaid",
+          "type": "event"
+        },
+        {
+          "anonymous": false,
+          "inputs": [
+            {
+              "indexed": true,
+              "internalType": "address",
+              "name": "sender",
+              "type": "address"
+            },
+            {
+              "indexed": true,
+              "internalType": "address",
+              "name": "vToken",
+              "type": "address"
+            },
+            {
+              "indexed": false,
+              "internalType": "uint256",
+              "name": "amount",
+              "type": "uint256"
+            }
+          ],
+          "name": "TokensWrappedAndSupplied",
+          "type": "event"
+        },
+        {
+          "stateMutability": "payable",
+          "type": "fallback"
+        },
+        {
+          "inputs": [],
+          "name": "acceptOwnership",
+          "outputs": [],
+          "stateMutability": "nonpayable",
+          "type": "function"
+        },
+        {
+          "inputs": [
+            {
+              "internalType": "uint256",
+              "name": "borrowAmount",
+              "type": "uint256"
+            }
+          ],
+          "name": "borrowAndUnwrap",
+          "outputs": [],
+          "stateMutability": "nonpayable",
+          "type": "function"
+        },
+        {
+          "inputs": [],
+          "name": "owner",
+          "outputs": [
+            {
+              "internalType": "address",
+              "name": "",
+              "type": "address"
+            }
+          ],
+          "stateMutability": "view",
+          "type": "function"
+        },
+        {
+          "inputs": [],
+          "name": "pendingOwner",
+          "outputs": [
+            {
+              "internalType": "address",
+              "name": "",
+              "type": "address"
+            }
+          ],
+          "stateMutability": "view",
+          "type": "function"
+        },
+        {
+          "inputs": [
+            {
+              "internalType": "uint256",
+              "name": "redeemTokens",
+              "type": "uint256"
+            }
+          ],
+          "name": "redeemAndUnwrap",
+          "outputs": [],
+          "stateMutability": "nonpayable",
+          "type": "function"
+        },
+        {
+          "inputs": [
+            {
+              "internalType": "uint256",
+              "name": "redeemAmount",
+              "type": "uint256"
+            }
+          ],
+          "name": "redeemUnderlyingAndUnwrap",
+          "outputs": [],
+          "stateMutability": "nonpayable",
+          "type": "function"
+        },
+        {
+          "inputs": [],
+          "name": "renounceOwnership",
+          "outputs": [],
+          "stateMutability": "nonpayable",
+          "type": "function"
+        },
+        {
+          "inputs": [],
+          "name": "sweepNative",
+          "outputs": [],
+          "stateMutability": "nonpayable",
+          "type": "function"
+        },
+        {
+          "inputs": [
+            {
+              "internalType": "contract IERC20",
+              "name": "token",
+              "type": "address"
+            }
+          ],
+          "name": "sweepToken",
+          "outputs": [],
+          "stateMutability": "nonpayable",
+          "type": "function"
+        },
+        {
+          "inputs": [
+            {
+              "internalType": "address",
+              "name": "newOwner",
+              "type": "address"
+            }
+          ],
+          "name": "transferOwnership",
+          "outputs": [],
+          "stateMutability": "nonpayable",
+          "type": "function"
+        },
+        {
+          "inputs": [],
+          "name": "vWNativeToken",
+          "outputs": [
+            {
+              "internalType": "contract IVToken",
+              "name": "",
+              "type": "address"
+            }
+          ],
+          "stateMutability": "view",
+          "type": "function"
+        },
+        {
+          "inputs": [],
+          "name": "wNativeToken",
+          "outputs": [
+            {
+              "internalType": "contract IWrappedNative",
+              "name": "",
+              "type": "address"
+            }
+          ],
+          "stateMutability": "view",
+          "type": "function"
+        },
+        {
+          "inputs": [],
+          "name": "wrapAndRepay",
+          "outputs": [],
+          "stateMutability": "payable",
+          "type": "function"
+        },
+        {
+          "inputs": [
+            {
+              "internalType": "address",
+              "name": "minter",
+              "type": "address"
+            }
+          ],
+          "name": "wrapAndSupply",
+          "outputs": [],
+          "stateMutability": "payable",
+          "type": "function"
+        },
+        {
+          "stateMutability": "payable",
+          "type": "receive"
         }
       ]
     },
