{
  "name": "arbitrumsepolia",
  "chainId": "421614",
  "contracts": {
    "ComptrollerBeacon": {
      "address": "0x1847A284f4E4d2467964b17c78f6548d17156FFe",
      "abi": [
        {
          "inputs": [
            {
              "internalType": "address",
              "name": "implementation_",
              "type": "address"
            }
          ],
          "stateMutability": "nonpayable",
          "type": "constructor"
        },
        {
          "anonymous": false,
          "inputs": [
            {
              "indexed": true,
              "internalType": "address",
              "name": "previousOwner",
              "type": "address"
            },
            {
              "indexed": true,
              "internalType": "address",
              "name": "newOwner",
              "type": "address"
            }
          ],
          "name": "OwnershipTransferred",
          "type": "event"
        },
        {
          "anonymous": false,
          "inputs": [
            {
              "indexed": true,
              "internalType": "address",
              "name": "implementation",
              "type": "address"
            }
          ],
          "name": "Upgraded",
          "type": "event"
        },
        {
          "inputs": [],
          "name": "implementation",
          "outputs": [
            {
              "internalType": "address",
              "name": "",
              "type": "address"
            }
          ],
          "stateMutability": "view",
          "type": "function"
        },
        {
          "inputs": [],
          "name": "owner",
          "outputs": [
            {
              "internalType": "address",
              "name": "",
              "type": "address"
            }
          ],
          "stateMutability": "view",
          "type": "function"
        },
        {
          "inputs": [],
          "name": "renounceOwnership",
          "outputs": [],
          "stateMutability": "nonpayable",
          "type": "function"
        },
        {
          "inputs": [
            {
              "internalType": "address",
              "name": "newOwner",
              "type": "address"
            }
          ],
          "name": "transferOwnership",
          "outputs": [],
          "stateMutability": "nonpayable",
          "type": "function"
        },
        {
          "inputs": [
            {
              "internalType": "address",
              "name": "newImplementation",
              "type": "address"
            }
          ],
          "name": "upgradeTo",
          "outputs": [],
          "stateMutability": "nonpayable",
          "type": "function"
        }
      ]
    },
    "ComptrollerImpl": {
      "address": "0x263Fa11D8D6A7869e3696BaC29954addE2670497",
      "abi": [
        {
          "inputs": [
            {
              "internalType": "address",
              "name": "poolRegistry_",
              "type": "address"
            }
          ],
          "stateMutability": "nonpayable",
          "type": "constructor"
        },
        {
          "inputs": [
            {
              "internalType": "address",
              "name": "market",
              "type": "address"
            },
            {
              "internalType": "enum Action",
              "name": "action",
              "type": "uint8"
            }
          ],
          "name": "ActionPaused",
          "type": "error"
        },
        {
          "inputs": [
            {
              "internalType": "address",
              "name": "market",
              "type": "address"
            },
            {
              "internalType": "uint256",
              "name": "cap",
              "type": "uint256"
            }
          ],
          "name": "BorrowCapExceeded",
          "type": "error"
        },
        {
          "inputs": [
            {
              "internalType": "uint256",
              "name": "expectedLessThanOrEqualTo",
              "type": "uint256"
            },
            {
              "internalType": "uint256",
              "name": "actual",
              "type": "uint256"
            }
          ],
          "name": "CollateralExceedsThreshold",
          "type": "error"
        },
        {
          "inputs": [],
          "name": "ComptrollerMismatch",
          "type": "error"
        },
        {
          "inputs": [],
          "name": "DelegationStatusUnchanged",
          "type": "error"
        },
        {
          "inputs": [
            {
              "internalType": "uint256",
              "name": "collateralToSeize",
              "type": "uint256"
            },
            {
              "internalType": "uint256",
              "name": "availableCollateral",
              "type": "uint256"
            }
          ],
          "name": "InsufficientCollateral",
          "type": "error"
        },
        {
          "inputs": [],
          "name": "InsufficientLiquidity",
          "type": "error"
        },
        {
          "inputs": [],
          "name": "InsufficientShortfall",
          "type": "error"
        },
        {
          "inputs": [],
          "name": "InvalidCollateralFactor",
          "type": "error"
        },
        {
          "inputs": [],
          "name": "InvalidLiquidationThreshold",
          "type": "error"
        },
        {
          "inputs": [
            {
              "internalType": "address",
              "name": "market",
              "type": "address"
            }
          ],
          "name": "MarketAlreadyListed",
          "type": "error"
        },
        {
          "inputs": [
            {
              "internalType": "address",
              "name": "vToken",
              "type": "address"
            },
            {
              "internalType": "address",
              "name": "user",
              "type": "address"
            }
          ],
          "name": "MarketNotCollateral",
          "type": "error"
        },
        {
          "inputs": [
            {
              "internalType": "address",
              "name": "market",
              "type": "address"
            }
          ],
          "name": "MarketNotListed",
          "type": "error"
        },
        {
          "inputs": [
            {
              "internalType": "uint256",
              "name": "loopsLimit",
              "type": "uint256"
            },
            {
              "internalType": "uint256",
              "name": "requiredLoops",
              "type": "uint256"
            }
          ],
          "name": "MaxLoopsLimitExceeded",
          "type": "error"
        },
        {
          "inputs": [
            {
              "internalType": "uint256",
              "name": "expectedGreaterThan",
              "type": "uint256"
            },
            {
              "internalType": "uint256",
              "name": "actual",
              "type": "uint256"
            }
          ],
          "name": "MinimalCollateralViolated",
          "type": "error"
        },
        {
          "inputs": [],
          "name": "NonzeroBorrowBalance",
          "type": "error"
        },
        {
          "inputs": [
            {
              "internalType": "address",
              "name": "vToken",
              "type": "address"
            }
          ],
          "name": "PriceError",
          "type": "error"
        },
        {
          "inputs": [
            {
              "internalType": "address",
              "name": "vToken",
              "type": "address"
            },
            {
              "internalType": "address",
              "name": "user",
              "type": "address"
            }
          ],
          "name": "SnapshotError",
          "type": "error"
        },
        {
          "inputs": [
            {
              "internalType": "address",
              "name": "market",
              "type": "address"
            },
            {
              "internalType": "uint256",
              "name": "cap",
              "type": "uint256"
            }
          ],
          "name": "SupplyCapExceeded",
          "type": "error"
        },
        {
          "inputs": [],
          "name": "TooMuchRepay",
          "type": "error"
        },
        {
          "inputs": [
            {
              "internalType": "address",
              "name": "sender",
              "type": "address"
            },
            {
              "internalType": "address",
              "name": "calledContract",
              "type": "address"
            },
            {
              "internalType": "string",
              "name": "methodSignature",
              "type": "string"
            }
          ],
          "name": "Unauthorized",
          "type": "error"
        },
        {
          "inputs": [
            {
              "internalType": "address",
              "name": "expectedSender",
              "type": "address"
            },
            {
              "internalType": "address",
              "name": "actualSender",
              "type": "address"
            }
          ],
          "name": "UnexpectedSender",
          "type": "error"
        },
        {
          "inputs": [],
          "name": "ZeroAddressNotAllowed",
          "type": "error"
        },
        {
          "anonymous": false,
          "inputs": [
            {
              "indexed": false,
              "internalType": "contract VToken",
              "name": "vToken",
              "type": "address"
            },
            {
              "indexed": false,
              "internalType": "enum Action",
              "name": "action",
              "type": "uint8"
            },
            {
              "indexed": false,
              "internalType": "bool",
              "name": "pauseState",
              "type": "bool"
            }
          ],
          "name": "ActionPausedMarket",
          "type": "event"
        },
        {
          "anonymous": false,
          "inputs": [
            {
              "indexed": true,
              "internalType": "address",
              "name": "approver",
              "type": "address"
            },
            {
              "indexed": true,
              "internalType": "address",
              "name": "delegate",
              "type": "address"
            },
            {
              "indexed": false,
              "internalType": "bool",
              "name": "approved",
              "type": "bool"
            }
          ],
          "name": "DelegateUpdated",
          "type": "event"
        },
        {
          "anonymous": false,
          "inputs": [
            {
              "indexed": false,
              "internalType": "uint8",
              "name": "version",
              "type": "uint8"
            }
          ],
          "name": "Initialized",
          "type": "event"
        },
        {
          "anonymous": false,
          "inputs": [
            {
              "indexed": true,
              "internalType": "address",
              "name": "vToken",
              "type": "address"
            },
            {
              "indexed": false,
              "internalType": "bool",
              "name": "enable",
              "type": "bool"
            }
          ],
          "name": "IsForcedLiquidationEnabledUpdated",
          "type": "event"
        },
        {
          "anonymous": false,
          "inputs": [
            {
              "indexed": true,
              "internalType": "contract VToken",
              "name": "vToken",
              "type": "address"
            },
            {
              "indexed": true,
              "internalType": "address",
              "name": "account",
              "type": "address"
            }
          ],
          "name": "MarketEntered",
          "type": "event"
        },
        {
          "anonymous": false,
          "inputs": [
            {
              "indexed": true,
              "internalType": "contract VToken",
              "name": "vToken",
              "type": "address"
            },
            {
              "indexed": true,
              "internalType": "address",
              "name": "account",
              "type": "address"
            }
          ],
          "name": "MarketExited",
          "type": "event"
        },
        {
          "anonymous": false,
          "inputs": [
            {
              "indexed": false,
              "internalType": "contract VToken",
              "name": "vToken",
              "type": "address"
            }
          ],
          "name": "MarketSupported",
          "type": "event"
        },
        {
          "anonymous": false,
          "inputs": [
            {
              "indexed": false,
              "internalType": "uint256",
              "name": "oldMaxLoopsLimit",
              "type": "uint256"
            },
            {
              "indexed": false,
              "internalType": "uint256",
              "name": "newmaxLoopsLimit",
              "type": "uint256"
            }
          ],
          "name": "MaxLoopsLimitUpdated",
          "type": "event"
        },
        {
          "anonymous": false,
          "inputs": [
            {
              "indexed": false,
              "internalType": "address",
              "name": "oldAccessControlManager",
              "type": "address"
            },
            {
              "indexed": false,
              "internalType": "address",
              "name": "newAccessControlManager",
              "type": "address"
            }
          ],
          "name": "NewAccessControlManager",
          "type": "event"
        },
        {
          "anonymous": false,
          "inputs": [
            {
              "indexed": true,
              "internalType": "contract VToken",
              "name": "vToken",
              "type": "address"
            },
            {
              "indexed": false,
              "internalType": "uint256",
              "name": "newBorrowCap",
              "type": "uint256"
            }
          ],
          "name": "NewBorrowCap",
          "type": "event"
        },
        {
          "anonymous": false,
          "inputs": [
            {
              "indexed": false,
              "internalType": "uint256",
              "name": "oldCloseFactorMantissa",
              "type": "uint256"
            },
            {
              "indexed": false,
              "internalType": "uint256",
              "name": "newCloseFactorMantissa",
              "type": "uint256"
            }
          ],
          "name": "NewCloseFactor",
          "type": "event"
        },
        {
          "anonymous": false,
          "inputs": [
            {
              "indexed": false,
              "internalType": "contract VToken",
              "name": "vToken",
              "type": "address"
            },
            {
              "indexed": false,
              "internalType": "uint256",
              "name": "oldCollateralFactorMantissa",
              "type": "uint256"
            },
            {
              "indexed": false,
              "internalType": "uint256",
              "name": "newCollateralFactorMantissa",
              "type": "uint256"
            }
          ],
          "name": "NewCollateralFactor",
          "type": "event"
        },
        {
          "anonymous": false,
          "inputs": [
            {
              "indexed": false,
              "internalType": "uint256",
              "name": "oldLiquidationIncentiveMantissa",
              "type": "uint256"
            },
            {
              "indexed": false,
              "internalType": "uint256",
              "name": "newLiquidationIncentiveMantissa",
              "type": "uint256"
            }
          ],
          "name": "NewLiquidationIncentive",
          "type": "event"
        },
        {
          "anonymous": false,
          "inputs": [
            {
              "indexed": false,
              "internalType": "contract VToken",
              "name": "vToken",
              "type": "address"
            },
            {
              "indexed": false,
              "internalType": "uint256",
              "name": "oldLiquidationThresholdMantissa",
              "type": "uint256"
            },
            {
              "indexed": false,
              "internalType": "uint256",
              "name": "newLiquidationThresholdMantissa",
              "type": "uint256"
            }
          ],
          "name": "NewLiquidationThreshold",
          "type": "event"
        },
        {
          "anonymous": false,
          "inputs": [
            {
              "indexed": false,
              "internalType": "uint256",
              "name": "oldMinLiquidatableCollateral",
              "type": "uint256"
            },
            {
              "indexed": false,
              "internalType": "uint256",
              "name": "newMinLiquidatableCollateral",
              "type": "uint256"
            }
          ],
          "name": "NewMinLiquidatableCollateral",
          "type": "event"
        },
        {
          "anonymous": false,
          "inputs": [
            {
              "indexed": false,
              "internalType": "contract ResilientOracleInterface",
              "name": "oldPriceOracle",
              "type": "address"
            },
            {
              "indexed": false,
              "internalType": "contract ResilientOracleInterface",
              "name": "newPriceOracle",
              "type": "address"
            }
          ],
          "name": "NewPriceOracle",
          "type": "event"
        },
        {
          "anonymous": false,
          "inputs": [
            {
              "indexed": false,
              "internalType": "contract IPrime",
              "name": "oldPrimeToken",
              "type": "address"
            },
            {
              "indexed": false,
              "internalType": "contract IPrime",
              "name": "newPrimeToken",
              "type": "address"
            }
          ],
          "name": "NewPrimeToken",
          "type": "event"
        },
        {
          "anonymous": false,
          "inputs": [
            {
              "indexed": true,
              "internalType": "address",
              "name": "rewardsDistributor",
              "type": "address"
            },
            {
              "indexed": true,
              "internalType": "address",
              "name": "rewardToken",
              "type": "address"
            }
          ],
          "name": "NewRewardsDistributor",
          "type": "event"
        },
        {
          "anonymous": false,
          "inputs": [
            {
              "indexed": true,
              "internalType": "contract VToken",
              "name": "vToken",
              "type": "address"
            },
            {
              "indexed": false,
              "internalType": "uint256",
              "name": "newSupplyCap",
              "type": "uint256"
            }
          ],
          "name": "NewSupplyCap",
          "type": "event"
        },
        {
          "anonymous": false,
          "inputs": [
            {
              "indexed": true,
              "internalType": "address",
              "name": "previousOwner",
              "type": "address"
            },
            {
              "indexed": true,
              "internalType": "address",
              "name": "newOwner",
              "type": "address"
            }
          ],
          "name": "OwnershipTransferStarted",
          "type": "event"
        },
        {
          "anonymous": false,
          "inputs": [
            {
              "indexed": true,
              "internalType": "address",
              "name": "previousOwner",
              "type": "address"
            },
            {
              "indexed": true,
              "internalType": "address",
              "name": "newOwner",
              "type": "address"
            }
          ],
          "name": "OwnershipTransferred",
          "type": "event"
        },
        {
          "inputs": [],
          "name": "acceptOwnership",
          "outputs": [],
          "stateMutability": "nonpayable",
          "type": "function"
        },
        {
          "inputs": [],
          "name": "accessControlManager",
          "outputs": [
            {
              "internalType": "contract IAccessControlManagerV8",
              "name": "",
              "type": "address"
            }
          ],
          "stateMutability": "view",
          "type": "function"
        },
        {
          "inputs": [
            {
              "internalType": "address",
              "name": "",
              "type": "address"
            },
            {
              "internalType": "uint256",
              "name": "",
              "type": "uint256"
            }
          ],
          "name": "accountAssets",
          "outputs": [
            {
              "internalType": "contract VToken",
              "name": "",
              "type": "address"
            }
          ],
          "stateMutability": "view",
          "type": "function"
        },
        {
          "inputs": [
            {
              "internalType": "address",
              "name": "market",
              "type": "address"
            },
            {
              "internalType": "enum Action",
              "name": "action",
              "type": "uint8"
            }
          ],
          "name": "actionPaused",
          "outputs": [
            {
              "internalType": "bool",
              "name": "",
              "type": "bool"
            }
          ],
          "stateMutability": "view",
          "type": "function"
        },
        {
          "inputs": [
            {
              "internalType": "contract RewardsDistributor",
              "name": "_rewardsDistributor",
              "type": "address"
            }
          ],
          "name": "addRewardsDistributor",
          "outputs": [],
          "stateMutability": "nonpayable",
          "type": "function"
        },
        {
          "inputs": [
            {
              "internalType": "uint256",
              "name": "",
              "type": "uint256"
            }
          ],
          "name": "allMarkets",
          "outputs": [
            {
              "internalType": "contract VToken",
              "name": "",
              "type": "address"
            }
          ],
          "stateMutability": "view",
          "type": "function"
        },
        {
          "inputs": [
            {
              "internalType": "address",
              "name": "",
              "type": "address"
            },
            {
              "internalType": "address",
              "name": "",
              "type": "address"
            }
          ],
          "name": "approvedDelegates",
          "outputs": [
            {
              "internalType": "bool",
              "name": "",
              "type": "bool"
            }
          ],
          "stateMutability": "view",
          "type": "function"
        },
        {
          "inputs": [
            {
              "internalType": "address",
              "name": "",
              "type": "address"
            }
          ],
          "name": "borrowCaps",
          "outputs": [
            {
              "internalType": "uint256",
              "name": "",
              "type": "uint256"
            }
          ],
          "stateMutability": "view",
          "type": "function"
        },
        {
          "inputs": [
            {
              "internalType": "address",
              "name": "vToken",
              "type": "address"
            },
            {
              "internalType": "address",
              "name": "borrower",
              "type": "address"
            },
            {
              "internalType": "uint256",
              "name": "borrowAmount",
              "type": "uint256"
            }
          ],
          "name": "borrowVerify",
          "outputs": [],
          "stateMutability": "nonpayable",
          "type": "function"
        },
        {
          "inputs": [
            {
              "internalType": "address",
              "name": "account",
              "type": "address"
            },
            {
              "internalType": "contract VToken",
              "name": "vToken",
              "type": "address"
            }
          ],
          "name": "checkMembership",
          "outputs": [
            {
              "internalType": "bool",
              "name": "",
              "type": "bool"
            }
          ],
          "stateMutability": "view",
          "type": "function"
        },
        {
          "inputs": [],
          "name": "closeFactorMantissa",
          "outputs": [
            {
              "internalType": "uint256",
              "name": "",
              "type": "uint256"
            }
          ],
          "stateMutability": "view",
          "type": "function"
        },
        {
          "inputs": [
            {
              "internalType": "address[]",
              "name": "vTokens",
              "type": "address[]"
            }
          ],
          "name": "enterMarkets",
          "outputs": [
            {
              "internalType": "uint256[]",
              "name": "",
              "type": "uint256[]"
            }
          ],
          "stateMutability": "nonpayable",
          "type": "function"
        },
        {
          "inputs": [
            {
              "internalType": "address",
              "name": "vTokenAddress",
              "type": "address"
            }
          ],
          "name": "exitMarket",
          "outputs": [
            {
              "internalType": "uint256",
              "name": "",
              "type": "uint256"
            }
          ],
          "stateMutability": "nonpayable",
          "type": "function"
        },
        {
          "inputs": [
            {
              "internalType": "address",
              "name": "account",
              "type": "address"
            }
          ],
          "name": "getAccountLiquidity",
          "outputs": [
            {
              "internalType": "uint256",
              "name": "error",
              "type": "uint256"
            },
            {
              "internalType": "uint256",
              "name": "liquidity",
              "type": "uint256"
            },
            {
              "internalType": "uint256",
              "name": "shortfall",
              "type": "uint256"
            }
          ],
          "stateMutability": "view",
          "type": "function"
        },
        {
          "inputs": [],
          "name": "getAllMarkets",
          "outputs": [
            {
              "internalType": "contract VToken[]",
              "name": "",
              "type": "address[]"
            }
          ],
          "stateMutability": "view",
          "type": "function"
        },
        {
          "inputs": [
            {
              "internalType": "address",
              "name": "account",
              "type": "address"
            }
          ],
          "name": "getAssetsIn",
          "outputs": [
            {
              "internalType": "contract VToken[]",
              "name": "",
              "type": "address[]"
            }
          ],
          "stateMutability": "view",
          "type": "function"
        },
        {
          "inputs": [
            {
              "internalType": "address",
              "name": "account",
              "type": "address"
            }
          ],
          "name": "getBorrowingPower",
          "outputs": [
            {
              "internalType": "uint256",
              "name": "error",
              "type": "uint256"
            },
            {
              "internalType": "uint256",
              "name": "liquidity",
              "type": "uint256"
            },
            {
              "internalType": "uint256",
              "name": "shortfall",
              "type": "uint256"
            }
          ],
          "stateMutability": "view",
          "type": "function"
        },
        {
          "inputs": [
            {
              "internalType": "address",
              "name": "account",
              "type": "address"
            },
            {
              "internalType": "address",
              "name": "vTokenModify",
              "type": "address"
            },
            {
              "internalType": "uint256",
              "name": "redeemTokens",
              "type": "uint256"
            },
            {
              "internalType": "uint256",
              "name": "borrowAmount",
              "type": "uint256"
            }
          ],
          "name": "getHypotheticalAccountLiquidity",
          "outputs": [
            {
              "internalType": "uint256",
              "name": "error",
              "type": "uint256"
            },
            {
              "internalType": "uint256",
              "name": "liquidity",
              "type": "uint256"
            },
            {
              "internalType": "uint256",
              "name": "shortfall",
              "type": "uint256"
            }
          ],
          "stateMutability": "view",
          "type": "function"
        },
        {
          "inputs": [],
          "name": "getRewardDistributors",
          "outputs": [
            {
              "internalType": "contract RewardsDistributor[]",
              "name": "",
              "type": "address[]"
            }
          ],
          "stateMutability": "view",
          "type": "function"
        },
        {
          "inputs": [
            {
              "internalType": "address",
              "name": "vToken",
              "type": "address"
            }
          ],
          "name": "getRewardsByMarket",
          "outputs": [
            {
              "components": [
                {
                  "internalType": "address",
                  "name": "rewardToken",
                  "type": "address"
                },
                {
                  "internalType": "uint256",
                  "name": "supplySpeed",
                  "type": "uint256"
                },
                {
                  "internalType": "uint256",
                  "name": "borrowSpeed",
                  "type": "uint256"
                }
              ],
              "internalType": "struct ComptrollerStorage.RewardSpeeds[]",
              "name": "rewardSpeeds",
              "type": "tuple[]"
            }
          ],
          "stateMutability": "view",
          "type": "function"
        },
        {
          "inputs": [
            {
              "internalType": "address",
              "name": "user",
              "type": "address"
            }
          ],
          "name": "healAccount",
          "outputs": [],
          "stateMutability": "nonpayable",
          "type": "function"
        },
        {
          "inputs": [
            {
              "internalType": "uint256",
              "name": "loopLimit",
              "type": "uint256"
            },
            {
              "internalType": "address",
              "name": "accessControlManager",
              "type": "address"
            }
          ],
          "name": "initialize",
          "outputs": [],
          "stateMutability": "nonpayable",
          "type": "function"
        },
        {
          "inputs": [],
          "name": "isComptroller",
          "outputs": [
            {
              "internalType": "bool",
              "name": "",
              "type": "bool"
            }
          ],
          "stateMutability": "pure",
          "type": "function"
        },
        {
          "inputs": [
            {
              "internalType": "address",
              "name": "",
              "type": "address"
            }
          ],
          "name": "isForcedLiquidationEnabled",
          "outputs": [
            {
              "internalType": "bool",
              "name": "",
              "type": "bool"
            }
          ],
          "stateMutability": "view",
          "type": "function"
        },
        {
          "inputs": [
            {
              "internalType": "contract VToken",
              "name": "vToken",
              "type": "address"
            }
          ],
          "name": "isMarketListed",
          "outputs": [
            {
              "internalType": "bool",
              "name": "",
              "type": "bool"
            }
          ],
          "stateMutability": "view",
          "type": "function"
        },
        {
          "inputs": [
            {
              "internalType": "address",
              "name": "borrower",
              "type": "address"
            },
            {
              "components": [
                {
                  "internalType": "contract VToken",
                  "name": "vTokenCollateral",
                  "type": "address"
                },
                {
                  "internalType": "contract VToken",
                  "name": "vTokenBorrowed",
                  "type": "address"
                },
                {
                  "internalType": "uint256",
                  "name": "repayAmount",
                  "type": "uint256"
                }
              ],
              "internalType": "struct ComptrollerStorage.LiquidationOrder[]",
              "name": "orders",
              "type": "tuple[]"
            }
          ],
          "name": "liquidateAccount",
          "outputs": [],
          "stateMutability": "nonpayable",
          "type": "function"
        },
        {
          "inputs": [
            {
              "internalType": "address",
              "name": "vTokenBorrowed",
              "type": "address"
            },
            {
              "internalType": "address",
              "name": "vTokenCollateral",
              "type": "address"
            },
            {
              "internalType": "address",
              "name": "liquidator",
              "type": "address"
            },
            {
              "internalType": "address",
              "name": "borrower",
              "type": "address"
            },
            {
              "internalType": "uint256",
              "name": "actualRepayAmount",
              "type": "uint256"
            },
            {
              "internalType": "uint256",
              "name": "seizeTokens",
              "type": "uint256"
            }
          ],
          "name": "liquidateBorrowVerify",
          "outputs": [],
          "stateMutability": "nonpayable",
          "type": "function"
        },
        {
          "inputs": [
            {
              "internalType": "address",
              "name": "vTokenBorrowed",
              "type": "address"
            },
            {
              "internalType": "address",
              "name": "vTokenCollateral",
              "type": "address"
            },
            {
              "internalType": "uint256",
              "name": "actualRepayAmount",
              "type": "uint256"
            }
          ],
          "name": "liquidateCalculateSeizeTokens",
          "outputs": [
            {
              "internalType": "uint256",
              "name": "error",
              "type": "uint256"
            },
            {
              "internalType": "uint256",
              "name": "tokensToSeize",
              "type": "uint256"
            }
          ],
          "stateMutability": "view",
          "type": "function"
        },
        {
          "inputs": [],
          "name": "liquidationIncentiveMantissa",
          "outputs": [
            {
              "internalType": "uint256",
              "name": "",
              "type": "uint256"
            }
          ],
          "stateMutability": "view",
          "type": "function"
        },
        {
          "inputs": [
            {
              "internalType": "address",
              "name": "",
              "type": "address"
            }
          ],
          "name": "markets",
          "outputs": [
            {
              "internalType": "bool",
              "name": "isListed",
              "type": "bool"
            },
            {
              "internalType": "uint256",
              "name": "collateralFactorMantissa",
              "type": "uint256"
            },
            {
              "internalType": "uint256",
              "name": "liquidationThresholdMantissa",
              "type": "uint256"
            }
          ],
          "stateMutability": "view",
          "type": "function"
        },
        {
          "inputs": [],
          "name": "maxLoopsLimit",
          "outputs": [
            {
              "internalType": "uint256",
              "name": "",
              "type": "uint256"
            }
          ],
          "stateMutability": "view",
          "type": "function"
        },
        {
          "inputs": [],
          "name": "minLiquidatableCollateral",
          "outputs": [
            {
              "internalType": "uint256",
              "name": "",
              "type": "uint256"
            }
          ],
          "stateMutability": "view",
          "type": "function"
        },
        {
          "inputs": [
            {
              "internalType": "address",
              "name": "vToken",
              "type": "address"
            },
            {
              "internalType": "address",
              "name": "minter",
              "type": "address"
            },
            {
              "internalType": "uint256",
              "name": "actualMintAmount",
              "type": "uint256"
            },
            {
              "internalType": "uint256",
              "name": "mintTokens",
              "type": "uint256"
            }
          ],
          "name": "mintVerify",
          "outputs": [],
          "stateMutability": "nonpayable",
          "type": "function"
        },
        {
          "inputs": [],
          "name": "oracle",
          "outputs": [
            {
              "internalType": "contract ResilientOracleInterface",
              "name": "",
              "type": "address"
            }
          ],
          "stateMutability": "view",
          "type": "function"
        },
        {
          "inputs": [],
          "name": "owner",
          "outputs": [
            {
              "internalType": "address",
              "name": "",
              "type": "address"
            }
          ],
          "stateMutability": "view",
          "type": "function"
        },
        {
          "inputs": [],
          "name": "pendingOwner",
          "outputs": [
            {
              "internalType": "address",
              "name": "",
              "type": "address"
            }
          ],
          "stateMutability": "view",
          "type": "function"
        },
        {
          "inputs": [],
          "name": "poolRegistry",
          "outputs": [
            {
              "internalType": "address",
              "name": "",
              "type": "address"
            }
          ],
          "stateMutability": "view",
          "type": "function"
        },
        {
          "inputs": [
            {
              "internalType": "address",
              "name": "vToken",
              "type": "address"
            },
            {
              "internalType": "address",
              "name": "borrower",
              "type": "address"
            },
            {
              "internalType": "uint256",
              "name": "borrowAmount",
              "type": "uint256"
            }
          ],
          "name": "preBorrowHook",
          "outputs": [],
          "stateMutability": "nonpayable",
          "type": "function"
        },
        {
          "inputs": [
            {
              "internalType": "address",
              "name": "vTokenBorrowed",
              "type": "address"
            },
            {
              "internalType": "address",
              "name": "vTokenCollateral",
              "type": "address"
            },
            {
              "internalType": "address",
              "name": "borrower",
              "type": "address"
            },
            {
              "internalType": "uint256",
              "name": "repayAmount",
              "type": "uint256"
            },
            {
              "internalType": "bool",
              "name": "skipLiquidityCheck",
              "type": "bool"
            }
          ],
          "name": "preLiquidateHook",
          "outputs": [],
          "stateMutability": "nonpayable",
          "type": "function"
        },
        {
          "inputs": [
            {
              "internalType": "address",
              "name": "vToken",
              "type": "address"
            },
            {
              "internalType": "address",
              "name": "minter",
              "type": "address"
            },
            {
              "internalType": "uint256",
              "name": "mintAmount",
              "type": "uint256"
            }
          ],
          "name": "preMintHook",
          "outputs": [],
          "stateMutability": "nonpayable",
          "type": "function"
        },
        {
          "inputs": [
            {
              "internalType": "address",
              "name": "vToken",
              "type": "address"
            },
            {
              "internalType": "address",
              "name": "redeemer",
              "type": "address"
            },
            {
              "internalType": "uint256",
              "name": "redeemTokens",
              "type": "uint256"
            }
          ],
          "name": "preRedeemHook",
          "outputs": [],
          "stateMutability": "nonpayable",
          "type": "function"
        },
        {
          "inputs": [
            {
              "internalType": "address",
              "name": "vToken",
              "type": "address"
            },
            {
              "internalType": "address",
              "name": "borrower",
              "type": "address"
            }
          ],
          "name": "preRepayHook",
          "outputs": [],
          "stateMutability": "nonpayable",
          "type": "function"
        },
        {
          "inputs": [
            {
              "internalType": "address",
              "name": "vTokenCollateral",
              "type": "address"
            },
            {
              "internalType": "address",
              "name": "seizerContract",
              "type": "address"
            },
            {
              "internalType": "address",
              "name": "liquidator",
              "type": "address"
            },
            {
              "internalType": "address",
              "name": "borrower",
              "type": "address"
            }
          ],
          "name": "preSeizeHook",
          "outputs": [],
          "stateMutability": "nonpayable",
          "type": "function"
        },
        {
          "inputs": [
            {
              "internalType": "address",
              "name": "vToken",
              "type": "address"
            },
            {
              "internalType": "address",
              "name": "src",
              "type": "address"
            },
            {
              "internalType": "address",
              "name": "dst",
              "type": "address"
            },
            {
              "internalType": "uint256",
              "name": "transferTokens",
              "type": "uint256"
            }
          ],
          "name": "preTransferHook",
          "outputs": [],
          "stateMutability": "nonpayable",
          "type": "function"
        },
        {
          "inputs": [],
          "name": "prime",
          "outputs": [
            {
              "internalType": "contract IPrime",
              "name": "",
              "type": "address"
            }
          ],
          "stateMutability": "view",
          "type": "function"
        },
        {
          "inputs": [
            {
              "internalType": "address",
              "name": "vToken",
              "type": "address"
            },
            {
              "internalType": "address",
              "name": "redeemer",
              "type": "address"
            },
            {
              "internalType": "uint256",
              "name": "redeemAmount",
              "type": "uint256"
            },
            {
              "internalType": "uint256",
              "name": "redeemTokens",
              "type": "uint256"
            }
          ],
          "name": "redeemVerify",
          "outputs": [],
          "stateMutability": "nonpayable",
          "type": "function"
        },
        {
          "inputs": [],
          "name": "renounceOwnership",
          "outputs": [],
          "stateMutability": "nonpayable",
          "type": "function"
        },
        {
          "inputs": [
            {
              "internalType": "address",
              "name": "vToken",
              "type": "address"
            },
            {
              "internalType": "address",
              "name": "payer",
              "type": "address"
            },
            {
              "internalType": "address",
              "name": "borrower",
              "type": "address"
            },
            {
              "internalType": "uint256",
              "name": "actualRepayAmount",
              "type": "uint256"
            },
            {
              "internalType": "uint256",
              "name": "borrowerIndex",
              "type": "uint256"
            }
          ],
          "name": "repayBorrowVerify",
          "outputs": [],
          "stateMutability": "nonpayable",
          "type": "function"
        },
        {
          "inputs": [
            {
              "internalType": "address",
              "name": "vTokenCollateral",
              "type": "address"
            },
            {
              "internalType": "address",
              "name": "vTokenBorrowed",
              "type": "address"
            },
            {
              "internalType": "address",
              "name": "liquidator",
              "type": "address"
            },
            {
              "internalType": "address",
              "name": "borrower",
              "type": "address"
            },
            {
              "internalType": "uint256",
              "name": "seizeTokens",
              "type": "uint256"
            }
          ],
          "name": "seizeVerify",
          "outputs": [],
          "stateMutability": "nonpayable",
          "type": "function"
        },
        {
          "inputs": [
            {
              "internalType": "address",
              "name": "accessControlManager_",
              "type": "address"
            }
          ],
          "name": "setAccessControlManager",
          "outputs": [],
          "stateMutability": "nonpayable",
          "type": "function"
        },
        {
          "inputs": [
            {
              "internalType": "contract VToken[]",
              "name": "marketsList",
              "type": "address[]"
            },
            {
              "internalType": "enum Action[]",
              "name": "actionsList",
              "type": "uint8[]"
            },
            {
              "internalType": "bool",
              "name": "paused",
              "type": "bool"
            }
          ],
          "name": "setActionsPaused",
          "outputs": [],
          "stateMutability": "nonpayable",
          "type": "function"
        },
        {
          "inputs": [
            {
              "internalType": "uint256",
              "name": "newCloseFactorMantissa",
              "type": "uint256"
            }
          ],
          "name": "setCloseFactor",
          "outputs": [],
          "stateMutability": "nonpayable",
          "type": "function"
        },
        {
          "inputs": [
            {
              "internalType": "contract VToken",
              "name": "vToken",
              "type": "address"
            },
            {
              "internalType": "uint256",
              "name": "newCollateralFactorMantissa",
              "type": "uint256"
            },
            {
              "internalType": "uint256",
              "name": "newLiquidationThresholdMantissa",
              "type": "uint256"
            }
          ],
          "name": "setCollateralFactor",
          "outputs": [],
          "stateMutability": "nonpayable",
          "type": "function"
        },
        {
          "inputs": [
            {
              "internalType": "address",
              "name": "vTokenBorrowed",
              "type": "address"
            },
            {
              "internalType": "bool",
              "name": "enable",
              "type": "bool"
            }
          ],
          "name": "setForcedLiquidation",
          "outputs": [],
          "stateMutability": "nonpayable",
          "type": "function"
        },
        {
          "inputs": [
            {
              "internalType": "uint256",
              "name": "newLiquidationIncentiveMantissa",
              "type": "uint256"
            }
          ],
          "name": "setLiquidationIncentive",
          "outputs": [],
          "stateMutability": "nonpayable",
          "type": "function"
        },
        {
          "inputs": [
            {
              "internalType": "contract VToken[]",
              "name": "vTokens",
              "type": "address[]"
            },
            {
              "internalType": "uint256[]",
              "name": "newBorrowCaps",
              "type": "uint256[]"
            }
          ],
          "name": "setMarketBorrowCaps",
          "outputs": [],
          "stateMutability": "nonpayable",
          "type": "function"
        },
        {
          "inputs": [
            {
              "internalType": "contract VToken[]",
              "name": "vTokens",
              "type": "address[]"
            },
            {
              "internalType": "uint256[]",
              "name": "newSupplyCaps",
              "type": "uint256[]"
            }
          ],
          "name": "setMarketSupplyCaps",
          "outputs": [],
          "stateMutability": "nonpayable",
          "type": "function"
        },
        {
          "inputs": [
            {
              "internalType": "uint256",
              "name": "limit",
              "type": "uint256"
            }
          ],
          "name": "setMaxLoopsLimit",
          "outputs": [],
          "stateMutability": "nonpayable",
          "type": "function"
        },
        {
          "inputs": [
            {
              "internalType": "uint256",
              "name": "newMinLiquidatableCollateral",
              "type": "uint256"
            }
          ],
          "name": "setMinLiquidatableCollateral",
          "outputs": [],
          "stateMutability": "nonpayable",
          "type": "function"
        },
        {
          "inputs": [
            {
              "internalType": "contract ResilientOracleInterface",
              "name": "newOracle",
              "type": "address"
            }
          ],
          "name": "setPriceOracle",
          "outputs": [],
          "stateMutability": "nonpayable",
          "type": "function"
        },
        {
          "inputs": [
            {
              "internalType": "contract IPrime",
              "name": "_prime",
              "type": "address"
            }
          ],
          "name": "setPrimeToken",
          "outputs": [],
          "stateMutability": "nonpayable",
          "type": "function"
        },
        {
          "inputs": [
            {
              "internalType": "address",
              "name": "",
              "type": "address"
            }
          ],
          "name": "supplyCaps",
          "outputs": [
            {
              "internalType": "uint256",
              "name": "",
              "type": "uint256"
            }
          ],
          "stateMutability": "view",
          "type": "function"
        },
        {
          "inputs": [
            {
              "internalType": "contract VToken",
              "name": "vToken",
              "type": "address"
            }
          ],
          "name": "supportMarket",
          "outputs": [],
          "stateMutability": "nonpayable",
          "type": "function"
        },
        {
          "inputs": [
            {
              "internalType": "address",
              "name": "newOwner",
              "type": "address"
            }
          ],
          "name": "transferOwnership",
          "outputs": [],
          "stateMutability": "nonpayable",
          "type": "function"
        },
        {
          "inputs": [
            {
              "internalType": "address",
              "name": "vToken",
              "type": "address"
            },
            {
              "internalType": "address",
              "name": "src",
              "type": "address"
            },
            {
              "internalType": "address",
              "name": "dst",
              "type": "address"
            },
            {
              "internalType": "uint256",
              "name": "transferTokens",
              "type": "uint256"
            }
          ],
          "name": "transferVerify",
          "outputs": [],
          "stateMutability": "nonpayable",
          "type": "function"
        },
        {
          "inputs": [
            {
              "internalType": "address",
              "name": "delegate",
              "type": "address"
            },
            {
              "internalType": "bool",
              "name": "approved",
              "type": "bool"
            }
          ],
          "name": "updateDelegate",
          "outputs": [],
          "stateMutability": "nonpayable",
          "type": "function"
        },
        {
          "inputs": [
            {
              "internalType": "address",
              "name": "account",
              "type": "address"
            }
          ],
          "name": "updatePrices",
          "outputs": [],
          "stateMutability": "nonpayable",
          "type": "function"
        }
      ]
    },
    "Comptroller_Core": {
      "address": "0xA198909e8432f262f6978F2C81B04b32c55eb063",
      "abi": [
        {
          "inputs": [
            {
              "internalType": "address",
              "name": "beacon",
              "type": "address"
            },
            {
              "internalType": "bytes",
              "name": "data",
              "type": "bytes"
            }
          ],
          "stateMutability": "payable",
          "type": "constructor"
        },
        {
          "anonymous": false,
          "inputs": [
            {
              "indexed": false,
              "internalType": "address",
              "name": "previousAdmin",
              "type": "address"
            },
            {
              "indexed": false,
              "internalType": "address",
              "name": "newAdmin",
              "type": "address"
            }
          ],
          "name": "AdminChanged",
          "type": "event"
        },
        {
          "anonymous": false,
          "inputs": [
            {
              "indexed": true,
              "internalType": "address",
              "name": "beacon",
              "type": "address"
            }
          ],
          "name": "BeaconUpgraded",
          "type": "event"
        },
        {
          "anonymous": false,
          "inputs": [
            {
              "indexed": true,
              "internalType": "address",
              "name": "implementation",
              "type": "address"
            }
          ],
          "name": "Upgraded",
          "type": "event"
        },
        {
          "stateMutability": "payable",
          "type": "fallback"
        },
        {
          "stateMutability": "payable",
          "type": "receive"
        }
      ]
    },
    "DefaultProxyAdmin": {
      "address": "0xA78A1Df376c3CEeBC5Fab574fe6EdDbbF76fd03e",
      "abi": [
        {
          "inputs": [
            {
              "internalType": "address",
              "name": "initialOwner",
              "type": "address"
            }
          ],
          "stateMutability": "nonpayable",
          "type": "constructor"
        },
        {
          "anonymous": false,
          "inputs": [
            {
              "indexed": true,
              "internalType": "address",
              "name": "previousOwner",
              "type": "address"
            },
            {
              "indexed": true,
              "internalType": "address",
              "name": "newOwner",
              "type": "address"
            }
          ],
          "name": "OwnershipTransferred",
          "type": "event"
        },
        {
          "inputs": [
            {
              "internalType": "contract TransparentUpgradeableProxy",
              "name": "proxy",
              "type": "address"
            },
            {
              "internalType": "address",
              "name": "newAdmin",
              "type": "address"
            }
          ],
          "name": "changeProxyAdmin",
          "outputs": [],
          "stateMutability": "nonpayable",
          "type": "function"
        },
        {
          "inputs": [
            {
              "internalType": "contract TransparentUpgradeableProxy",
              "name": "proxy",
              "type": "address"
            }
          ],
          "name": "getProxyAdmin",
          "outputs": [
            {
              "internalType": "address",
              "name": "",
              "type": "address"
            }
          ],
          "stateMutability": "view",
          "type": "function"
        },
        {
          "inputs": [
            {
              "internalType": "contract TransparentUpgradeableProxy",
              "name": "proxy",
              "type": "address"
            }
          ],
          "name": "getProxyImplementation",
          "outputs": [
            {
              "internalType": "address",
              "name": "",
              "type": "address"
            }
          ],
          "stateMutability": "view",
          "type": "function"
        },
        {
          "inputs": [],
          "name": "owner",
          "outputs": [
            {
              "internalType": "address",
              "name": "",
              "type": "address"
            }
          ],
          "stateMutability": "view",
          "type": "function"
        },
        {
          "inputs": [],
          "name": "renounceOwnership",
          "outputs": [],
          "stateMutability": "nonpayable",
          "type": "function"
        },
        {
          "inputs": [
            {
              "internalType": "address",
              "name": "newOwner",
              "type": "address"
            }
          ],
          "name": "transferOwnership",
          "outputs": [],
          "stateMutability": "nonpayable",
          "type": "function"
        },
        {
          "inputs": [
            {
              "internalType": "contract TransparentUpgradeableProxy",
              "name": "proxy",
              "type": "address"
            },
            {
              "internalType": "address",
              "name": "implementation",
              "type": "address"
            }
          ],
          "name": "upgrade",
          "outputs": [],
          "stateMutability": "nonpayable",
          "type": "function"
        },
        {
          "inputs": [
            {
              "internalType": "contract TransparentUpgradeableProxy",
              "name": "proxy",
              "type": "address"
            },
            {
              "internalType": "address",
              "name": "implementation",
              "type": "address"
            },
            {
              "internalType": "bytes",
              "name": "data",
              "type": "bytes"
            }
          ],
          "name": "upgradeAndCall",
          "outputs": [],
          "stateMutability": "payable",
          "type": "function"
        }
      ]
    },
    "JumpRateModelV2_base0bps_slope750bps_jump25000bps_kink8000bps": {
      "address": "0xaE38205BEF83c18F006Bf2B8C92e3B7d69076166",
      "abi": [
        {
          "inputs": [
            {
              "internalType": "uint256",
              "name": "baseRatePerYear_",
              "type": "uint256"
            },
            {
              "internalType": "uint256",
              "name": "multiplierPerYear_",
              "type": "uint256"
            },
            {
              "internalType": "uint256",
              "name": "jumpMultiplierPerYear_",
              "type": "uint256"
            },
            {
              "internalType": "uint256",
              "name": "kink_",
              "type": "uint256"
            },
            {
              "internalType": "contract IAccessControlManagerV8",
              "name": "accessControlManager_",
              "type": "address"
            },
            {
              "internalType": "bool",
              "name": "timeBased_",
              "type": "bool"
            },
            {
              "internalType": "uint256",
              "name": "blocksPerYear_",
              "type": "uint256"
            }
          ],
          "stateMutability": "nonpayable",
          "type": "constructor"
        },
        {
          "inputs": [],
          "name": "InvalidBlocksPerYear",
          "type": "error"
        },
        {
          "inputs": [],
          "name": "InvalidTimeBasedConfiguration",
          "type": "error"
        },
        {
          "inputs": [
            {
              "internalType": "address",
              "name": "sender",
              "type": "address"
            },
            {
              "internalType": "address",
              "name": "calledContract",
              "type": "address"
            },
            {
              "internalType": "string",
              "name": "methodSignature",
              "type": "string"
            }
          ],
          "name": "Unauthorized",
          "type": "error"
        },
        {
          "anonymous": false,
          "inputs": [
            {
              "indexed": false,
              "internalType": "uint256",
              "name": "baseRatePerBlockOrTimestamp",
              "type": "uint256"
            },
            {
              "indexed": false,
              "internalType": "uint256",
              "name": "multiplierPerBlockOrTimestamp",
              "type": "uint256"
            },
            {
              "indexed": false,
              "internalType": "uint256",
              "name": "jumpMultiplierPerBlockOrTimestamp",
              "type": "uint256"
            },
            {
              "indexed": false,
              "internalType": "uint256",
              "name": "kink",
              "type": "uint256"
            }
          ],
          "name": "NewInterestParams",
          "type": "event"
        },
        {
          "inputs": [],
          "name": "accessControlManager",
          "outputs": [
            {
              "internalType": "contract IAccessControlManagerV8",
              "name": "",
              "type": "address"
            }
          ],
          "stateMutability": "view",
          "type": "function"
        },
        {
          "inputs": [],
          "name": "baseRatePerBlock",
          "outputs": [
            {
              "internalType": "uint256",
              "name": "",
              "type": "uint256"
            }
          ],
          "stateMutability": "view",
          "type": "function"
        },
        {
          "inputs": [],
          "name": "blocksOrSecondsPerYear",
          "outputs": [
            {
              "internalType": "uint256",
              "name": "",
              "type": "uint256"
            }
          ],
          "stateMutability": "view",
          "type": "function"
        },
        {
          "inputs": [],
          "name": "getBlockNumberOrTimestamp",
          "outputs": [
            {
              "internalType": "uint256",
              "name": "",
              "type": "uint256"
            }
          ],
          "stateMutability": "view",
          "type": "function"
        },
        {
          "inputs": [
            {
              "internalType": "uint256",
              "name": "cash",
              "type": "uint256"
            },
            {
              "internalType": "uint256",
              "name": "borrows",
              "type": "uint256"
            },
            {
              "internalType": "uint256",
              "name": "reserves",
              "type": "uint256"
            },
            {
              "internalType": "uint256",
              "name": "badDebt",
              "type": "uint256"
            }
          ],
          "name": "getBorrowRate",
          "outputs": [
            {
              "internalType": "uint256",
              "name": "",
              "type": "uint256"
            }
          ],
          "stateMutability": "view",
          "type": "function"
        },
        {
          "inputs": [
            {
              "internalType": "uint256",
              "name": "cash",
              "type": "uint256"
            },
            {
              "internalType": "uint256",
              "name": "borrows",
              "type": "uint256"
            },
            {
              "internalType": "uint256",
              "name": "reserves",
              "type": "uint256"
            },
            {
              "internalType": "uint256",
              "name": "reserveFactorMantissa",
              "type": "uint256"
            },
            {
              "internalType": "uint256",
              "name": "badDebt",
              "type": "uint256"
            }
          ],
          "name": "getSupplyRate",
          "outputs": [
            {
              "internalType": "uint256",
              "name": "",
              "type": "uint256"
            }
          ],
          "stateMutability": "view",
          "type": "function"
        },
        {
          "inputs": [],
          "name": "isInterestRateModel",
          "outputs": [
            {
              "internalType": "bool",
              "name": "",
              "type": "bool"
            }
          ],
          "stateMutability": "pure",
          "type": "function"
        },
        {
          "inputs": [],
          "name": "isTimeBased",
          "outputs": [
            {
              "internalType": "bool",
              "name": "",
              "type": "bool"
            }
          ],
          "stateMutability": "view",
          "type": "function"
        },
        {
          "inputs": [],
          "name": "jumpMultiplierPerBlock",
          "outputs": [
            {
              "internalType": "uint256",
              "name": "",
              "type": "uint256"
            }
          ],
          "stateMutability": "view",
          "type": "function"
        },
        {
          "inputs": [],
          "name": "kink",
          "outputs": [
            {
              "internalType": "uint256",
              "name": "",
              "type": "uint256"
            }
          ],
          "stateMutability": "view",
          "type": "function"
        },
        {
          "inputs": [],
          "name": "multiplierPerBlock",
          "outputs": [
            {
              "internalType": "uint256",
              "name": "",
              "type": "uint256"
            }
          ],
          "stateMutability": "view",
          "type": "function"
        },
        {
          "inputs": [
            {
              "internalType": "uint256",
              "name": "baseRatePerYear",
              "type": "uint256"
            },
            {
              "internalType": "uint256",
              "name": "multiplierPerYear",
              "type": "uint256"
            },
            {
              "internalType": "uint256",
              "name": "jumpMultiplierPerYear",
              "type": "uint256"
            },
            {
              "internalType": "uint256",
              "name": "kink_",
              "type": "uint256"
            }
          ],
          "name": "updateJumpRateModel",
          "outputs": [],
          "stateMutability": "nonpayable",
          "type": "function"
        },
        {
          "inputs": [
            {
              "internalType": "uint256",
              "name": "cash",
              "type": "uint256"
            },
            {
              "internalType": "uint256",
              "name": "borrows",
              "type": "uint256"
            },
            {
              "internalType": "uint256",
              "name": "reserves",
              "type": "uint256"
            },
            {
              "internalType": "uint256",
              "name": "badDebt",
              "type": "uint256"
            }
          ],
          "name": "utilizationRate",
          "outputs": [
            {
              "internalType": "uint256",
              "name": "",
              "type": "uint256"
            }
          ],
          "stateMutability": "pure",
          "type": "function"
        }
      ]
    },
    "JumpRateModelV2_base0bps_slope900bps_jump30000bps_kink4500bps": {
      "address": "0x1719cc45F774e1C944B70F31EDA1E8dCCDaE65EA",
      "abi": [
        {
          "inputs": [
            {
              "internalType": "uint256",
              "name": "baseRatePerYear_",
              "type": "uint256"
            },
            {
              "internalType": "uint256",
              "name": "multiplierPerYear_",
              "type": "uint256"
            },
            {
              "internalType": "uint256",
              "name": "jumpMultiplierPerYear_",
              "type": "uint256"
            },
            {
              "internalType": "uint256",
              "name": "kink_",
              "type": "uint256"
            },
            {
              "internalType": "contract IAccessControlManagerV8",
              "name": "accessControlManager_",
              "type": "address"
            },
            {
              "internalType": "bool",
              "name": "timeBased_",
              "type": "bool"
            },
            {
              "internalType": "uint256",
              "name": "blocksPerYear_",
              "type": "uint256"
            }
          ],
          "stateMutability": "nonpayable",
          "type": "constructor"
        },
        {
          "inputs": [],
          "name": "InvalidBlocksPerYear",
          "type": "error"
        },
        {
          "inputs": [],
          "name": "InvalidTimeBasedConfiguration",
          "type": "error"
        },
        {
          "inputs": [
            {
              "internalType": "address",
              "name": "sender",
              "type": "address"
            },
            {
              "internalType": "address",
              "name": "calledContract",
              "type": "address"
            },
            {
              "internalType": "string",
              "name": "methodSignature",
              "type": "string"
            }
          ],
          "name": "Unauthorized",
          "type": "error"
        },
        {
          "anonymous": false,
          "inputs": [
            {
              "indexed": false,
              "internalType": "uint256",
              "name": "baseRatePerBlockOrTimestamp",
              "type": "uint256"
            },
            {
              "indexed": false,
              "internalType": "uint256",
              "name": "multiplierPerBlockOrTimestamp",
              "type": "uint256"
            },
            {
              "indexed": false,
              "internalType": "uint256",
              "name": "jumpMultiplierPerBlockOrTimestamp",
              "type": "uint256"
            },
            {
              "indexed": false,
              "internalType": "uint256",
              "name": "kink",
              "type": "uint256"
            }
          ],
          "name": "NewInterestParams",
          "type": "event"
        },
        {
          "inputs": [],
          "name": "accessControlManager",
          "outputs": [
            {
              "internalType": "contract IAccessControlManagerV8",
              "name": "",
              "type": "address"
            }
          ],
          "stateMutability": "view",
          "type": "function"
        },
        {
          "inputs": [],
          "name": "baseRatePerBlock",
          "outputs": [
            {
              "internalType": "uint256",
              "name": "",
              "type": "uint256"
            }
          ],
          "stateMutability": "view",
          "type": "function"
        },
        {
          "inputs": [],
          "name": "blocksOrSecondsPerYear",
          "outputs": [
            {
              "internalType": "uint256",
              "name": "",
              "type": "uint256"
            }
          ],
          "stateMutability": "view",
          "type": "function"
        },
        {
          "inputs": [],
          "name": "getBlockNumberOrTimestamp",
          "outputs": [
            {
              "internalType": "uint256",
              "name": "",
              "type": "uint256"
            }
          ],
          "stateMutability": "view",
          "type": "function"
        },
        {
          "inputs": [
            {
              "internalType": "uint256",
              "name": "cash",
              "type": "uint256"
            },
            {
              "internalType": "uint256",
              "name": "borrows",
              "type": "uint256"
            },
            {
              "internalType": "uint256",
              "name": "reserves",
              "type": "uint256"
            },
            {
              "internalType": "uint256",
              "name": "badDebt",
              "type": "uint256"
            }
          ],
          "name": "getBorrowRate",
          "outputs": [
            {
              "internalType": "uint256",
              "name": "",
              "type": "uint256"
            }
          ],
          "stateMutability": "view",
          "type": "function"
        },
        {
          "inputs": [
            {
              "internalType": "uint256",
              "name": "cash",
              "type": "uint256"
            },
            {
              "internalType": "uint256",
              "name": "borrows",
              "type": "uint256"
            },
            {
              "internalType": "uint256",
              "name": "reserves",
              "type": "uint256"
            },
            {
              "internalType": "uint256",
              "name": "reserveFactorMantissa",
              "type": "uint256"
            },
            {
              "internalType": "uint256",
              "name": "badDebt",
              "type": "uint256"
            }
          ],
          "name": "getSupplyRate",
          "outputs": [
            {
              "internalType": "uint256",
              "name": "",
              "type": "uint256"
            }
          ],
          "stateMutability": "view",
          "type": "function"
        },
        {
          "inputs": [],
          "name": "isInterestRateModel",
          "outputs": [
            {
              "internalType": "bool",
              "name": "",
              "type": "bool"
            }
          ],
          "stateMutability": "pure",
          "type": "function"
        },
        {
          "inputs": [],
          "name": "isTimeBased",
          "outputs": [
            {
              "internalType": "bool",
              "name": "",
              "type": "bool"
            }
          ],
          "stateMutability": "view",
          "type": "function"
        },
        {
          "inputs": [],
          "name": "jumpMultiplierPerBlock",
          "outputs": [
            {
              "internalType": "uint256",
              "name": "",
              "type": "uint256"
            }
          ],
          "stateMutability": "view",
          "type": "function"
        },
        {
          "inputs": [],
          "name": "kink",
          "outputs": [
            {
              "internalType": "uint256",
              "name": "",
              "type": "uint256"
            }
          ],
          "stateMutability": "view",
          "type": "function"
        },
        {
          "inputs": [],
          "name": "multiplierPerBlock",
          "outputs": [
            {
              "internalType": "uint256",
              "name": "",
              "type": "uint256"
            }
          ],
          "stateMutability": "view",
          "type": "function"
        },
        {
          "inputs": [
            {
              "internalType": "uint256",
              "name": "baseRatePerYear",
              "type": "uint256"
            },
            {
              "internalType": "uint256",
              "name": "multiplierPerYear",
              "type": "uint256"
            },
            {
              "internalType": "uint256",
              "name": "jumpMultiplierPerYear",
              "type": "uint256"
            },
            {
              "internalType": "uint256",
              "name": "kink_",
              "type": "uint256"
            }
          ],
          "name": "updateJumpRateModel",
          "outputs": [],
          "stateMutability": "nonpayable",
          "type": "function"
        },
        {
          "inputs": [
            {
              "internalType": "uint256",
              "name": "cash",
              "type": "uint256"
            },
            {
              "internalType": "uint256",
              "name": "borrows",
              "type": "uint256"
            },
            {
              "internalType": "uint256",
              "name": "reserves",
              "type": "uint256"
            },
            {
              "internalType": "uint256",
              "name": "badDebt",
              "type": "uint256"
            }
          ],
          "name": "utilizationRate",
          "outputs": [
            {
              "internalType": "uint256",
              "name": "",
              "type": "uint256"
            }
          ],
          "stateMutability": "pure",
          "type": "function"
        }
      ]
    },
    "MockARB": {
      "address": "0x4371bb358aB5cC192E481543417D2F67b8781731",
      "abi": [
        {
          "inputs": [
            {
              "internalType": "string",
              "name": "name_",
              "type": "string"
            },
            {
              "internalType": "string",
              "name": "symbol_",
              "type": "string"
            },
            {
              "internalType": "uint8",
              "name": "decimals_",
              "type": "uint8"
            }
          ],
          "stateMutability": "nonpayable",
          "type": "constructor"
        },
        {
          "anonymous": false,
          "inputs": [
            {
              "indexed": true,
              "internalType": "address",
              "name": "owner",
              "type": "address"
            },
            {
              "indexed": true,
              "internalType": "address",
              "name": "spender",
              "type": "address"
            },
            {
              "indexed": false,
              "internalType": "uint256",
              "name": "value",
              "type": "uint256"
            }
          ],
          "name": "Approval",
          "type": "event"
        },
        {
          "anonymous": false,
          "inputs": [
            {
              "indexed": true,
              "internalType": "address",
              "name": "from",
              "type": "address"
            },
            {
              "indexed": true,
              "internalType": "address",
              "name": "to",
              "type": "address"
            },
            {
              "indexed": false,
              "internalType": "uint256",
              "name": "value",
              "type": "uint256"
            }
          ],
          "name": "Transfer",
          "type": "event"
        },
        {
          "inputs": [
            {
              "internalType": "address",
              "name": "owner",
              "type": "address"
            },
            {
              "internalType": "address",
              "name": "spender",
              "type": "address"
            }
          ],
          "name": "allowance",
          "outputs": [
            {
              "internalType": "uint256",
              "name": "",
              "type": "uint256"
            }
          ],
          "stateMutability": "view",
          "type": "function"
        },
        {
          "inputs": [
            {
              "internalType": "address",
              "name": "spender",
              "type": "address"
            },
            {
              "internalType": "uint256",
              "name": "amount",
              "type": "uint256"
            }
          ],
          "name": "approve",
          "outputs": [
            {
              "internalType": "bool",
              "name": "",
              "type": "bool"
            }
          ],
          "stateMutability": "nonpayable",
          "type": "function"
        },
        {
          "inputs": [
            {
              "internalType": "address",
              "name": "account",
              "type": "address"
            }
          ],
          "name": "balanceOf",
          "outputs": [
            {
              "internalType": "uint256",
              "name": "",
              "type": "uint256"
            }
          ],
          "stateMutability": "view",
          "type": "function"
        },
        {
          "inputs": [],
          "name": "decimals",
          "outputs": [
            {
              "internalType": "uint8",
              "name": "",
              "type": "uint8"
            }
          ],
          "stateMutability": "view",
          "type": "function"
        },
        {
          "inputs": [
            {
              "internalType": "address",
              "name": "spender",
              "type": "address"
            },
            {
              "internalType": "uint256",
              "name": "subtractedValue",
              "type": "uint256"
            }
          ],
          "name": "decreaseAllowance",
          "outputs": [
            {
              "internalType": "bool",
              "name": "",
              "type": "bool"
            }
          ],
          "stateMutability": "nonpayable",
          "type": "function"
        },
        {
          "inputs": [
            {
              "internalType": "uint256",
              "name": "amount",
              "type": "uint256"
            }
          ],
          "name": "faucet",
          "outputs": [],
          "stateMutability": "nonpayable",
          "type": "function"
        },
        {
          "inputs": [
            {
              "internalType": "address",
              "name": "spender",
              "type": "address"
            },
            {
              "internalType": "uint256",
              "name": "addedValue",
              "type": "uint256"
            }
          ],
          "name": "increaseAllowance",
          "outputs": [
            {
              "internalType": "bool",
              "name": "",
              "type": "bool"
            }
          ],
          "stateMutability": "nonpayable",
          "type": "function"
        },
        {
          "inputs": [],
          "name": "name",
          "outputs": [
            {
              "internalType": "string",
              "name": "",
              "type": "string"
            }
          ],
          "stateMutability": "view",
          "type": "function"
        },
        {
          "inputs": [],
          "name": "symbol",
          "outputs": [
            {
              "internalType": "string",
              "name": "",
              "type": "string"
            }
          ],
          "stateMutability": "view",
          "type": "function"
        },
        {
          "inputs": [],
          "name": "totalSupply",
          "outputs": [
            {
              "internalType": "uint256",
              "name": "",
              "type": "uint256"
            }
          ],
          "stateMutability": "view",
          "type": "function"
        },
        {
          "inputs": [
            {
              "internalType": "address",
              "name": "to",
              "type": "address"
            },
            {
              "internalType": "uint256",
              "name": "amount",
              "type": "uint256"
            }
          ],
          "name": "transfer",
          "outputs": [
            {
              "internalType": "bool",
              "name": "",
              "type": "bool"
            }
          ],
          "stateMutability": "nonpayable",
          "type": "function"
        },
        {
          "inputs": [
            {
              "internalType": "address",
              "name": "from",
              "type": "address"
            },
            {
              "internalType": "address",
              "name": "to",
              "type": "address"
            },
            {
              "internalType": "uint256",
              "name": "amount",
              "type": "uint256"
            }
          ],
          "name": "transferFrom",
          "outputs": [
            {
              "internalType": "bool",
              "name": "",
              "type": "bool"
            }
          ],
          "stateMutability": "nonpayable",
          "type": "function"
        }
      ]
    },
    "MockUSDC": {
      "address": "0x86f096B1D970990091319835faF3Ee011708eAe8",
      "abi": [
        {
          "inputs": [
            {
              "internalType": "string",
              "name": "name_",
              "type": "string"
            },
            {
              "internalType": "string",
              "name": "symbol_",
              "type": "string"
            },
            {
              "internalType": "uint8",
              "name": "decimals_",
              "type": "uint8"
            }
          ],
          "stateMutability": "nonpayable",
          "type": "constructor"
        },
        {
          "anonymous": false,
          "inputs": [
            {
              "indexed": true,
              "internalType": "address",
              "name": "owner",
              "type": "address"
            },
            {
              "indexed": true,
              "internalType": "address",
              "name": "spender",
              "type": "address"
            },
            {
              "indexed": false,
              "internalType": "uint256",
              "name": "value",
              "type": "uint256"
            }
          ],
          "name": "Approval",
          "type": "event"
        },
        {
          "anonymous": false,
          "inputs": [
            {
              "indexed": true,
              "internalType": "address",
              "name": "from",
              "type": "address"
            },
            {
              "indexed": true,
              "internalType": "address",
              "name": "to",
              "type": "address"
            },
            {
              "indexed": false,
              "internalType": "uint256",
              "name": "value",
              "type": "uint256"
            }
          ],
          "name": "Transfer",
          "type": "event"
        },
        {
          "inputs": [
            {
              "internalType": "address",
              "name": "owner",
              "type": "address"
            },
            {
              "internalType": "address",
              "name": "spender",
              "type": "address"
            }
          ],
          "name": "allowance",
          "outputs": [
            {
              "internalType": "uint256",
              "name": "",
              "type": "uint256"
            }
          ],
          "stateMutability": "view",
          "type": "function"
        },
        {
          "inputs": [
            {
              "internalType": "address",
              "name": "spender",
              "type": "address"
            },
            {
              "internalType": "uint256",
              "name": "amount",
              "type": "uint256"
            }
          ],
          "name": "approve",
          "outputs": [
            {
              "internalType": "bool",
              "name": "",
              "type": "bool"
            }
          ],
          "stateMutability": "nonpayable",
          "type": "function"
        },
        {
          "inputs": [
            {
              "internalType": "address",
              "name": "account",
              "type": "address"
            }
          ],
          "name": "balanceOf",
          "outputs": [
            {
              "internalType": "uint256",
              "name": "",
              "type": "uint256"
            }
          ],
          "stateMutability": "view",
          "type": "function"
        },
        {
          "inputs": [],
          "name": "decimals",
          "outputs": [
            {
              "internalType": "uint8",
              "name": "",
              "type": "uint8"
            }
          ],
          "stateMutability": "view",
          "type": "function"
        },
        {
          "inputs": [
            {
              "internalType": "address",
              "name": "spender",
              "type": "address"
            },
            {
              "internalType": "uint256",
              "name": "subtractedValue",
              "type": "uint256"
            }
          ],
          "name": "decreaseAllowance",
          "outputs": [
            {
              "internalType": "bool",
              "name": "",
              "type": "bool"
            }
          ],
          "stateMutability": "nonpayable",
          "type": "function"
        },
        {
          "inputs": [
            {
              "internalType": "uint256",
              "name": "amount",
              "type": "uint256"
            }
          ],
          "name": "faucet",
          "outputs": [],
          "stateMutability": "nonpayable",
          "type": "function"
        },
        {
          "inputs": [
            {
              "internalType": "address",
              "name": "spender",
              "type": "address"
            },
            {
              "internalType": "uint256",
              "name": "addedValue",
              "type": "uint256"
            }
          ],
          "name": "increaseAllowance",
          "outputs": [
            {
              "internalType": "bool",
              "name": "",
              "type": "bool"
            }
          ],
          "stateMutability": "nonpayable",
          "type": "function"
        },
        {
          "inputs": [],
          "name": "name",
          "outputs": [
            {
              "internalType": "string",
              "name": "",
              "type": "string"
            }
          ],
          "stateMutability": "view",
          "type": "function"
        },
        {
          "inputs": [],
          "name": "symbol",
          "outputs": [
            {
              "internalType": "string",
              "name": "",
              "type": "string"
            }
          ],
          "stateMutability": "view",
          "type": "function"
        },
        {
          "inputs": [],
          "name": "totalSupply",
          "outputs": [
            {
              "internalType": "uint256",
              "name": "",
              "type": "uint256"
            }
          ],
          "stateMutability": "view",
          "type": "function"
        },
        {
          "inputs": [
            {
              "internalType": "address",
              "name": "to",
              "type": "address"
            },
            {
              "internalType": "uint256",
              "name": "amount",
              "type": "uint256"
            }
          ],
          "name": "transfer",
          "outputs": [
            {
              "internalType": "bool",
              "name": "",
              "type": "bool"
            }
          ],
          "stateMutability": "nonpayable",
          "type": "function"
        },
        {
          "inputs": [
            {
              "internalType": "address",
              "name": "from",
              "type": "address"
            },
            {
              "internalType": "address",
              "name": "to",
              "type": "address"
            },
            {
              "internalType": "uint256",
              "name": "amount",
              "type": "uint256"
            }
          ],
          "name": "transferFrom",
          "outputs": [
            {
              "internalType": "bool",
              "name": "",
              "type": "bool"
            }
          ],
          "stateMutability": "nonpayable",
          "type": "function"
        }
      ]
    },
    "MockUSDT": {
      "address": "0xf3118a17863996B9F2A073c9A66Faaa664355cf8",
      "abi": [
        {
          "inputs": [
            {
              "internalType": "string",
              "name": "name_",
              "type": "string"
            },
            {
              "internalType": "string",
              "name": "symbol_",
              "type": "string"
            },
            {
              "internalType": "uint8",
              "name": "decimals_",
              "type": "uint8"
            }
          ],
          "stateMutability": "nonpayable",
          "type": "constructor"
        },
        {
          "anonymous": false,
          "inputs": [
            {
              "indexed": true,
              "internalType": "address",
              "name": "owner",
              "type": "address"
            },
            {
              "indexed": true,
              "internalType": "address",
              "name": "spender",
              "type": "address"
            },
            {
              "indexed": false,
              "internalType": "uint256",
              "name": "value",
              "type": "uint256"
            }
          ],
          "name": "Approval",
          "type": "event"
        },
        {
          "anonymous": false,
          "inputs": [
            {
              "indexed": true,
              "internalType": "address",
              "name": "from",
              "type": "address"
            },
            {
              "indexed": true,
              "internalType": "address",
              "name": "to",
              "type": "address"
            },
            {
              "indexed": false,
              "internalType": "uint256",
              "name": "value",
              "type": "uint256"
            }
          ],
          "name": "Transfer",
          "type": "event"
        },
        {
          "inputs": [
            {
              "internalType": "address",
              "name": "owner",
              "type": "address"
            },
            {
              "internalType": "address",
              "name": "spender",
              "type": "address"
            }
          ],
          "name": "allowance",
          "outputs": [
            {
              "internalType": "uint256",
              "name": "",
              "type": "uint256"
            }
          ],
          "stateMutability": "view",
          "type": "function"
        },
        {
          "inputs": [
            {
              "internalType": "address",
              "name": "spender",
              "type": "address"
            },
            {
              "internalType": "uint256",
              "name": "amount",
              "type": "uint256"
            }
          ],
          "name": "approve",
          "outputs": [
            {
              "internalType": "bool",
              "name": "",
              "type": "bool"
            }
          ],
          "stateMutability": "nonpayable",
          "type": "function"
        },
        {
          "inputs": [
            {
              "internalType": "address",
              "name": "account",
              "type": "address"
            }
          ],
          "name": "balanceOf",
          "outputs": [
            {
              "internalType": "uint256",
              "name": "",
              "type": "uint256"
            }
          ],
          "stateMutability": "view",
          "type": "function"
        },
        {
          "inputs": [],
          "name": "decimals",
          "outputs": [
            {
              "internalType": "uint8",
              "name": "",
              "type": "uint8"
            }
          ],
          "stateMutability": "view",
          "type": "function"
        },
        {
          "inputs": [
            {
              "internalType": "address",
              "name": "spender",
              "type": "address"
            },
            {
              "internalType": "uint256",
              "name": "subtractedValue",
              "type": "uint256"
            }
          ],
          "name": "decreaseAllowance",
          "outputs": [
            {
              "internalType": "bool",
              "name": "",
              "type": "bool"
            }
          ],
          "stateMutability": "nonpayable",
          "type": "function"
        },
        {
          "inputs": [
            {
              "internalType": "uint256",
              "name": "amount",
              "type": "uint256"
            }
          ],
          "name": "faucet",
          "outputs": [],
          "stateMutability": "nonpayable",
          "type": "function"
        },
        {
          "inputs": [
            {
              "internalType": "address",
              "name": "spender",
              "type": "address"
            },
            {
              "internalType": "uint256",
              "name": "addedValue",
              "type": "uint256"
            }
          ],
          "name": "increaseAllowance",
          "outputs": [
            {
              "internalType": "bool",
              "name": "",
              "type": "bool"
            }
          ],
          "stateMutability": "nonpayable",
          "type": "function"
        },
        {
          "inputs": [],
          "name": "name",
          "outputs": [
            {
              "internalType": "string",
              "name": "",
              "type": "string"
            }
          ],
          "stateMutability": "view",
          "type": "function"
        },
        {
          "inputs": [],
          "name": "symbol",
          "outputs": [
            {
              "internalType": "string",
              "name": "",
              "type": "string"
            }
          ],
          "stateMutability": "view",
          "type": "function"
        },
        {
          "inputs": [],
          "name": "totalSupply",
          "outputs": [
            {
              "internalType": "uint256",
              "name": "",
              "type": "uint256"
            }
          ],
          "stateMutability": "view",
          "type": "function"
        },
        {
          "inputs": [
            {
              "internalType": "address",
              "name": "to",
              "type": "address"
            },
            {
              "internalType": "uint256",
              "name": "amount",
              "type": "uint256"
            }
          ],
          "name": "transfer",
          "outputs": [
            {
              "internalType": "bool",
              "name": "",
              "type": "bool"
            }
          ],
          "stateMutability": "nonpayable",
          "type": "function"
        },
        {
          "inputs": [
            {
              "internalType": "address",
              "name": "from",
              "type": "address"
            },
            {
              "internalType": "address",
              "name": "to",
              "type": "address"
            },
            {
              "internalType": "uint256",
              "name": "amount",
              "type": "uint256"
            }
          ],
          "name": "transferFrom",
          "outputs": [
            {
              "internalType": "bool",
              "name": "",
              "type": "bool"
            }
          ],
          "stateMutability": "nonpayable",
          "type": "function"
        }
      ]
    },
    "MockWBTC": {
      "address": "0xFb8d93FD3Cf18386a5564bb5619cD1FdB130dF7D",
      "abi": [
        {
          "inputs": [
            {
              "internalType": "string",
              "name": "name_",
              "type": "string"
            },
            {
              "internalType": "string",
              "name": "symbol_",
              "type": "string"
            },
            {
              "internalType": "uint8",
              "name": "decimals_",
              "type": "uint8"
            }
          ],
          "stateMutability": "nonpayable",
          "type": "constructor"
        },
        {
          "anonymous": false,
          "inputs": [
            {
              "indexed": true,
              "internalType": "address",
              "name": "owner",
              "type": "address"
            },
            {
              "indexed": true,
              "internalType": "address",
              "name": "spender",
              "type": "address"
            },
            {
              "indexed": false,
              "internalType": "uint256",
              "name": "value",
              "type": "uint256"
            }
          ],
          "name": "Approval",
          "type": "event"
        },
        {
          "anonymous": false,
          "inputs": [
            {
              "indexed": true,
              "internalType": "address",
              "name": "from",
              "type": "address"
            },
            {
              "indexed": true,
              "internalType": "address",
              "name": "to",
              "type": "address"
            },
            {
              "indexed": false,
              "internalType": "uint256",
              "name": "value",
              "type": "uint256"
            }
          ],
          "name": "Transfer",
          "type": "event"
        },
        {
          "inputs": [
            {
              "internalType": "address",
              "name": "owner",
              "type": "address"
            },
            {
              "internalType": "address",
              "name": "spender",
              "type": "address"
            }
          ],
          "name": "allowance",
          "outputs": [
            {
              "internalType": "uint256",
              "name": "",
              "type": "uint256"
            }
          ],
          "stateMutability": "view",
          "type": "function"
        },
        {
          "inputs": [
            {
              "internalType": "address",
              "name": "spender",
              "type": "address"
            },
            {
              "internalType": "uint256",
              "name": "amount",
              "type": "uint256"
            }
          ],
          "name": "approve",
          "outputs": [
            {
              "internalType": "bool",
              "name": "",
              "type": "bool"
            }
          ],
          "stateMutability": "nonpayable",
          "type": "function"
        },
        {
          "inputs": [
            {
              "internalType": "address",
              "name": "account",
              "type": "address"
            }
          ],
          "name": "balanceOf",
          "outputs": [
            {
              "internalType": "uint256",
              "name": "",
              "type": "uint256"
            }
          ],
          "stateMutability": "view",
          "type": "function"
        },
        {
          "inputs": [],
          "name": "decimals",
          "outputs": [
            {
              "internalType": "uint8",
              "name": "",
              "type": "uint8"
            }
          ],
          "stateMutability": "view",
          "type": "function"
        },
        {
          "inputs": [
            {
              "internalType": "address",
              "name": "spender",
              "type": "address"
            },
            {
              "internalType": "uint256",
              "name": "subtractedValue",
              "type": "uint256"
            }
          ],
          "name": "decreaseAllowance",
          "outputs": [
            {
              "internalType": "bool",
              "name": "",
              "type": "bool"
            }
          ],
          "stateMutability": "nonpayable",
          "type": "function"
        },
        {
          "inputs": [
            {
              "internalType": "uint256",
              "name": "amount",
              "type": "uint256"
            }
          ],
          "name": "faucet",
          "outputs": [],
          "stateMutability": "nonpayable",
          "type": "function"
        },
        {
          "inputs": [
            {
              "internalType": "address",
              "name": "spender",
              "type": "address"
            },
            {
              "internalType": "uint256",
              "name": "addedValue",
              "type": "uint256"
            }
          ],
          "name": "increaseAllowance",
          "outputs": [
            {
              "internalType": "bool",
              "name": "",
              "type": "bool"
            }
          ],
          "stateMutability": "nonpayable",
          "type": "function"
        },
        {
          "inputs": [],
          "name": "name",
          "outputs": [
            {
              "internalType": "string",
              "name": "",
              "type": "string"
            }
          ],
          "stateMutability": "view",
          "type": "function"
        },
        {
          "inputs": [],
          "name": "symbol",
          "outputs": [
            {
              "internalType": "string",
              "name": "",
              "type": "string"
            }
          ],
          "stateMutability": "view",
          "type": "function"
        },
        {
          "inputs": [],
          "name": "totalSupply",
          "outputs": [
            {
              "internalType": "uint256",
              "name": "",
              "type": "uint256"
            }
          ],
          "stateMutability": "view",
          "type": "function"
        },
        {
          "inputs": [
            {
              "internalType": "address",
              "name": "to",
              "type": "address"
            },
            {
              "internalType": "uint256",
              "name": "amount",
              "type": "uint256"
            }
          ],
          "name": "transfer",
          "outputs": [
            {
              "internalType": "bool",
              "name": "",
              "type": "bool"
            }
          ],
          "stateMutability": "nonpayable",
          "type": "function"
        },
        {
          "inputs": [
            {
              "internalType": "address",
              "name": "from",
              "type": "address"
            },
            {
              "internalType": "address",
              "name": "to",
              "type": "address"
            },
            {
              "internalType": "uint256",
              "name": "amount",
              "type": "uint256"
            }
          ],
          "name": "transferFrom",
          "outputs": [
            {
              "internalType": "bool",
              "name": "",
              "type": "bool"
            }
          ],
          "stateMutability": "nonpayable",
          "type": "function"
        }
      ]
    },
<<<<<<< HEAD
    "PoolLens": {
      "address": "0xd08422A9A7b19404cC01FB970a247d19CE4EA7fE",
=======
    "NativeTokenGateway_vWETH_Core": {
      "address": "0xa9D6d0dc76a9f0B87E52df1326F2f0E4e422BC52",
>>>>>>> 200cfa4e
      "abi": [
        {
          "inputs": [
            {
              "internalType": "contract IVToken",
              "name": "vWrappedNativeToken",
              "type": "address"
            }
          ],
          "stateMutability": "nonpayable",
          "type": "constructor"
        },
        {
          "inputs": [],
          "name": "NativeTokenTransferFailed",
          "type": "error"
        },
        {
          "inputs": [],
          "name": "ZeroAddressNotAllowed",
          "type": "error"
        },
        {
          "inputs": [],
          "name": "ZeroValueNotAllowed",
          "type": "error"
        },
        {
          "anonymous": false,
          "inputs": [
            {
              "indexed": true,
              "internalType": "address",
              "name": "previousOwner",
              "type": "address"
            },
            {
              "indexed": true,
              "internalType": "address",
              "name": "newOwner",
              "type": "address"
            }
          ],
          "name": "OwnershipTransferStarted",
          "type": "event"
        },
        {
          "anonymous": false,
          "inputs": [
            {
              "indexed": true,
              "internalType": "address",
              "name": "previousOwner",
              "type": "address"
            },
            {
<<<<<<< HEAD
              "components": [
                {
                  "internalType": "string",
                  "name": "name",
                  "type": "string"
                },
                {
                  "internalType": "address",
                  "name": "creator",
                  "type": "address"
                },
                {
                  "internalType": "address",
                  "name": "comptroller",
                  "type": "address"
                },
                {
                  "internalType": "uint256",
                  "name": "blockPosted",
                  "type": "uint256"
                },
                {
                  "internalType": "uint256",
                  "name": "timestampPosted",
                  "type": "uint256"
                },
                {
                  "internalType": "string",
                  "name": "category",
                  "type": "string"
                },
                {
                  "internalType": "string",
                  "name": "logoURL",
                  "type": "string"
                },
                {
                  "internalType": "string",
                  "name": "description",
                  "type": "string"
                },
                {
                  "internalType": "address",
                  "name": "priceOracle",
                  "type": "address"
                },
                {
                  "internalType": "uint256",
                  "name": "closeFactor",
                  "type": "uint256"
                },
                {
                  "internalType": "uint256",
                  "name": "liquidationIncentive",
                  "type": "uint256"
                },
                {
                  "internalType": "uint256",
                  "name": "minLiquidatableCollateral",
                  "type": "uint256"
                },
                {
                  "components": [
                    {
                      "internalType": "address",
                      "name": "vToken",
                      "type": "address"
                    },
                    {
                      "internalType": "uint256",
                      "name": "exchangeRateCurrent",
                      "type": "uint256"
                    },
                    {
                      "internalType": "uint256",
                      "name": "supplyRatePerBlockOrTimestamp",
                      "type": "uint256"
                    },
                    {
                      "internalType": "uint256",
                      "name": "borrowRatePerBlockOrTimestamp",
                      "type": "uint256"
                    },
                    {
                      "internalType": "uint256",
                      "name": "reserveFactorMantissa",
                      "type": "uint256"
                    },
                    {
                      "internalType": "uint256",
                      "name": "supplyCaps",
                      "type": "uint256"
                    },
                    {
                      "internalType": "uint256",
                      "name": "borrowCaps",
                      "type": "uint256"
                    },
                    {
                      "internalType": "uint256",
                      "name": "totalBorrows",
                      "type": "uint256"
                    },
                    {
                      "internalType": "uint256",
                      "name": "totalReserves",
                      "type": "uint256"
                    },
                    {
                      "internalType": "uint256",
                      "name": "totalSupply",
                      "type": "uint256"
                    },
                    {
                      "internalType": "uint256",
                      "name": "totalCash",
                      "type": "uint256"
                    },
                    {
                      "internalType": "bool",
                      "name": "isListed",
                      "type": "bool"
                    },
                    {
                      "internalType": "uint256",
                      "name": "collateralFactorMantissa",
                      "type": "uint256"
                    },
                    {
                      "internalType": "address",
                      "name": "underlyingAssetAddress",
                      "type": "address"
                    },
                    {
                      "internalType": "uint256",
                      "name": "vTokenDecimals",
                      "type": "uint256"
                    },
                    {
                      "internalType": "uint256",
                      "name": "underlyingDecimals",
                      "type": "uint256"
                    },
                    {
                      "internalType": "uint256",
                      "name": "pausedActions",
                      "type": "uint256"
                    }
                  ],
                  "internalType": "struct PoolLens.VTokenMetadata[]",
                  "name": "vTokens",
                  "type": "tuple[]"
                }
              ],
              "internalType": "struct PoolLens.PoolData[]",
              "name": "",
              "type": "tuple[]"
=======
              "indexed": true,
              "internalType": "address",
              "name": "newOwner",
              "type": "address"
>>>>>>> 200cfa4e
            }
          ],
          "name": "OwnershipTransferred",
          "type": "event"
        },
        {
          "anonymous": false,
          "inputs": [
            {
              "indexed": true,
              "internalType": "address",
              "name": "receiver",
              "type": "address"
            },
            {
              "indexed": false,
              "internalType": "uint256",
              "name": "amount",
              "type": "uint256"
            }
          ],
          "name": "SweepNative",
          "type": "event"
        },
        {
          "anonymous": false,
          "inputs": [
            {
              "indexed": true,
              "internalType": "address",
              "name": "token",
              "type": "address"
            },
            {
              "indexed": true,
              "internalType": "address",
              "name": "receiver",
              "type": "address"
            },
            {
              "indexed": false,
              "internalType": "uint256",
              "name": "amount",
              "type": "uint256"
            }
          ],
          "name": "SweepToken",
          "type": "event"
        },
        {
          "anonymous": false,
          "inputs": [
            {
              "indexed": true,
              "internalType": "address",
              "name": "sender",
              "type": "address"
            },
            {
              "indexed": true,
              "internalType": "address",
              "name": "vToken",
              "type": "address"
            },
            {
              "indexed": false,
              "internalType": "uint256",
              "name": "amount",
              "type": "uint256"
            }
          ],
          "name": "TokensBorrowedAndUnwrapped",
          "type": "event"
        },
        {
          "anonymous": false,
          "inputs": [
            {
              "indexed": true,
              "internalType": "address",
              "name": "sender",
              "type": "address"
            },
            {
              "indexed": true,
              "internalType": "address",
              "name": "vToken",
              "type": "address"
            },
            {
              "indexed": false,
              "internalType": "uint256",
              "name": "amount",
              "type": "uint256"
            }
          ],
          "name": "TokensRedeemedAndUnwrapped",
          "type": "event"
        },
        {
          "anonymous": false,
          "inputs": [
            {
              "indexed": true,
              "internalType": "address",
              "name": "sender",
              "type": "address"
            },
            {
              "indexed": true,
              "internalType": "address",
              "name": "vToken",
              "type": "address"
            },
            {
              "indexed": false,
              "internalType": "uint256",
              "name": "amount",
              "type": "uint256"
            }
          ],
          "name": "TokensWrappedAndRepaid",
          "type": "event"
        },
        {
          "anonymous": false,
          "inputs": [
            {
              "indexed": true,
              "internalType": "address",
              "name": "sender",
              "type": "address"
            },
            {
              "indexed": true,
              "internalType": "address",
              "name": "vToken",
              "type": "address"
            },
            {
              "indexed": false,
              "internalType": "uint256",
              "name": "amount",
              "type": "uint256"
            }
          ],
          "name": "TokensWrappedAndSupplied",
          "type": "event"
        },
        {
          "stateMutability": "payable",
          "type": "fallback"
        },
        {
          "inputs": [],
          "name": "acceptOwnership",
          "outputs": [],
          "stateMutability": "nonpayable",
          "type": "function"
        },
        {
          "inputs": [
            {
              "internalType": "uint256",
              "name": "borrowAmount",
              "type": "uint256"
            }
          ],
          "name": "borrowAndUnwrap",
          "outputs": [],
          "stateMutability": "nonpayable",
          "type": "function"
        },
        {
          "inputs": [],
          "name": "owner",
          "outputs": [
            {
              "internalType": "address",
              "name": "",
              "type": "address"
            }
          ],
          "stateMutability": "view",
          "type": "function"
        },
        {
          "inputs": [],
          "name": "pendingOwner",
          "outputs": [
            {
              "internalType": "address",
              "name": "",
              "type": "address"
            }
          ],
          "stateMutability": "view",
          "type": "function"
        },
        {
          "inputs": [
            {
              "internalType": "uint256",
              "name": "redeemTokens",
              "type": "uint256"
            }
          ],
          "name": "redeemAndUnwrap",
          "outputs": [],
          "stateMutability": "nonpayable",
          "type": "function"
        },
        {
          "inputs": [
            {
              "internalType": "uint256",
              "name": "redeemAmount",
              "type": "uint256"
            }
          ],
          "name": "redeemUnderlyingAndUnwrap",
          "outputs": [],
          "stateMutability": "nonpayable",
          "type": "function"
        },
        {
          "inputs": [],
          "name": "renounceOwnership",
          "outputs": [],
          "stateMutability": "nonpayable",
          "type": "function"
        },
        {
          "inputs": [],
          "name": "sweepNative",
          "outputs": [],
          "stateMutability": "nonpayable",
          "type": "function"
        },
        {
          "inputs": [
            {
              "internalType": "contract IERC20",
              "name": "token",
              "type": "address"
            }
          ],
          "name": "sweepToken",
          "outputs": [],
          "stateMutability": "nonpayable",
          "type": "function"
        },
        {
          "inputs": [
            {
              "internalType": "address",
              "name": "newOwner",
              "type": "address"
            }
          ],
          "name": "transferOwnership",
          "outputs": [],
          "stateMutability": "nonpayable",
          "type": "function"
        },
        {
          "inputs": [],
          "name": "vWNativeToken",
          "outputs": [
            {
              "internalType": "contract IVToken",
              "name": "",
              "type": "address"
            }
          ],
          "stateMutability": "view",
          "type": "function"
        },
        {
          "inputs": [],
          "name": "wNativeToken",
          "outputs": [
            {
              "internalType": "contract IWrappedNative",
              "name": "",
              "type": "address"
            }
          ],
          "stateMutability": "view",
          "type": "function"
        },
        {
          "inputs": [],
          "name": "wrapAndRepay",
          "outputs": [],
          "stateMutability": "payable",
          "type": "function"
        },
        {
          "inputs": [
            {
              "internalType": "address",
              "name": "minter",
              "type": "address"
            }
          ],
          "name": "wrapAndSupply",
          "outputs": [],
          "stateMutability": "payable",
          "type": "function"
        },
        {
          "stateMutability": "payable",
          "type": "receive"
        }
      ]
    },
    "PoolLens": {
      "address": "0x70f8364D42A4F6C95D10Fb1dfB7793f0EAd0585e",
      "abi": [
        {
          "inputs": [
            {
              "internalType": "bool",
              "name": "timeBased_",
              "type": "bool"
            },
            {
              "internalType": "uint256",
              "name": "blocksPerYear_",
              "type": "uint256"
            }
          ],
          "stateMutability": "nonpayable",
          "type": "constructor"
        },
        {
          "inputs": [],
          "name": "InvalidBlocksPerYear",
          "type": "error"
        },
        {
          "inputs": [],
          "name": "InvalidTimeBasedConfiguration",
          "type": "error"
        },
        {
          "inputs": [],
          "name": "blocksOrSecondsPerYear",
          "outputs": [
            {
              "internalType": "uint256",
              "name": "",
              "type": "uint256"
            }
          ],
          "stateMutability": "view",
          "type": "function"
        },
        {
          "inputs": [
            {
              "internalType": "address",
              "name": "poolRegistryAddress",
              "type": "address"
            }
          ],
          "name": "getAllPools",
          "outputs": [
            {
              "components": [
                {
                  "internalType": "string",
                  "name": "name",
                  "type": "string"
                },
                {
                  "internalType": "address",
                  "name": "creator",
                  "type": "address"
                },
                {
                  "internalType": "address",
                  "name": "comptroller",
                  "type": "address"
                },
                {
                  "internalType": "uint256",
                  "name": "blockPosted",
                  "type": "uint256"
                },
                {
                  "internalType": "uint256",
                  "name": "timestampPosted",
                  "type": "uint256"
                },
                {
                  "internalType": "string",
                  "name": "category",
                  "type": "string"
                },
                {
                  "internalType": "string",
                  "name": "logoURL",
                  "type": "string"
                },
                {
                  "internalType": "string",
                  "name": "description",
                  "type": "string"
                },
                {
                  "internalType": "address",
                  "name": "priceOracle",
                  "type": "address"
                },
                {
                  "internalType": "uint256",
                  "name": "closeFactor",
                  "type": "uint256"
                },
                {
                  "internalType": "uint256",
                  "name": "liquidationIncentive",
                  "type": "uint256"
                },
                {
                  "internalType": "uint256",
                  "name": "minLiquidatableCollateral",
                  "type": "uint256"
                },
                {
                  "components": [
                    {
                      "internalType": "address",
                      "name": "vToken",
                      "type": "address"
                    },
                    {
                      "internalType": "uint256",
                      "name": "exchangeRateCurrent",
                      "type": "uint256"
                    },
                    {
                      "internalType": "uint256",
                      "name": "supplyRatePerBlockOrTimestamp",
                      "type": "uint256"
                    },
                    {
                      "internalType": "uint256",
                      "name": "borrowRatePerBlockOrTimestamp",
                      "type": "uint256"
                    },
                    {
                      "internalType": "uint256",
                      "name": "reserveFactorMantissa",
                      "type": "uint256"
                    },
                    {
                      "internalType": "uint256",
                      "name": "supplyCaps",
                      "type": "uint256"
                    },
                    {
                      "internalType": "uint256",
                      "name": "borrowCaps",
                      "type": "uint256"
                    },
                    {
                      "internalType": "uint256",
                      "name": "totalBorrows",
                      "type": "uint256"
                    },
                    {
                      "internalType": "uint256",
                      "name": "totalReserves",
                      "type": "uint256"
                    },
                    {
                      "internalType": "uint256",
                      "name": "totalSupply",
                      "type": "uint256"
                    },
                    {
                      "internalType": "uint256",
                      "name": "totalCash",
                      "type": "uint256"
                    },
                    {
                      "internalType": "bool",
                      "name": "isListed",
                      "type": "bool"
                    },
                    {
                      "internalType": "uint256",
                      "name": "collateralFactorMantissa",
                      "type": "uint256"
                    },
                    {
                      "internalType": "address",
                      "name": "underlyingAssetAddress",
                      "type": "address"
                    },
                    {
                      "internalType": "uint256",
                      "name": "vTokenDecimals",
                      "type": "uint256"
                    },
                    {
                      "internalType": "uint256",
                      "name": "underlyingDecimals",
                      "type": "uint256"
                    },
                    {
                      "internalType": "uint256",
                      "name": "pausedActions",
                      "type": "uint256"
                    }
                  ],
                  "internalType": "struct PoolLens.VTokenMetadata[]",
                  "name": "vTokens",
                  "type": "tuple[]"
                }
              ],
              "internalType": "struct PoolLens.PoolData[]",
              "name": "",
              "type": "tuple[]"
            }
          ],
          "stateMutability": "view",
          "type": "function"
        },
        {
          "inputs": [],
          "name": "getBlockNumberOrTimestamp",
          "outputs": [
            {
              "internalType": "uint256",
              "name": "",
              "type": "uint256"
            }
          ],
          "stateMutability": "view",
          "type": "function"
        },
        {
          "inputs": [
            {
              "internalType": "address",
              "name": "account",
              "type": "address"
            },
            {
              "internalType": "address",
              "name": "comptrollerAddress",
              "type": "address"
            }
          ],
          "name": "getPendingRewards",
          "outputs": [
            {
              "components": [
                {
                  "internalType": "address",
                  "name": "distributorAddress",
                  "type": "address"
                },
                {
                  "internalType": "address",
                  "name": "rewardTokenAddress",
                  "type": "address"
                },
                {
                  "internalType": "uint256",
                  "name": "totalRewards",
                  "type": "uint256"
                },
                {
                  "components": [
                    {
                      "internalType": "address",
                      "name": "vTokenAddress",
                      "type": "address"
                    },
                    {
                      "internalType": "uint256",
                      "name": "amount",
                      "type": "uint256"
                    }
                  ],
                  "internalType": "struct PoolLens.PendingReward[]",
                  "name": "pendingRewards",
                  "type": "tuple[]"
                }
              ],
              "internalType": "struct PoolLens.RewardSummary[]",
              "name": "",
              "type": "tuple[]"
            }
          ],
          "stateMutability": "view",
          "type": "function"
        },
        {
          "inputs": [
            {
              "internalType": "address",
              "name": "comptrollerAddress",
              "type": "address"
            }
          ],
          "name": "getPoolBadDebt",
          "outputs": [
            {
              "components": [
                {
                  "internalType": "address",
                  "name": "comptroller",
                  "type": "address"
                },
                {
                  "internalType": "uint256",
                  "name": "totalBadDebtUsd",
                  "type": "uint256"
                },
                {
                  "components": [
                    {
                      "internalType": "address",
                      "name": "vTokenAddress",
                      "type": "address"
                    },
                    {
                      "internalType": "uint256",
                      "name": "badDebtUsd",
                      "type": "uint256"
                    }
                  ],
                  "internalType": "struct PoolLens.BadDebt[]",
                  "name": "badDebts",
                  "type": "tuple[]"
                }
              ],
              "internalType": "struct PoolLens.BadDebtSummary",
              "name": "",
              "type": "tuple"
            }
          ],
          "stateMutability": "view",
          "type": "function"
        },
        {
          "inputs": [
            {
              "internalType": "address",
              "name": "poolRegistryAddress",
              "type": "address"
            },
            {
              "internalType": "address",
              "name": "comptroller",
              "type": "address"
            }
          ],
          "name": "getPoolByComptroller",
          "outputs": [
            {
              "components": [
                {
                  "internalType": "string",
                  "name": "name",
                  "type": "string"
                },
                {
                  "internalType": "address",
                  "name": "creator",
                  "type": "address"
                },
                {
                  "internalType": "address",
                  "name": "comptroller",
                  "type": "address"
                },
                {
                  "internalType": "uint256",
                  "name": "blockPosted",
                  "type": "uint256"
                },
                {
                  "internalType": "uint256",
                  "name": "timestampPosted",
                  "type": "uint256"
                },
                {
                  "internalType": "string",
                  "name": "category",
                  "type": "string"
                },
                {
                  "internalType": "string",
                  "name": "logoURL",
                  "type": "string"
                },
                {
                  "internalType": "string",
                  "name": "description",
                  "type": "string"
                },
                {
                  "internalType": "address",
                  "name": "priceOracle",
                  "type": "address"
                },
                {
                  "internalType": "uint256",
                  "name": "closeFactor",
                  "type": "uint256"
                },
                {
                  "internalType": "uint256",
                  "name": "liquidationIncentive",
                  "type": "uint256"
                },
                {
                  "internalType": "uint256",
                  "name": "minLiquidatableCollateral",
                  "type": "uint256"
                },
                {
                  "components": [
                    {
                      "internalType": "address",
                      "name": "vToken",
                      "type": "address"
                    },
                    {
                      "internalType": "uint256",
                      "name": "exchangeRateCurrent",
                      "type": "uint256"
                    },
                    {
                      "internalType": "uint256",
                      "name": "supplyRatePerBlockOrTimestamp",
                      "type": "uint256"
                    },
                    {
                      "internalType": "uint256",
                      "name": "borrowRatePerBlockOrTimestamp",
                      "type": "uint256"
                    },
                    {
                      "internalType": "uint256",
                      "name": "reserveFactorMantissa",
                      "type": "uint256"
                    },
                    {
                      "internalType": "uint256",
                      "name": "supplyCaps",
                      "type": "uint256"
                    },
                    {
                      "internalType": "uint256",
                      "name": "borrowCaps",
                      "type": "uint256"
                    },
                    {
                      "internalType": "uint256",
                      "name": "totalBorrows",
                      "type": "uint256"
                    },
                    {
                      "internalType": "uint256",
                      "name": "totalReserves",
                      "type": "uint256"
                    },
                    {
                      "internalType": "uint256",
                      "name": "totalSupply",
                      "type": "uint256"
                    },
                    {
                      "internalType": "uint256",
                      "name": "totalCash",
                      "type": "uint256"
                    },
                    {
                      "internalType": "bool",
                      "name": "isListed",
                      "type": "bool"
                    },
                    {
                      "internalType": "uint256",
                      "name": "collateralFactorMantissa",
                      "type": "uint256"
                    },
                    {
                      "internalType": "address",
                      "name": "underlyingAssetAddress",
                      "type": "address"
                    },
                    {
                      "internalType": "uint256",
                      "name": "vTokenDecimals",
                      "type": "uint256"
                    },
                    {
                      "internalType": "uint256",
                      "name": "underlyingDecimals",
                      "type": "uint256"
                    },
                    {
                      "internalType": "uint256",
                      "name": "pausedActions",
                      "type": "uint256"
                    }
                  ],
                  "internalType": "struct PoolLens.VTokenMetadata[]",
                  "name": "vTokens",
                  "type": "tuple[]"
                }
              ],
              "internalType": "struct PoolLens.PoolData",
              "name": "",
              "type": "tuple"
            }
          ],
          "stateMutability": "view",
          "type": "function"
        },
        {
          "inputs": [
            {
              "internalType": "address",
              "name": "poolRegistryAddress",
              "type": "address"
            },
            {
              "components": [
                {
                  "internalType": "string",
                  "name": "name",
                  "type": "string"
                },
                {
                  "internalType": "address",
                  "name": "creator",
                  "type": "address"
                },
                {
                  "internalType": "address",
                  "name": "comptroller",
                  "type": "address"
                },
                {
                  "internalType": "uint256",
                  "name": "blockPosted",
                  "type": "uint256"
                },
                {
                  "internalType": "uint256",
                  "name": "timestampPosted",
                  "type": "uint256"
                }
              ],
              "internalType": "struct PoolRegistryInterface.VenusPool",
              "name": "venusPool",
              "type": "tuple"
            }
          ],
          "name": "getPoolDataFromVenusPool",
          "outputs": [
            {
              "components": [
                {
                  "internalType": "string",
                  "name": "name",
                  "type": "string"
                },
                {
                  "internalType": "address",
                  "name": "creator",
                  "type": "address"
                },
                {
                  "internalType": "address",
                  "name": "comptroller",
                  "type": "address"
                },
                {
                  "internalType": "uint256",
                  "name": "blockPosted",
                  "type": "uint256"
                },
                {
                  "internalType": "uint256",
                  "name": "timestampPosted",
                  "type": "uint256"
                },
                {
                  "internalType": "string",
                  "name": "category",
                  "type": "string"
                },
                {
                  "internalType": "string",
                  "name": "logoURL",
                  "type": "string"
                },
                {
                  "internalType": "string",
                  "name": "description",
                  "type": "string"
                },
                {
                  "internalType": "address",
                  "name": "priceOracle",
                  "type": "address"
                },
                {
                  "internalType": "uint256",
                  "name": "closeFactor",
                  "type": "uint256"
                },
                {
                  "internalType": "uint256",
                  "name": "liquidationIncentive",
                  "type": "uint256"
                },
                {
                  "internalType": "uint256",
                  "name": "minLiquidatableCollateral",
                  "type": "uint256"
                },
                {
                  "components": [
                    {
                      "internalType": "address",
                      "name": "vToken",
                      "type": "address"
                    },
                    {
                      "internalType": "uint256",
                      "name": "exchangeRateCurrent",
                      "type": "uint256"
                    },
                    {
                      "internalType": "uint256",
                      "name": "supplyRatePerBlockOrTimestamp",
                      "type": "uint256"
                    },
                    {
                      "internalType": "uint256",
                      "name": "borrowRatePerBlockOrTimestamp",
                      "type": "uint256"
                    },
                    {
                      "internalType": "uint256",
                      "name": "reserveFactorMantissa",
                      "type": "uint256"
                    },
                    {
                      "internalType": "uint256",
                      "name": "supplyCaps",
                      "type": "uint256"
                    },
                    {
                      "internalType": "uint256",
                      "name": "borrowCaps",
                      "type": "uint256"
                    },
                    {
                      "internalType": "uint256",
                      "name": "totalBorrows",
                      "type": "uint256"
                    },
                    {
                      "internalType": "uint256",
                      "name": "totalReserves",
                      "type": "uint256"
                    },
                    {
                      "internalType": "uint256",
                      "name": "totalSupply",
                      "type": "uint256"
                    },
                    {
                      "internalType": "uint256",
                      "name": "totalCash",
                      "type": "uint256"
                    },
                    {
                      "internalType": "bool",
                      "name": "isListed",
                      "type": "bool"
                    },
                    {
                      "internalType": "uint256",
                      "name": "collateralFactorMantissa",
                      "type": "uint256"
                    },
                    {
                      "internalType": "address",
                      "name": "underlyingAssetAddress",
                      "type": "address"
                    },
                    {
                      "internalType": "uint256",
                      "name": "vTokenDecimals",
                      "type": "uint256"
                    },
                    {
                      "internalType": "uint256",
                      "name": "underlyingDecimals",
                      "type": "uint256"
                    },
                    {
                      "internalType": "uint256",
                      "name": "pausedActions",
                      "type": "uint256"
                    },
                    {
                      "internalType": "bool",
                      "name": "isTimeBased",
                      "type": "bool"
                    }
                  ],
                  "internalType": "struct PoolLens.VTokenMetadata[]",
                  "name": "vTokens",
                  "type": "tuple[]"
                }
              ],
              "internalType": "struct PoolLens.PoolData",
              "name": "",
              "type": "tuple"
            }
          ],
          "stateMutability": "view",
          "type": "function"
        },
        {
          "inputs": [
            {
              "internalType": "address",
              "name": "poolRegistryAddress",
              "type": "address"
            },
            {
              "internalType": "address",
              "name": "asset",
              "type": "address"
            }
          ],
          "name": "getPoolsSupportedByAsset",
          "outputs": [
            {
              "internalType": "address[]",
              "name": "",
              "type": "address[]"
            }
          ],
          "stateMutability": "view",
          "type": "function"
        },
        {
          "inputs": [
            {
              "internalType": "address",
              "name": "poolRegistryAddress",
              "type": "address"
            },
            {
              "internalType": "address",
              "name": "comptroller",
              "type": "address"
            },
            {
              "internalType": "address",
              "name": "asset",
              "type": "address"
            }
          ],
          "name": "getVTokenForAsset",
          "outputs": [
            {
              "internalType": "address",
              "name": "",
              "type": "address"
            }
          ],
          "stateMutability": "view",
          "type": "function"
        },
        {
          "inputs": [],
          "name": "isTimeBased",
          "outputs": [
            {
              "internalType": "bool",
              "name": "",
              "type": "bool"
            }
          ],
          "stateMutability": "view",
          "type": "function"
        },
        {
          "inputs": [
            {
              "internalType": "contract VToken",
              "name": "vToken",
              "type": "address"
            },
            {
              "internalType": "address",
              "name": "account",
              "type": "address"
            }
          ],
          "name": "vTokenBalances",
          "outputs": [
            {
              "components": [
                {
                  "internalType": "address",
                  "name": "vToken",
                  "type": "address"
                },
                {
                  "internalType": "uint256",
                  "name": "balanceOf",
                  "type": "uint256"
                },
                {
                  "internalType": "uint256",
                  "name": "borrowBalanceCurrent",
                  "type": "uint256"
                },
                {
                  "internalType": "uint256",
                  "name": "balanceOfUnderlying",
                  "type": "uint256"
                },
                {
                  "internalType": "uint256",
                  "name": "tokenBalance",
                  "type": "uint256"
                },
                {
                  "internalType": "uint256",
                  "name": "tokenAllowance",
                  "type": "uint256"
                }
              ],
              "internalType": "struct PoolLens.VTokenBalances",
              "name": "",
              "type": "tuple"
            }
          ],
          "stateMutability": "nonpayable",
          "type": "function"
        },
        {
          "inputs": [
            {
              "internalType": "contract VToken[]",
              "name": "vTokens",
              "type": "address[]"
            },
            {
              "internalType": "address",
              "name": "account",
              "type": "address"
            }
          ],
          "name": "vTokenBalancesAll",
          "outputs": [
            {
              "components": [
                {
                  "internalType": "address",
                  "name": "vToken",
                  "type": "address"
                },
                {
                  "internalType": "uint256",
                  "name": "balanceOf",
                  "type": "uint256"
                },
                {
                  "internalType": "uint256",
                  "name": "borrowBalanceCurrent",
                  "type": "uint256"
                },
                {
                  "internalType": "uint256",
                  "name": "balanceOfUnderlying",
                  "type": "uint256"
                },
                {
                  "internalType": "uint256",
                  "name": "tokenBalance",
                  "type": "uint256"
                },
                {
                  "internalType": "uint256",
                  "name": "tokenAllowance",
                  "type": "uint256"
                }
              ],
              "internalType": "struct PoolLens.VTokenBalances[]",
              "name": "",
              "type": "tuple[]"
            }
          ],
          "stateMutability": "nonpayable",
          "type": "function"
        },
        {
          "inputs": [
            {
              "internalType": "contract VToken",
              "name": "vToken",
              "type": "address"
            }
          ],
          "name": "vTokenMetadata",
          "outputs": [
            {
              "components": [
                {
                  "internalType": "address",
                  "name": "vToken",
                  "type": "address"
                },
                {
                  "internalType": "uint256",
                  "name": "exchangeRateCurrent",
                  "type": "uint256"
                },
                {
                  "internalType": "uint256",
                  "name": "supplyRatePerBlockOrTimestamp",
                  "type": "uint256"
                },
                {
                  "internalType": "uint256",
                  "name": "borrowRatePerBlockOrTimestamp",
                  "type": "uint256"
                },
                {
                  "internalType": "uint256",
                  "name": "reserveFactorMantissa",
                  "type": "uint256"
                },
                {
                  "internalType": "uint256",
                  "name": "supplyCaps",
                  "type": "uint256"
                },
                {
                  "internalType": "uint256",
                  "name": "borrowCaps",
                  "type": "uint256"
                },
                {
                  "internalType": "uint256",
                  "name": "totalBorrows",
                  "type": "uint256"
                },
                {
                  "internalType": "uint256",
                  "name": "totalReserves",
                  "type": "uint256"
                },
                {
                  "internalType": "uint256",
                  "name": "totalSupply",
                  "type": "uint256"
                },
                {
                  "internalType": "uint256",
                  "name": "totalCash",
                  "type": "uint256"
                },
                {
                  "internalType": "bool",
                  "name": "isListed",
                  "type": "bool"
                },
                {
                  "internalType": "uint256",
                  "name": "collateralFactorMantissa",
                  "type": "uint256"
                },
                {
                  "internalType": "address",
                  "name": "underlyingAssetAddress",
                  "type": "address"
                },
                {
                  "internalType": "uint256",
                  "name": "vTokenDecimals",
                  "type": "uint256"
                },
                {
                  "internalType": "uint256",
                  "name": "underlyingDecimals",
                  "type": "uint256"
                },
                {
                  "internalType": "uint256",
                  "name": "pausedActions",
                  "type": "uint256"
                },
                {
                  "internalType": "bool",
                  "name": "isTimeBased",
                  "type": "bool"
                }
              ],
              "internalType": "struct PoolLens.VTokenMetadata",
              "name": "",
              "type": "tuple"
            }
          ],
          "stateMutability": "view",
          "type": "function"
        },
        {
          "inputs": [
            {
              "internalType": "contract VToken[]",
              "name": "vTokens",
              "type": "address[]"
            }
          ],
          "name": "vTokenMetadataAll",
          "outputs": [
            {
              "components": [
                {
                  "internalType": "address",
                  "name": "vToken",
                  "type": "address"
                },
                {
                  "internalType": "uint256",
                  "name": "exchangeRateCurrent",
                  "type": "uint256"
                },
                {
                  "internalType": "uint256",
                  "name": "supplyRatePerBlockOrTimestamp",
                  "type": "uint256"
                },
                {
                  "internalType": "uint256",
                  "name": "borrowRatePerBlockOrTimestamp",
                  "type": "uint256"
                },
                {
                  "internalType": "uint256",
                  "name": "reserveFactorMantissa",
                  "type": "uint256"
                },
                {
                  "internalType": "uint256",
                  "name": "supplyCaps",
                  "type": "uint256"
                },
                {
                  "internalType": "uint256",
                  "name": "borrowCaps",
                  "type": "uint256"
                },
                {
                  "internalType": "uint256",
                  "name": "totalBorrows",
                  "type": "uint256"
                },
                {
                  "internalType": "uint256",
                  "name": "totalReserves",
                  "type": "uint256"
                },
                {
                  "internalType": "uint256",
                  "name": "totalSupply",
                  "type": "uint256"
                },
                {
                  "internalType": "uint256",
                  "name": "totalCash",
                  "type": "uint256"
                },
                {
                  "internalType": "bool",
                  "name": "isListed",
                  "type": "bool"
                },
                {
                  "internalType": "uint256",
                  "name": "collateralFactorMantissa",
                  "type": "uint256"
                },
                {
                  "internalType": "address",
                  "name": "underlyingAssetAddress",
                  "type": "address"
                },
                {
                  "internalType": "uint256",
                  "name": "vTokenDecimals",
                  "type": "uint256"
                },
                {
                  "internalType": "uint256",
                  "name": "underlyingDecimals",
                  "type": "uint256"
                },
                {
                  "internalType": "uint256",
                  "name": "pausedActions",
                  "type": "uint256"
                },
                {
                  "internalType": "bool",
                  "name": "isTimeBased",
                  "type": "bool"
                }
              ],
              "internalType": "struct PoolLens.VTokenMetadata[]",
              "name": "",
              "type": "tuple[]"
            }
          ],
          "stateMutability": "view",
          "type": "function"
        },
        {
          "inputs": [
            {
              "internalType": "contract VToken",
              "name": "vToken",
              "type": "address"
            }
          ],
          "name": "vTokenUnderlyingPrice",
          "outputs": [
            {
              "components": [
                {
                  "internalType": "address",
                  "name": "vToken",
                  "type": "address"
                },
                {
                  "internalType": "uint256",
                  "name": "underlyingPrice",
                  "type": "uint256"
                }
              ],
              "internalType": "struct PoolLens.VTokenUnderlyingPrice",
              "name": "",
              "type": "tuple"
            }
          ],
          "stateMutability": "view",
          "type": "function"
        },
        {
          "inputs": [
            {
              "internalType": "contract VToken[]",
              "name": "vTokens",
              "type": "address[]"
            }
          ],
          "name": "vTokenUnderlyingPriceAll",
          "outputs": [
            {
              "components": [
                {
                  "internalType": "address",
                  "name": "vToken",
                  "type": "address"
                },
                {
                  "internalType": "uint256",
                  "name": "underlyingPrice",
                  "type": "uint256"
                }
              ],
              "internalType": "struct PoolLens.VTokenUnderlyingPrice[]",
              "name": "",
              "type": "tuple[]"
            }
          ],
          "stateMutability": "view",
          "type": "function"
        }
      ]
    },
    "PoolRegistry": {
      "address": "0x6866b2BDaaEf6648ddd5b678B3e9f3352bF3d2A5",
      "abi": [
        {
          "anonymous": false,
          "inputs": [
            {
              "indexed": false,
              "internalType": "address",
              "name": "previousAdmin",
              "type": "address"
            },
            {
              "indexed": false,
              "internalType": "address",
              "name": "newAdmin",
              "type": "address"
            }
          ],
          "name": "AdminChanged",
          "type": "event"
        },
        {
          "anonymous": false,
          "inputs": [
            {
              "indexed": true,
              "internalType": "address",
              "name": "beacon",
              "type": "address"
            }
          ],
          "name": "BeaconUpgraded",
          "type": "event"
        },
        {
          "anonymous": false,
          "inputs": [
            {
              "indexed": true,
              "internalType": "address",
              "name": "implementation",
              "type": "address"
            }
          ],
          "name": "Upgraded",
          "type": "event"
        },
        {
          "stateMutability": "payable",
          "type": "fallback"
        },
        {
          "inputs": [],
          "name": "admin",
          "outputs": [
            {
              "internalType": "address",
              "name": "admin_",
              "type": "address"
            }
          ],
          "stateMutability": "nonpayable",
          "type": "function"
        },
        {
          "inputs": [
            {
              "internalType": "address",
              "name": "newAdmin",
              "type": "address"
            }
          ],
          "name": "changeAdmin",
          "outputs": [],
          "stateMutability": "nonpayable",
          "type": "function"
        },
        {
          "inputs": [],
          "name": "implementation",
          "outputs": [
            {
              "internalType": "address",
              "name": "implementation_",
              "type": "address"
            }
          ],
          "stateMutability": "nonpayable",
          "type": "function"
        },
        {
          "inputs": [
            {
              "internalType": "address",
              "name": "newImplementation",
              "type": "address"
            }
          ],
          "name": "upgradeTo",
          "outputs": [],
          "stateMutability": "nonpayable",
          "type": "function"
        },
        {
          "inputs": [
            {
              "internalType": "address",
              "name": "newImplementation",
              "type": "address"
            },
            {
              "internalType": "bytes",
              "name": "data",
              "type": "bytes"
            }
          ],
          "name": "upgradeToAndCall",
          "outputs": [],
          "stateMutability": "payable",
          "type": "function"
        },
        {
          "stateMutability": "payable",
          "type": "receive"
        },
        {
          "inputs": [
            {
              "internalType": "address",
              "name": "sender",
              "type": "address"
            },
            {
              "internalType": "address",
              "name": "calledContract",
              "type": "address"
            },
            {
              "internalType": "string",
              "name": "methodSignature",
              "type": "string"
            }
          ],
          "name": "Unauthorized",
          "type": "error"
        },
        {
          "inputs": [],
          "name": "ZeroAddressNotAllowed",
          "type": "error"
        },
        {
          "anonymous": false,
          "inputs": [
            {
              "indexed": false,
              "internalType": "uint8",
              "name": "version",
              "type": "uint8"
            }
          ],
          "name": "Initialized",
          "type": "event"
        },
        {
          "anonymous": false,
          "inputs": [
            {
              "indexed": true,
              "internalType": "address",
              "name": "comptroller",
              "type": "address"
            },
            {
              "indexed": true,
              "internalType": "address",
              "name": "vTokenAddress",
              "type": "address"
            }
          ],
          "name": "MarketAdded",
          "type": "event"
        },
        {
          "anonymous": false,
          "inputs": [
            {
              "indexed": false,
              "internalType": "address",
              "name": "oldAccessControlManager",
              "type": "address"
            },
            {
              "indexed": false,
              "internalType": "address",
              "name": "newAccessControlManager",
              "type": "address"
            }
          ],
          "name": "NewAccessControlManager",
          "type": "event"
        },
        {
          "anonymous": false,
          "inputs": [
            {
              "indexed": true,
              "internalType": "address",
              "name": "previousOwner",
              "type": "address"
            },
            {
              "indexed": true,
              "internalType": "address",
              "name": "newOwner",
              "type": "address"
            }
          ],
          "name": "OwnershipTransferStarted",
          "type": "event"
        },
        {
          "anonymous": false,
          "inputs": [
            {
              "indexed": true,
              "internalType": "address",
              "name": "previousOwner",
              "type": "address"
            },
            {
              "indexed": true,
              "internalType": "address",
              "name": "newOwner",
              "type": "address"
            }
          ],
          "name": "OwnershipTransferred",
          "type": "event"
        },
        {
          "anonymous": false,
          "inputs": [
            {
              "indexed": true,
              "internalType": "address",
              "name": "comptroller",
              "type": "address"
            },
            {
              "components": [
                {
                  "internalType": "string",
                  "name": "category",
                  "type": "string"
                },
                {
                  "internalType": "string",
                  "name": "logoURL",
                  "type": "string"
                },
                {
                  "internalType": "string",
                  "name": "description",
                  "type": "string"
                }
              ],
              "indexed": false,
              "internalType": "struct PoolRegistryInterface.VenusPoolMetaData",
              "name": "oldMetadata",
              "type": "tuple"
            },
            {
              "components": [
                {
                  "internalType": "string",
                  "name": "category",
                  "type": "string"
                },
                {
                  "internalType": "string",
                  "name": "logoURL",
                  "type": "string"
                },
                {
                  "internalType": "string",
                  "name": "description",
                  "type": "string"
                }
              ],
              "indexed": false,
              "internalType": "struct PoolRegistryInterface.VenusPoolMetaData",
              "name": "newMetadata",
              "type": "tuple"
            }
          ],
          "name": "PoolMetadataUpdated",
          "type": "event"
        },
        {
          "anonymous": false,
          "inputs": [
            {
              "indexed": true,
              "internalType": "address",
              "name": "comptroller",
              "type": "address"
            },
            {
              "indexed": false,
              "internalType": "string",
              "name": "oldName",
              "type": "string"
            },
            {
              "indexed": false,
              "internalType": "string",
              "name": "newName",
              "type": "string"
            }
          ],
          "name": "PoolNameSet",
          "type": "event"
        },
        {
          "anonymous": false,
          "inputs": [
            {
              "indexed": true,
              "internalType": "address",
              "name": "comptroller",
              "type": "address"
            },
            {
              "components": [
                {
                  "internalType": "string",
                  "name": "name",
                  "type": "string"
                },
                {
                  "internalType": "address",
                  "name": "creator",
                  "type": "address"
                },
                {
                  "internalType": "address",
                  "name": "comptroller",
                  "type": "address"
                },
                {
                  "internalType": "uint256",
                  "name": "blockPosted",
                  "type": "uint256"
                },
                {
                  "internalType": "uint256",
                  "name": "timestampPosted",
                  "type": "uint256"
                }
              ],
              "indexed": false,
              "internalType": "struct PoolRegistryInterface.VenusPool",
              "name": "pool",
              "type": "tuple"
            }
          ],
          "name": "PoolRegistered",
          "type": "event"
        },
        {
          "inputs": [],
          "name": "acceptOwnership",
          "outputs": [],
          "stateMutability": "nonpayable",
          "type": "function"
        },
        {
          "inputs": [],
          "name": "accessControlManager",
          "outputs": [
            {
              "internalType": "contract IAccessControlManagerV8",
              "name": "",
              "type": "address"
            }
          ],
          "stateMutability": "view",
          "type": "function"
        },
        {
          "inputs": [
            {
              "components": [
                {
                  "internalType": "contract VToken",
                  "name": "vToken",
                  "type": "address"
                },
                {
                  "internalType": "uint256",
                  "name": "collateralFactor",
                  "type": "uint256"
                },
                {
                  "internalType": "uint256",
                  "name": "liquidationThreshold",
                  "type": "uint256"
                },
                {
                  "internalType": "uint256",
                  "name": "initialSupply",
                  "type": "uint256"
                },
                {
                  "internalType": "address",
                  "name": "vTokenReceiver",
                  "type": "address"
                },
                {
                  "internalType": "uint256",
                  "name": "supplyCap",
                  "type": "uint256"
                },
                {
                  "internalType": "uint256",
                  "name": "borrowCap",
                  "type": "uint256"
                }
              ],
              "internalType": "struct PoolRegistry.AddMarketInput",
              "name": "input",
              "type": "tuple"
            }
          ],
          "name": "addMarket",
          "outputs": [],
          "stateMutability": "nonpayable",
          "type": "function"
        },
        {
          "inputs": [
            {
              "internalType": "string",
              "name": "name",
              "type": "string"
            },
            {
              "internalType": "contract Comptroller",
              "name": "comptroller",
              "type": "address"
            },
            {
              "internalType": "uint256",
              "name": "closeFactor",
              "type": "uint256"
            },
            {
              "internalType": "uint256",
              "name": "liquidationIncentive",
              "type": "uint256"
            },
            {
              "internalType": "uint256",
              "name": "minLiquidatableCollateral",
              "type": "uint256"
            }
          ],
          "name": "addPool",
          "outputs": [
            {
              "internalType": "uint256",
              "name": "index",
              "type": "uint256"
            }
          ],
          "stateMutability": "nonpayable",
          "type": "function"
        },
        {
          "inputs": [],
          "name": "getAllPools",
          "outputs": [
            {
              "components": [
                {
                  "internalType": "string",
                  "name": "name",
                  "type": "string"
                },
                {
                  "internalType": "address",
                  "name": "creator",
                  "type": "address"
                },
                {
                  "internalType": "address",
                  "name": "comptroller",
                  "type": "address"
                },
                {
                  "internalType": "uint256",
                  "name": "blockPosted",
                  "type": "uint256"
                },
                {
                  "internalType": "uint256",
                  "name": "timestampPosted",
                  "type": "uint256"
                }
              ],
              "internalType": "struct PoolRegistryInterface.VenusPool[]",
              "name": "",
              "type": "tuple[]"
            }
          ],
          "stateMutability": "view",
          "type": "function"
        },
        {
          "inputs": [
            {
              "internalType": "address",
              "name": "comptroller",
              "type": "address"
            }
          ],
          "name": "getPoolByComptroller",
          "outputs": [
            {
              "components": [
                {
                  "internalType": "string",
                  "name": "name",
                  "type": "string"
                },
                {
                  "internalType": "address",
                  "name": "creator",
                  "type": "address"
                },
                {
                  "internalType": "address",
                  "name": "comptroller",
                  "type": "address"
                },
                {
                  "internalType": "uint256",
                  "name": "blockPosted",
                  "type": "uint256"
                },
                {
                  "internalType": "uint256",
                  "name": "timestampPosted",
                  "type": "uint256"
                }
              ],
              "internalType": "struct PoolRegistryInterface.VenusPool",
              "name": "",
              "type": "tuple"
            }
          ],
          "stateMutability": "view",
          "type": "function"
        },
        {
          "inputs": [
            {
              "internalType": "address",
              "name": "asset",
              "type": "address"
            }
          ],
          "name": "getPoolsSupportedByAsset",
          "outputs": [
            {
              "internalType": "address[]",
              "name": "",
              "type": "address[]"
            }
          ],
          "stateMutability": "view",
          "type": "function"
        },
        {
          "inputs": [
            {
              "internalType": "address",
              "name": "comptroller",
              "type": "address"
            },
            {
              "internalType": "address",
              "name": "asset",
              "type": "address"
            }
          ],
          "name": "getVTokenForAsset",
          "outputs": [
            {
              "internalType": "address",
              "name": "",
              "type": "address"
            }
          ],
          "stateMutability": "view",
          "type": "function"
        },
        {
          "inputs": [
            {
              "internalType": "address",
              "name": "comptroller",
              "type": "address"
            }
          ],
          "name": "getVenusPoolMetadata",
          "outputs": [
            {
              "components": [
                {
                  "internalType": "string",
                  "name": "category",
                  "type": "string"
                },
                {
                  "internalType": "string",
                  "name": "logoURL",
                  "type": "string"
                },
                {
                  "internalType": "string",
                  "name": "description",
                  "type": "string"
                }
              ],
              "internalType": "struct PoolRegistryInterface.VenusPoolMetaData",
              "name": "",
              "type": "tuple"
            }
          ],
          "stateMutability": "view",
          "type": "function"
        },
        {
          "inputs": [
            {
              "internalType": "address",
              "name": "accessControlManager_",
              "type": "address"
            }
          ],
          "name": "initialize",
          "outputs": [],
          "stateMutability": "nonpayable",
          "type": "function"
        },
        {
          "inputs": [
            {
              "internalType": "address",
              "name": "",
              "type": "address"
            }
          ],
          "name": "metadata",
          "outputs": [
            {
              "internalType": "string",
              "name": "category",
              "type": "string"
            },
            {
              "internalType": "string",
              "name": "logoURL",
              "type": "string"
            },
            {
              "internalType": "string",
              "name": "description",
              "type": "string"
            }
          ],
          "stateMutability": "view",
          "type": "function"
        },
        {
          "inputs": [],
          "name": "owner",
          "outputs": [
            {
              "internalType": "address",
              "name": "",
              "type": "address"
            }
          ],
          "stateMutability": "view",
          "type": "function"
        },
        {
          "inputs": [],
          "name": "pendingOwner",
          "outputs": [
            {
              "internalType": "address",
              "name": "",
              "type": "address"
            }
          ],
          "stateMutability": "view",
          "type": "function"
        },
        {
          "inputs": [],
          "name": "renounceOwnership",
          "outputs": [],
          "stateMutability": "nonpayable",
          "type": "function"
        },
        {
          "inputs": [
            {
              "internalType": "address",
              "name": "accessControlManager_",
              "type": "address"
            }
          ],
          "name": "setAccessControlManager",
          "outputs": [],
          "stateMutability": "nonpayable",
          "type": "function"
        },
        {
          "inputs": [
            {
              "internalType": "address",
              "name": "comptroller",
              "type": "address"
            },
            {
              "internalType": "string",
              "name": "name",
              "type": "string"
            }
          ],
          "name": "setPoolName",
          "outputs": [],
          "stateMutability": "nonpayable",
          "type": "function"
        },
        {
          "inputs": [
            {
              "internalType": "address",
              "name": "newOwner",
              "type": "address"
            }
          ],
          "name": "transferOwnership",
          "outputs": [],
          "stateMutability": "nonpayable",
          "type": "function"
        },
        {
          "inputs": [
            {
              "internalType": "address",
              "name": "comptroller",
              "type": "address"
            },
            {
              "components": [
                {
                  "internalType": "string",
                  "name": "category",
                  "type": "string"
                },
                {
                  "internalType": "string",
                  "name": "logoURL",
                  "type": "string"
                },
                {
                  "internalType": "string",
                  "name": "description",
                  "type": "string"
                }
              ],
              "internalType": "struct PoolRegistryInterface.VenusPoolMetaData",
              "name": "metadata_",
              "type": "tuple"
            }
          ],
          "name": "updatePoolMetadata",
          "outputs": [],
          "stateMutability": "nonpayable",
          "type": "function"
        },
        {
          "inputs": [
            {
              "internalType": "address",
              "name": "_logic",
              "type": "address"
            },
            {
              "internalType": "address",
              "name": "admin_",
              "type": "address"
            },
            {
              "internalType": "bytes",
              "name": "_data",
              "type": "bytes"
            }
          ],
          "stateMutability": "payable",
          "type": "constructor"
        }
      ]
    },
    "PoolRegistry_Implementation": {
      "address": "0x1B052EdDD0a0072875cD3CECBf9D78E95a2aa078",
      "abi": [
        {
          "inputs": [],
          "stateMutability": "nonpayable",
          "type": "constructor"
        },
        {
          "inputs": [
            {
              "internalType": "address",
              "name": "sender",
              "type": "address"
            },
            {
              "internalType": "address",
              "name": "calledContract",
              "type": "address"
            },
            {
              "internalType": "string",
              "name": "methodSignature",
              "type": "string"
            }
          ],
          "name": "Unauthorized",
          "type": "error"
        },
        {
          "inputs": [],
          "name": "ZeroAddressNotAllowed",
          "type": "error"
        },
        {
          "anonymous": false,
          "inputs": [
            {
              "indexed": false,
              "internalType": "uint8",
              "name": "version",
              "type": "uint8"
            }
          ],
          "name": "Initialized",
          "type": "event"
        },
        {
          "anonymous": false,
          "inputs": [
            {
              "indexed": true,
              "internalType": "address",
              "name": "comptroller",
              "type": "address"
            },
            {
              "indexed": true,
              "internalType": "address",
              "name": "vTokenAddress",
              "type": "address"
            }
          ],
          "name": "MarketAdded",
          "type": "event"
        },
        {
          "anonymous": false,
          "inputs": [
            {
              "indexed": false,
              "internalType": "address",
              "name": "oldAccessControlManager",
              "type": "address"
            },
            {
              "indexed": false,
              "internalType": "address",
              "name": "newAccessControlManager",
              "type": "address"
            }
          ],
          "name": "NewAccessControlManager",
          "type": "event"
        },
        {
          "anonymous": false,
          "inputs": [
            {
              "indexed": true,
              "internalType": "address",
              "name": "previousOwner",
              "type": "address"
            },
            {
              "indexed": true,
              "internalType": "address",
              "name": "newOwner",
              "type": "address"
            }
          ],
          "name": "OwnershipTransferStarted",
          "type": "event"
        },
        {
          "anonymous": false,
          "inputs": [
            {
              "indexed": true,
              "internalType": "address",
              "name": "previousOwner",
              "type": "address"
            },
            {
              "indexed": true,
              "internalType": "address",
              "name": "newOwner",
              "type": "address"
            }
          ],
          "name": "OwnershipTransferred",
          "type": "event"
        },
        {
          "anonymous": false,
          "inputs": [
            {
              "indexed": true,
              "internalType": "address",
              "name": "comptroller",
              "type": "address"
            },
            {
              "components": [
                {
                  "internalType": "string",
                  "name": "category",
                  "type": "string"
                },
                {
                  "internalType": "string",
                  "name": "logoURL",
                  "type": "string"
                },
                {
                  "internalType": "string",
                  "name": "description",
                  "type": "string"
                }
              ],
              "indexed": false,
              "internalType": "struct PoolRegistryInterface.VenusPoolMetaData",
              "name": "oldMetadata",
              "type": "tuple"
            },
            {
              "components": [
                {
                  "internalType": "string",
                  "name": "category",
                  "type": "string"
                },
                {
                  "internalType": "string",
                  "name": "logoURL",
                  "type": "string"
                },
                {
                  "internalType": "string",
                  "name": "description",
                  "type": "string"
                }
              ],
              "indexed": false,
              "internalType": "struct PoolRegistryInterface.VenusPoolMetaData",
              "name": "newMetadata",
              "type": "tuple"
            }
          ],
          "name": "PoolMetadataUpdated",
          "type": "event"
        },
        {
          "anonymous": false,
          "inputs": [
            {
              "indexed": true,
              "internalType": "address",
              "name": "comptroller",
              "type": "address"
            },
            {
              "indexed": false,
              "internalType": "string",
              "name": "oldName",
              "type": "string"
            },
            {
              "indexed": false,
              "internalType": "string",
              "name": "newName",
              "type": "string"
            }
          ],
          "name": "PoolNameSet",
          "type": "event"
        },
        {
          "anonymous": false,
          "inputs": [
            {
              "indexed": true,
              "internalType": "address",
              "name": "comptroller",
              "type": "address"
            },
            {
              "components": [
                {
                  "internalType": "string",
                  "name": "name",
                  "type": "string"
                },
                {
                  "internalType": "address",
                  "name": "creator",
                  "type": "address"
                },
                {
                  "internalType": "address",
                  "name": "comptroller",
                  "type": "address"
                },
                {
                  "internalType": "uint256",
                  "name": "blockPosted",
                  "type": "uint256"
                },
                {
                  "internalType": "uint256",
                  "name": "timestampPosted",
                  "type": "uint256"
                }
              ],
              "indexed": false,
              "internalType": "struct PoolRegistryInterface.VenusPool",
              "name": "pool",
              "type": "tuple"
            }
          ],
          "name": "PoolRegistered",
          "type": "event"
        },
        {
          "inputs": [],
          "name": "acceptOwnership",
          "outputs": [],
          "stateMutability": "nonpayable",
          "type": "function"
        },
        {
          "inputs": [],
          "name": "accessControlManager",
          "outputs": [
            {
              "internalType": "contract IAccessControlManagerV8",
              "name": "",
              "type": "address"
            }
          ],
          "stateMutability": "view",
          "type": "function"
        },
        {
          "inputs": [
            {
              "components": [
                {
                  "internalType": "contract VToken",
                  "name": "vToken",
                  "type": "address"
                },
                {
                  "internalType": "uint256",
                  "name": "collateralFactor",
                  "type": "uint256"
                },
                {
                  "internalType": "uint256",
                  "name": "liquidationThreshold",
                  "type": "uint256"
                },
                {
                  "internalType": "uint256",
                  "name": "initialSupply",
                  "type": "uint256"
                },
                {
                  "internalType": "address",
                  "name": "vTokenReceiver",
                  "type": "address"
                },
                {
                  "internalType": "uint256",
                  "name": "supplyCap",
                  "type": "uint256"
                },
                {
                  "internalType": "uint256",
                  "name": "borrowCap",
                  "type": "uint256"
                }
              ],
              "internalType": "struct PoolRegistry.AddMarketInput",
              "name": "input",
              "type": "tuple"
            }
          ],
          "name": "addMarket",
          "outputs": [],
          "stateMutability": "nonpayable",
          "type": "function"
        },
        {
          "inputs": [
            {
              "internalType": "string",
              "name": "name",
              "type": "string"
            },
            {
              "internalType": "contract Comptroller",
              "name": "comptroller",
              "type": "address"
            },
            {
              "internalType": "uint256",
              "name": "closeFactor",
              "type": "uint256"
            },
            {
              "internalType": "uint256",
              "name": "liquidationIncentive",
              "type": "uint256"
            },
            {
              "internalType": "uint256",
              "name": "minLiquidatableCollateral",
              "type": "uint256"
            }
          ],
          "name": "addPool",
          "outputs": [
            {
              "internalType": "uint256",
              "name": "index",
              "type": "uint256"
            }
          ],
          "stateMutability": "nonpayable",
          "type": "function"
        },
        {
          "inputs": [],
          "name": "getAllPools",
          "outputs": [
            {
              "components": [
                {
                  "internalType": "string",
                  "name": "name",
                  "type": "string"
                },
                {
                  "internalType": "address",
                  "name": "creator",
                  "type": "address"
                },
                {
                  "internalType": "address",
                  "name": "comptroller",
                  "type": "address"
                },
                {
                  "internalType": "uint256",
                  "name": "blockPosted",
                  "type": "uint256"
                },
                {
                  "internalType": "uint256",
                  "name": "timestampPosted",
                  "type": "uint256"
                }
              ],
              "internalType": "struct PoolRegistryInterface.VenusPool[]",
              "name": "",
              "type": "tuple[]"
            }
          ],
          "stateMutability": "view",
          "type": "function"
        },
        {
          "inputs": [
            {
              "internalType": "address",
              "name": "comptroller",
              "type": "address"
            }
          ],
          "name": "getPoolByComptroller",
          "outputs": [
            {
              "components": [
                {
                  "internalType": "string",
                  "name": "name",
                  "type": "string"
                },
                {
                  "internalType": "address",
                  "name": "creator",
                  "type": "address"
                },
                {
                  "internalType": "address",
                  "name": "comptroller",
                  "type": "address"
                },
                {
                  "internalType": "uint256",
                  "name": "blockPosted",
                  "type": "uint256"
                },
                {
                  "internalType": "uint256",
                  "name": "timestampPosted",
                  "type": "uint256"
                }
              ],
              "internalType": "struct PoolRegistryInterface.VenusPool",
              "name": "",
              "type": "tuple"
            }
          ],
          "stateMutability": "view",
          "type": "function"
        },
        {
          "inputs": [
            {
              "internalType": "address",
              "name": "asset",
              "type": "address"
            }
          ],
          "name": "getPoolsSupportedByAsset",
          "outputs": [
            {
              "internalType": "address[]",
              "name": "",
              "type": "address[]"
            }
          ],
          "stateMutability": "view",
          "type": "function"
        },
        {
          "inputs": [
            {
              "internalType": "address",
              "name": "comptroller",
              "type": "address"
            },
            {
              "internalType": "address",
              "name": "asset",
              "type": "address"
            }
          ],
          "name": "getVTokenForAsset",
          "outputs": [
            {
              "internalType": "address",
              "name": "",
              "type": "address"
            }
          ],
          "stateMutability": "view",
          "type": "function"
        },
        {
          "inputs": [
            {
              "internalType": "address",
              "name": "comptroller",
              "type": "address"
            }
          ],
          "name": "getVenusPoolMetadata",
          "outputs": [
            {
              "components": [
                {
                  "internalType": "string",
                  "name": "category",
                  "type": "string"
                },
                {
                  "internalType": "string",
                  "name": "logoURL",
                  "type": "string"
                },
                {
                  "internalType": "string",
                  "name": "description",
                  "type": "string"
                }
              ],
              "internalType": "struct PoolRegistryInterface.VenusPoolMetaData",
              "name": "",
              "type": "tuple"
            }
          ],
          "stateMutability": "view",
          "type": "function"
        },
        {
          "inputs": [
            {
              "internalType": "address",
              "name": "accessControlManager_",
              "type": "address"
            }
          ],
          "name": "initialize",
          "outputs": [],
          "stateMutability": "nonpayable",
          "type": "function"
        },
        {
          "inputs": [
            {
              "internalType": "address",
              "name": "",
              "type": "address"
            }
          ],
          "name": "metadata",
          "outputs": [
            {
              "internalType": "string",
              "name": "category",
              "type": "string"
            },
            {
              "internalType": "string",
              "name": "logoURL",
              "type": "string"
            },
            {
              "internalType": "string",
              "name": "description",
              "type": "string"
            }
          ],
          "stateMutability": "view",
          "type": "function"
        },
        {
          "inputs": [],
          "name": "owner",
          "outputs": [
            {
              "internalType": "address",
              "name": "",
              "type": "address"
            }
          ],
          "stateMutability": "view",
          "type": "function"
        },
        {
          "inputs": [],
          "name": "pendingOwner",
          "outputs": [
            {
              "internalType": "address",
              "name": "",
              "type": "address"
            }
          ],
          "stateMutability": "view",
          "type": "function"
        },
        {
          "inputs": [],
          "name": "renounceOwnership",
          "outputs": [],
          "stateMutability": "nonpayable",
          "type": "function"
        },
        {
          "inputs": [
            {
              "internalType": "address",
              "name": "accessControlManager_",
              "type": "address"
            }
          ],
          "name": "setAccessControlManager",
          "outputs": [],
          "stateMutability": "nonpayable",
          "type": "function"
        },
        {
          "inputs": [
            {
              "internalType": "address",
              "name": "comptroller",
              "type": "address"
            },
            {
              "internalType": "string",
              "name": "name",
              "type": "string"
            }
          ],
          "name": "setPoolName",
          "outputs": [],
          "stateMutability": "nonpayable",
          "type": "function"
        },
        {
          "inputs": [
            {
              "internalType": "address",
              "name": "newOwner",
              "type": "address"
            }
          ],
          "name": "transferOwnership",
          "outputs": [],
          "stateMutability": "nonpayable",
          "type": "function"
        },
        {
          "inputs": [
            {
              "internalType": "address",
              "name": "comptroller",
              "type": "address"
            },
            {
              "components": [
                {
                  "internalType": "string",
                  "name": "category",
                  "type": "string"
                },
                {
                  "internalType": "string",
                  "name": "logoURL",
                  "type": "string"
                },
                {
                  "internalType": "string",
                  "name": "description",
                  "type": "string"
                }
              ],
              "internalType": "struct PoolRegistryInterface.VenusPoolMetaData",
              "name": "metadata_",
              "type": "tuple"
            }
          ],
          "name": "updatePoolMetadata",
          "outputs": [],
          "stateMutability": "nonpayable",
          "type": "function"
        }
      ]
    },
    "PoolRegistry_Proxy": {
      "address": "0x6866b2BDaaEf6648ddd5b678B3e9f3352bF3d2A5",
      "abi": [
        {
          "inputs": [
            {
              "internalType": "address",
              "name": "_logic",
              "type": "address"
            },
            {
              "internalType": "address",
              "name": "admin_",
              "type": "address"
            },
            {
              "internalType": "bytes",
              "name": "_data",
              "type": "bytes"
            }
          ],
          "stateMutability": "payable",
          "type": "constructor"
        },
        {
          "anonymous": false,
          "inputs": [
            {
              "indexed": false,
              "internalType": "address",
              "name": "previousAdmin",
              "type": "address"
            },
            {
              "indexed": false,
              "internalType": "address",
              "name": "newAdmin",
              "type": "address"
            }
          ],
          "name": "AdminChanged",
          "type": "event"
        },
        {
          "anonymous": false,
          "inputs": [
            {
              "indexed": true,
              "internalType": "address",
              "name": "beacon",
              "type": "address"
            }
          ],
          "name": "BeaconUpgraded",
          "type": "event"
        },
        {
          "anonymous": false,
          "inputs": [
            {
              "indexed": true,
              "internalType": "address",
              "name": "implementation",
              "type": "address"
            }
          ],
          "name": "Upgraded",
          "type": "event"
        },
        {
          "stateMutability": "payable",
          "type": "fallback"
        },
        {
          "inputs": [],
          "name": "admin",
          "outputs": [
            {
              "internalType": "address",
              "name": "admin_",
              "type": "address"
            }
          ],
          "stateMutability": "nonpayable",
          "type": "function"
        },
        {
          "inputs": [
            {
              "internalType": "address",
              "name": "newAdmin",
              "type": "address"
            }
          ],
          "name": "changeAdmin",
          "outputs": [],
          "stateMutability": "nonpayable",
          "type": "function"
        },
        {
          "inputs": [],
          "name": "implementation",
          "outputs": [
            {
              "internalType": "address",
              "name": "implementation_",
              "type": "address"
            }
          ],
          "stateMutability": "nonpayable",
          "type": "function"
        },
        {
          "inputs": [
            {
              "internalType": "address",
              "name": "newImplementation",
              "type": "address"
            }
          ],
          "name": "upgradeTo",
          "outputs": [],
          "stateMutability": "nonpayable",
          "type": "function"
        },
        {
          "inputs": [
            {
              "internalType": "address",
              "name": "newImplementation",
              "type": "address"
            },
            {
              "internalType": "bytes",
              "name": "data",
              "type": "bytes"
            }
          ],
          "name": "upgradeToAndCall",
          "outputs": [],
          "stateMutability": "payable",
          "type": "function"
        },
        {
          "stateMutability": "payable",
          "type": "receive"
        }
      ]
    },
    "RewardsDistributorImpl": {
      "address": "0xe62f332340E09c152feaAA462341Eb4686c06346",
      "abi": [
        {
          "inputs": [
            {
              "internalType": "bool",
              "name": "timeBased_",
              "type": "bool"
            },
            {
              "internalType": "uint256",
              "name": "blocksPerYear_",
              "type": "uint256"
            }
          ],
          "stateMutability": "nonpayable",
          "type": "constructor"
        },
        {
          "inputs": [],
          "name": "InvalidBlocksPerYear",
          "type": "error"
        },
        {
          "inputs": [],
          "name": "InvalidTimeBasedConfiguration",
          "type": "error"
        },
        {
          "inputs": [
            {
              "internalType": "uint256",
              "name": "loopsLimit",
              "type": "uint256"
            },
            {
              "internalType": "uint256",
              "name": "requiredLoops",
              "type": "uint256"
            }
          ],
          "name": "MaxLoopsLimitExceeded",
          "type": "error"
        },
        {
          "inputs": [
            {
              "internalType": "address",
              "name": "sender",
              "type": "address"
            },
            {
              "internalType": "address",
              "name": "calledContract",
              "type": "address"
            },
            {
              "internalType": "string",
              "name": "methodSignature",
              "type": "string"
            }
          ],
          "name": "Unauthorized",
          "type": "error"
        },
        {
          "anonymous": false,
          "inputs": [
            {
              "indexed": true,
              "internalType": "address",
              "name": "vToken",
              "type": "address"
            },
            {
              "indexed": false,
              "internalType": "uint256",
              "name": "newTimestamp",
              "type": "uint256"
            }
          ],
          "name": "BorrowLastRewardingBlockTimestampUpdated",
          "type": "event"
        },
        {
          "anonymous": false,
          "inputs": [
            {
              "indexed": true,
              "internalType": "address",
              "name": "vToken",
              "type": "address"
            },
            {
              "indexed": false,
              "internalType": "uint32",
              "name": "newBlock",
              "type": "uint32"
            }
          ],
          "name": "BorrowLastRewardingBlockUpdated",
          "type": "event"
        },
        {
          "anonymous": false,
          "inputs": [
            {
              "indexed": true,
              "internalType": "address",
              "name": "contributor",
              "type": "address"
            },
            {
              "indexed": false,
              "internalType": "uint256",
              "name": "newSpeed",
              "type": "uint256"
            }
          ],
          "name": "ContributorRewardTokenSpeedUpdated",
          "type": "event"
        },
        {
          "anonymous": false,
          "inputs": [
            {
              "indexed": true,
              "internalType": "address",
              "name": "contributor",
              "type": "address"
            },
            {
              "indexed": false,
              "internalType": "uint256",
              "name": "rewardAccrued",
              "type": "uint256"
            }
          ],
          "name": "ContributorRewardsUpdated",
          "type": "event"
        },
        {
          "anonymous": false,
          "inputs": [
            {
              "indexed": true,
              "internalType": "contract VToken",
              "name": "vToken",
              "type": "address"
            },
            {
              "indexed": true,
              "internalType": "address",
              "name": "borrower",
              "type": "address"
            },
            {
              "indexed": false,
              "internalType": "uint256",
              "name": "rewardTokenDelta",
              "type": "uint256"
            },
            {
              "indexed": false,
              "internalType": "uint256",
              "name": "rewardTokenTotal",
              "type": "uint256"
            },
            {
              "indexed": false,
              "internalType": "uint256",
              "name": "rewardTokenBorrowIndex",
              "type": "uint256"
            }
          ],
          "name": "DistributedBorrowerRewardToken",
          "type": "event"
        },
        {
          "anonymous": false,
          "inputs": [
            {
              "indexed": true,
              "internalType": "contract VToken",
              "name": "vToken",
              "type": "address"
            },
            {
              "indexed": true,
              "internalType": "address",
              "name": "supplier",
              "type": "address"
            },
            {
              "indexed": false,
              "internalType": "uint256",
              "name": "rewardTokenDelta",
              "type": "uint256"
            },
            {
              "indexed": false,
              "internalType": "uint256",
              "name": "rewardTokenTotal",
              "type": "uint256"
            },
            {
              "indexed": false,
              "internalType": "uint256",
              "name": "rewardTokenSupplyIndex",
              "type": "uint256"
            }
          ],
          "name": "DistributedSupplierRewardToken",
          "type": "event"
        },
        {
          "anonymous": false,
          "inputs": [
            {
              "indexed": false,
              "internalType": "uint8",
              "name": "version",
              "type": "uint8"
            }
          ],
          "name": "Initialized",
          "type": "event"
        },
        {
          "anonymous": false,
          "inputs": [
            {
              "indexed": true,
              "internalType": "address",
              "name": "vToken",
              "type": "address"
            }
          ],
          "name": "MarketInitialized",
          "type": "event"
        },
        {
          "anonymous": false,
          "inputs": [
            {
              "indexed": false,
              "internalType": "uint256",
              "name": "oldMaxLoopsLimit",
              "type": "uint256"
            },
            {
              "indexed": false,
              "internalType": "uint256",
              "name": "newmaxLoopsLimit",
              "type": "uint256"
            }
          ],
          "name": "MaxLoopsLimitUpdated",
          "type": "event"
        },
        {
          "anonymous": false,
          "inputs": [
            {
              "indexed": false,
              "internalType": "address",
              "name": "oldAccessControlManager",
              "type": "address"
            },
            {
              "indexed": false,
              "internalType": "address",
              "name": "newAccessControlManager",
              "type": "address"
            }
          ],
          "name": "NewAccessControlManager",
          "type": "event"
        },
        {
          "anonymous": false,
          "inputs": [
            {
              "indexed": true,
              "internalType": "address",
              "name": "previousOwner",
              "type": "address"
            },
            {
              "indexed": true,
              "internalType": "address",
              "name": "newOwner",
              "type": "address"
            }
          ],
          "name": "OwnershipTransferStarted",
          "type": "event"
        },
        {
          "anonymous": false,
          "inputs": [
            {
              "indexed": true,
              "internalType": "address",
              "name": "previousOwner",
              "type": "address"
            },
            {
              "indexed": true,
              "internalType": "address",
              "name": "newOwner",
              "type": "address"
            }
          ],
          "name": "OwnershipTransferred",
          "type": "event"
        },
        {
          "anonymous": false,
          "inputs": [
            {
              "indexed": true,
              "internalType": "address",
              "name": "vToken",
              "type": "address"
            },
            {
              "components": [
                {
                  "internalType": "uint256",
                  "name": "mantissa",
                  "type": "uint256"
                }
              ],
              "indexed": false,
              "internalType": "struct ExponentialNoError.Exp",
              "name": "marketBorrowIndex",
              "type": "tuple"
            }
          ],
          "name": "RewardTokenBorrowIndexUpdated",
          "type": "event"
        },
        {
          "anonymous": false,
          "inputs": [
            {
              "indexed": true,
              "internalType": "contract VToken",
              "name": "vToken",
              "type": "address"
            },
            {
              "indexed": false,
              "internalType": "uint256",
              "name": "newSpeed",
              "type": "uint256"
            }
          ],
          "name": "RewardTokenBorrowSpeedUpdated",
          "type": "event"
        },
        {
          "anonymous": false,
          "inputs": [
            {
              "indexed": true,
              "internalType": "address",
              "name": "recipient",
              "type": "address"
            },
            {
              "indexed": false,
              "internalType": "uint256",
              "name": "amount",
              "type": "uint256"
            }
          ],
          "name": "RewardTokenGranted",
          "type": "event"
        },
        {
          "anonymous": false,
          "inputs": [
            {
              "indexed": true,
              "internalType": "address",
              "name": "vToken",
              "type": "address"
            }
          ],
          "name": "RewardTokenSupplyIndexUpdated",
          "type": "event"
        },
        {
          "anonymous": false,
          "inputs": [
            {
              "indexed": true,
              "internalType": "contract VToken",
              "name": "vToken",
              "type": "address"
            },
            {
              "indexed": false,
              "internalType": "uint256",
              "name": "newSpeed",
              "type": "uint256"
            }
          ],
          "name": "RewardTokenSupplySpeedUpdated",
          "type": "event"
        },
        {
          "anonymous": false,
          "inputs": [
            {
              "indexed": true,
              "internalType": "address",
              "name": "vToken",
              "type": "address"
            },
            {
              "indexed": false,
              "internalType": "uint256",
              "name": "newTimestamp",
              "type": "uint256"
            }
          ],
          "name": "SupplyLastRewardingBlockTimestampUpdated",
          "type": "event"
        },
        {
          "anonymous": false,
          "inputs": [
            {
              "indexed": true,
              "internalType": "address",
              "name": "vToken",
              "type": "address"
            },
            {
              "indexed": false,
              "internalType": "uint32",
              "name": "newBlock",
              "type": "uint32"
            }
          ],
          "name": "SupplyLastRewardingBlockUpdated",
          "type": "event"
        },
        {
          "inputs": [],
          "name": "INITIAL_INDEX",
          "outputs": [
            {
              "internalType": "uint224",
              "name": "",
              "type": "uint224"
            }
          ],
          "stateMutability": "view",
          "type": "function"
        },
        {
          "inputs": [],
          "name": "acceptOwnership",
          "outputs": [],
          "stateMutability": "nonpayable",
          "type": "function"
        },
        {
          "inputs": [],
          "name": "accessControlManager",
          "outputs": [
            {
              "internalType": "contract IAccessControlManagerV8",
              "name": "",
              "type": "address"
            }
          ],
          "stateMutability": "view",
          "type": "function"
        },
        {
          "inputs": [],
          "name": "blocksOrSecondsPerYear",
          "outputs": [
            {
              "internalType": "uint256",
              "name": "",
              "type": "uint256"
            }
          ],
          "stateMutability": "view",
          "type": "function"
        },
        {
          "inputs": [
            {
              "internalType": "address",
              "name": "holder",
              "type": "address"
            },
            {
              "internalType": "contract VToken[]",
              "name": "vTokens",
              "type": "address[]"
            }
          ],
          "name": "claimRewardToken",
          "outputs": [],
          "stateMutability": "nonpayable",
          "type": "function"
        },
        {
          "inputs": [
            {
              "internalType": "address",
              "name": "holder",
              "type": "address"
            }
          ],
          "name": "claimRewardToken",
          "outputs": [],
          "stateMutability": "nonpayable",
          "type": "function"
        },
        {
          "inputs": [
            {
              "internalType": "address",
              "name": "vToken",
              "type": "address"
            },
            {
              "internalType": "address",
              "name": "borrower",
              "type": "address"
            },
            {
              "components": [
                {
                  "internalType": "uint256",
                  "name": "mantissa",
                  "type": "uint256"
                }
              ],
              "internalType": "struct ExponentialNoError.Exp",
              "name": "marketBorrowIndex",
              "type": "tuple"
            }
          ],
          "name": "distributeBorrowerRewardToken",
          "outputs": [],
          "stateMutability": "nonpayable",
          "type": "function"
        },
        {
          "inputs": [
            {
              "internalType": "address",
              "name": "vToken",
              "type": "address"
            },
            {
              "internalType": "address",
              "name": "supplier",
              "type": "address"
            }
          ],
          "name": "distributeSupplierRewardToken",
          "outputs": [],
          "stateMutability": "nonpayable",
          "type": "function"
        },
        {
          "inputs": [],
          "name": "getBlockNumberOrTimestamp",
          "outputs": [
            {
              "internalType": "uint256",
              "name": "",
              "type": "uint256"
            }
          ],
          "stateMutability": "view",
          "type": "function"
        },
        {
          "inputs": [
            {
              "internalType": "address",
              "name": "recipient",
              "type": "address"
            },
            {
              "internalType": "uint256",
              "name": "amount",
              "type": "uint256"
            }
          ],
          "name": "grantRewardToken",
          "outputs": [],
          "stateMutability": "nonpayable",
          "type": "function"
        },
        {
          "inputs": [
            {
              "internalType": "contract Comptroller",
              "name": "comptroller_",
              "type": "address"
            },
            {
              "internalType": "contract IERC20Upgradeable",
              "name": "rewardToken_",
              "type": "address"
            },
            {
              "internalType": "uint256",
              "name": "loopsLimit_",
              "type": "uint256"
            },
            {
              "internalType": "address",
              "name": "accessControlManager_",
              "type": "address"
            }
          ],
          "name": "initialize",
          "outputs": [],
          "stateMutability": "nonpayable",
          "type": "function"
        },
        {
          "inputs": [
            {
              "internalType": "address",
              "name": "vToken",
              "type": "address"
            }
          ],
          "name": "initializeMarket",
          "outputs": [],
          "stateMutability": "nonpayable",
          "type": "function"
        },
        {
          "inputs": [],
          "name": "isTimeBased",
          "outputs": [
            {
              "internalType": "bool",
              "name": "",
              "type": "bool"
            }
          ],
          "stateMutability": "view",
          "type": "function"
        },
        {
          "inputs": [
            {
              "internalType": "address",
              "name": "",
              "type": "address"
            }
          ],
          "name": "lastContributorBlock",
          "outputs": [
            {
              "internalType": "uint256",
              "name": "",
              "type": "uint256"
            }
          ],
          "stateMutability": "view",
          "type": "function"
        },
        {
          "inputs": [],
          "name": "maxLoopsLimit",
          "outputs": [
            {
              "internalType": "uint256",
              "name": "",
              "type": "uint256"
            }
          ],
          "stateMutability": "view",
          "type": "function"
        },
        {
          "inputs": [],
          "name": "owner",
          "outputs": [
            {
              "internalType": "address",
              "name": "",
              "type": "address"
            }
          ],
          "stateMutability": "view",
          "type": "function"
        },
        {
          "inputs": [],
          "name": "pendingOwner",
          "outputs": [
            {
              "internalType": "address",
              "name": "",
              "type": "address"
            }
          ],
          "stateMutability": "view",
          "type": "function"
        },
        {
          "inputs": [],
          "name": "renounceOwnership",
          "outputs": [],
          "stateMutability": "nonpayable",
          "type": "function"
        },
        {
          "inputs": [],
          "name": "rewardToken",
          "outputs": [
            {
              "internalType": "contract IERC20Upgradeable",
              "name": "",
              "type": "address"
            }
          ],
          "stateMutability": "view",
          "type": "function"
        },
        {
          "inputs": [
            {
              "internalType": "address",
              "name": "",
              "type": "address"
            }
          ],
          "name": "rewardTokenAccrued",
          "outputs": [
            {
              "internalType": "uint256",
              "name": "",
              "type": "uint256"
            }
          ],
          "stateMutability": "view",
          "type": "function"
        },
        {
          "inputs": [
            {
              "internalType": "address",
              "name": "",
              "type": "address"
            }
          ],
          "name": "rewardTokenBorrowSpeeds",
          "outputs": [
            {
              "internalType": "uint256",
              "name": "",
              "type": "uint256"
            }
          ],
          "stateMutability": "view",
          "type": "function"
        },
        {
          "inputs": [
            {
              "internalType": "address",
              "name": "",
              "type": "address"
            }
          ],
          "name": "rewardTokenBorrowState",
          "outputs": [
            {
              "internalType": "uint224",
              "name": "index",
              "type": "uint224"
            },
            {
              "internalType": "uint32",
              "name": "block",
              "type": "uint32"
            },
            {
              "internalType": "uint32",
              "name": "lastRewardingBlock",
              "type": "uint32"
            }
          ],
          "stateMutability": "view",
          "type": "function"
        },
        {
          "inputs": [
            {
              "internalType": "address",
              "name": "",
              "type": "address"
            }
          ],
          "name": "rewardTokenBorrowStateTimeBased",
          "outputs": [
            {
              "internalType": "uint224",
              "name": "index",
              "type": "uint224"
            },
            {
              "internalType": "uint256",
              "name": "timestamp",
              "type": "uint256"
            },
            {
              "internalType": "uint256",
              "name": "lastRewardingTimestamp",
              "type": "uint256"
            }
          ],
          "stateMutability": "view",
          "type": "function"
        },
        {
          "inputs": [
            {
              "internalType": "address",
              "name": "",
              "type": "address"
            },
            {
              "internalType": "address",
              "name": "",
              "type": "address"
            }
          ],
          "name": "rewardTokenBorrowerIndex",
          "outputs": [
            {
              "internalType": "uint256",
              "name": "",
              "type": "uint256"
            }
          ],
          "stateMutability": "view",
          "type": "function"
        },
        {
          "inputs": [
            {
              "internalType": "address",
              "name": "",
              "type": "address"
            }
          ],
          "name": "rewardTokenContributorSpeeds",
          "outputs": [
            {
              "internalType": "uint256",
              "name": "",
              "type": "uint256"
            }
          ],
          "stateMutability": "view",
          "type": "function"
        },
        {
          "inputs": [
            {
              "internalType": "address",
              "name": "",
              "type": "address"
            },
            {
              "internalType": "address",
              "name": "",
              "type": "address"
            }
          ],
          "name": "rewardTokenSupplierIndex",
          "outputs": [
            {
              "internalType": "uint256",
              "name": "",
              "type": "uint256"
            }
          ],
          "stateMutability": "view",
          "type": "function"
        },
        {
          "inputs": [
            {
              "internalType": "address",
              "name": "",
              "type": "address"
            }
          ],
          "name": "rewardTokenSupplySpeeds",
          "outputs": [
            {
              "internalType": "uint256",
              "name": "",
              "type": "uint256"
            }
          ],
          "stateMutability": "view",
          "type": "function"
        },
        {
          "inputs": [
            {
              "internalType": "address",
              "name": "",
              "type": "address"
            }
          ],
          "name": "rewardTokenSupplyState",
          "outputs": [
            {
              "internalType": "uint224",
              "name": "index",
              "type": "uint224"
            },
            {
              "internalType": "uint32",
              "name": "block",
              "type": "uint32"
            },
            {
              "internalType": "uint32",
              "name": "lastRewardingBlock",
              "type": "uint32"
            }
          ],
          "stateMutability": "view",
          "type": "function"
        },
        {
          "inputs": [
            {
              "internalType": "address",
              "name": "",
              "type": "address"
            }
          ],
          "name": "rewardTokenSupplyStateTimeBased",
          "outputs": [
            {
              "internalType": "uint224",
              "name": "index",
              "type": "uint224"
            },
            {
              "internalType": "uint256",
              "name": "timestamp",
              "type": "uint256"
            },
            {
              "internalType": "uint256",
              "name": "lastRewardingTimestamp",
              "type": "uint256"
            }
          ],
          "stateMutability": "view",
          "type": "function"
        },
        {
          "inputs": [
            {
              "internalType": "address",
              "name": "accessControlManager_",
              "type": "address"
            }
          ],
<<<<<<< HEAD
          "name": "vTokenMetadata",
          "outputs": [
            {
              "components": [
                {
                  "internalType": "address",
                  "name": "vToken",
                  "type": "address"
                },
                {
                  "internalType": "uint256",
                  "name": "exchangeRateCurrent",
                  "type": "uint256"
                },
                {
                  "internalType": "uint256",
                  "name": "supplyRatePerBlockOrTimestamp",
                  "type": "uint256"
                },
                {
                  "internalType": "uint256",
                  "name": "borrowRatePerBlockOrTimestamp",
                  "type": "uint256"
                },
                {
                  "internalType": "uint256",
                  "name": "reserveFactorMantissa",
                  "type": "uint256"
                },
                {
                  "internalType": "uint256",
                  "name": "supplyCaps",
                  "type": "uint256"
                },
                {
                  "internalType": "uint256",
                  "name": "borrowCaps",
                  "type": "uint256"
                },
                {
                  "internalType": "uint256",
                  "name": "totalBorrows",
                  "type": "uint256"
                },
                {
                  "internalType": "uint256",
                  "name": "totalReserves",
                  "type": "uint256"
                },
                {
                  "internalType": "uint256",
                  "name": "totalSupply",
                  "type": "uint256"
                },
                {
                  "internalType": "uint256",
                  "name": "totalCash",
                  "type": "uint256"
                },
                {
                  "internalType": "bool",
                  "name": "isListed",
                  "type": "bool"
                },
                {
                  "internalType": "uint256",
                  "name": "collateralFactorMantissa",
                  "type": "uint256"
                },
                {
                  "internalType": "address",
                  "name": "underlyingAssetAddress",
                  "type": "address"
                },
                {
                  "internalType": "uint256",
                  "name": "vTokenDecimals",
                  "type": "uint256"
                },
                {
                  "internalType": "uint256",
                  "name": "underlyingDecimals",
                  "type": "uint256"
                },
                {
                  "internalType": "uint256",
                  "name": "pausedActions",
                  "type": "uint256"
                }
              ],
              "internalType": "struct PoolLens.VTokenMetadata",
              "name": "",
              "type": "tuple"
=======
          "name": "setAccessControlManager",
          "outputs": [],
          "stateMutability": "nonpayable",
          "type": "function"
        },
        {
          "inputs": [
            {
              "internalType": "address",
              "name": "contributor",
              "type": "address"
            },
            {
              "internalType": "uint256",
              "name": "rewardTokenSpeed",
              "type": "uint256"
>>>>>>> 200cfa4e
            }
          ],
          "name": "setContributorRewardTokenSpeed",
          "outputs": [],
          "stateMutability": "nonpayable",
          "type": "function"
        },
        {
          "inputs": [
            {
              "internalType": "contract VToken[]",
              "name": "vTokens",
              "type": "address[]"
            },
            {
<<<<<<< HEAD
              "components": [
                {
                  "internalType": "address",
                  "name": "vToken",
                  "type": "address"
                },
                {
                  "internalType": "uint256",
                  "name": "exchangeRateCurrent",
                  "type": "uint256"
                },
                {
                  "internalType": "uint256",
                  "name": "supplyRatePerBlockOrTimestamp",
                  "type": "uint256"
                },
                {
                  "internalType": "uint256",
                  "name": "borrowRatePerBlockOrTimestamp",
                  "type": "uint256"
                },
                {
                  "internalType": "uint256",
                  "name": "reserveFactorMantissa",
                  "type": "uint256"
                },
                {
                  "internalType": "uint256",
                  "name": "supplyCaps",
                  "type": "uint256"
                },
                {
                  "internalType": "uint256",
                  "name": "borrowCaps",
                  "type": "uint256"
                },
                {
                  "internalType": "uint256",
                  "name": "totalBorrows",
                  "type": "uint256"
                },
                {
                  "internalType": "uint256",
                  "name": "totalReserves",
                  "type": "uint256"
                },
                {
                  "internalType": "uint256",
                  "name": "totalSupply",
                  "type": "uint256"
                },
                {
                  "internalType": "uint256",
                  "name": "totalCash",
                  "type": "uint256"
                },
                {
                  "internalType": "bool",
                  "name": "isListed",
                  "type": "bool"
                },
                {
                  "internalType": "uint256",
                  "name": "collateralFactorMantissa",
                  "type": "uint256"
                },
                {
                  "internalType": "address",
                  "name": "underlyingAssetAddress",
                  "type": "address"
                },
                {
                  "internalType": "uint256",
                  "name": "vTokenDecimals",
                  "type": "uint256"
                },
                {
                  "internalType": "uint256",
                  "name": "underlyingDecimals",
                  "type": "uint256"
                },
                {
                  "internalType": "uint256",
                  "name": "pausedActions",
                  "type": "uint256"
                }
              ],
              "internalType": "struct PoolLens.VTokenMetadata[]",
              "name": "",
              "type": "tuple[]"
=======
              "internalType": "uint256[]",
              "name": "supplyLastRewardingBlockTimestamps",
              "type": "uint256[]"
            },
            {
              "internalType": "uint256[]",
              "name": "borrowLastRewardingBlockTimestamps",
              "type": "uint256[]"
>>>>>>> 200cfa4e
            }
          ],
          "name": "setLastRewardingBlockTimestamps",
          "outputs": [],
          "stateMutability": "nonpayable",
          "type": "function"
        },
        {
          "inputs": [
            {
              "internalType": "contract VToken[]",
              "name": "vTokens",
              "type": "address[]"
            },
            {
              "internalType": "uint32[]",
              "name": "supplyLastRewardingBlocks",
              "type": "uint32[]"
            },
            {
              "internalType": "uint32[]",
              "name": "borrowLastRewardingBlocks",
              "type": "uint32[]"
            }
          ],
          "name": "setLastRewardingBlocks",
          "outputs": [],
          "stateMutability": "nonpayable",
          "type": "function"
        },
        {
          "inputs": [
            {
              "internalType": "uint256",
              "name": "limit",
              "type": "uint256"
            }
          ],
          "name": "setMaxLoopsLimit",
          "outputs": [],
          "stateMutability": "nonpayable",
          "type": "function"
        },
        {
          "inputs": [
            {
              "internalType": "contract VToken[]",
              "name": "vTokens",
              "type": "address[]"
            },
            {
              "internalType": "uint256[]",
              "name": "supplySpeeds",
              "type": "uint256[]"
            },
            {
              "internalType": "uint256[]",
              "name": "borrowSpeeds",
              "type": "uint256[]"
            }
          ],
          "name": "setRewardTokenSpeeds",
          "outputs": [],
          "stateMutability": "nonpayable",
          "type": "function"
        },
        {
          "inputs": [
            {
              "internalType": "address",
              "name": "newOwner",
              "type": "address"
            }
          ],
          "name": "transferOwnership",
          "outputs": [],
          "stateMutability": "nonpayable",
          "type": "function"
        },
        {
          "inputs": [
            {
              "internalType": "address",
              "name": "contributor",
              "type": "address"
            }
          ],
          "name": "updateContributorRewards",
          "outputs": [],
          "stateMutability": "nonpayable",
          "type": "function"
        },
        {
          "inputs": [
            {
              "internalType": "address",
              "name": "vToken",
              "type": "address"
            },
            {
              "components": [
                {
                  "internalType": "uint256",
                  "name": "mantissa",
                  "type": "uint256"
                }
              ],
              "internalType": "struct ExponentialNoError.Exp",
              "name": "marketBorrowIndex",
              "type": "tuple"
            }
          ],
          "name": "updateRewardTokenBorrowIndex",
          "outputs": [],
          "stateMutability": "nonpayable",
          "type": "function"
        },
        {
          "inputs": [
            {
              "internalType": "address",
              "name": "vToken",
              "type": "address"
            }
          ],
          "name": "updateRewardTokenSupplyIndex",
          "outputs": [],
          "stateMutability": "nonpayable",
          "type": "function"
        }
      ]
    },
    "RewardsDistributor_Core_0": {
      "address": "0x8E73FE3F7E29100Ad9d1C7F35fba2D2c823c8579",
      "abi": [
        {
          "anonymous": false,
          "inputs": [
            {
              "indexed": false,
              "internalType": "address",
              "name": "previousAdmin",
              "type": "address"
            },
            {
              "indexed": false,
              "internalType": "address",
              "name": "newAdmin",
              "type": "address"
            }
          ],
          "name": "AdminChanged",
          "type": "event"
        },
        {
          "anonymous": false,
          "inputs": [
            {
              "indexed": true,
              "internalType": "address",
              "name": "beacon",
              "type": "address"
            }
          ],
          "name": "BeaconUpgraded",
          "type": "event"
        },
        {
          "anonymous": false,
          "inputs": [
            {
              "indexed": true,
              "internalType": "address",
              "name": "implementation",
              "type": "address"
            }
          ],
          "name": "Upgraded",
          "type": "event"
        },
        {
          "stateMutability": "payable",
          "type": "fallback"
        },
        {
          "inputs": [],
          "name": "admin",
          "outputs": [
            {
              "internalType": "address",
              "name": "admin_",
              "type": "address"
            }
          ],
          "stateMutability": "nonpayable",
          "type": "function"
        },
        {
          "inputs": [
            {
              "internalType": "address",
              "name": "newAdmin",
              "type": "address"
            }
          ],
          "name": "changeAdmin",
          "outputs": [],
          "stateMutability": "nonpayable",
          "type": "function"
        },
        {
          "inputs": [],
          "name": "implementation",
          "outputs": [
            {
              "internalType": "address",
              "name": "implementation_",
              "type": "address"
            }
          ],
          "stateMutability": "nonpayable",
          "type": "function"
        },
        {
          "inputs": [
            {
              "internalType": "address",
              "name": "newImplementation",
              "type": "address"
            }
          ],
          "name": "upgradeTo",
          "outputs": [],
          "stateMutability": "nonpayable",
          "type": "function"
        },
        {
          "inputs": [
            {
              "internalType": "address",
              "name": "newImplementation",
              "type": "address"
            },
            {
              "internalType": "bytes",
              "name": "data",
              "type": "bytes"
            }
          ],
          "name": "upgradeToAndCall",
          "outputs": [],
          "stateMutability": "payable",
          "type": "function"
        },
        {
          "stateMutability": "payable",
          "type": "receive"
        },
        {
          "inputs": [],
          "name": "InvalidBlocksPerYear",
          "type": "error"
        },
        {
          "inputs": [],
          "name": "InvalidTimeBasedConfiguration",
          "type": "error"
        },
        {
          "inputs": [
            {
              "internalType": "uint256",
              "name": "loopsLimit",
              "type": "uint256"
            },
            {
              "internalType": "uint256",
              "name": "requiredLoops",
              "type": "uint256"
            }
          ],
          "name": "MaxLoopsLimitExceeded",
          "type": "error"
        },
        {
          "inputs": [
            {
              "internalType": "address",
              "name": "sender",
              "type": "address"
            },
            {
              "internalType": "address",
              "name": "calledContract",
              "type": "address"
            },
            {
              "internalType": "string",
              "name": "methodSignature",
              "type": "string"
            }
          ],
          "name": "Unauthorized",
          "type": "error"
        },
        {
          "anonymous": false,
          "inputs": [
            {
              "indexed": true,
              "internalType": "address",
              "name": "vToken",
              "type": "address"
            },
            {
              "indexed": false,
              "internalType": "uint256",
              "name": "newTimestamp",
              "type": "uint256"
            }
          ],
          "name": "BorrowLastRewardingBlockTimestampUpdated",
          "type": "event"
        },
        {
          "anonymous": false,
          "inputs": [
            {
              "indexed": true,
              "internalType": "address",
              "name": "vToken",
              "type": "address"
            },
            {
              "indexed": false,
              "internalType": "uint32",
              "name": "newBlock",
              "type": "uint32"
            }
          ],
          "name": "BorrowLastRewardingBlockUpdated",
          "type": "event"
        },
        {
          "anonymous": false,
          "inputs": [
            {
              "indexed": true,
              "internalType": "address",
              "name": "contributor",
              "type": "address"
            },
            {
              "indexed": false,
              "internalType": "uint256",
              "name": "newSpeed",
              "type": "uint256"
            }
          ],
          "name": "ContributorRewardTokenSpeedUpdated",
          "type": "event"
        },
        {
          "anonymous": false,
          "inputs": [
            {
              "indexed": true,
              "internalType": "address",
              "name": "contributor",
              "type": "address"
            },
            {
              "indexed": false,
              "internalType": "uint256",
              "name": "rewardAccrued",
              "type": "uint256"
            }
          ],
          "name": "ContributorRewardsUpdated",
          "type": "event"
        },
        {
          "anonymous": false,
          "inputs": [
            {
              "indexed": true,
              "internalType": "contract VToken",
              "name": "vToken",
              "type": "address"
            },
            {
              "indexed": true,
              "internalType": "address",
              "name": "borrower",
              "type": "address"
            },
            {
              "indexed": false,
              "internalType": "uint256",
              "name": "rewardTokenDelta",
              "type": "uint256"
            },
            {
              "indexed": false,
              "internalType": "uint256",
              "name": "rewardTokenTotal",
              "type": "uint256"
            },
            {
              "indexed": false,
              "internalType": "uint256",
              "name": "rewardTokenBorrowIndex",
              "type": "uint256"
            }
          ],
          "name": "DistributedBorrowerRewardToken",
          "type": "event"
        },
        {
          "anonymous": false,
          "inputs": [
            {
              "indexed": true,
              "internalType": "contract VToken",
              "name": "vToken",
              "type": "address"
            },
            {
              "indexed": true,
              "internalType": "address",
              "name": "supplier",
              "type": "address"
            },
            {
              "indexed": false,
              "internalType": "uint256",
              "name": "rewardTokenDelta",
              "type": "uint256"
            },
            {
              "indexed": false,
              "internalType": "uint256",
              "name": "rewardTokenTotal",
              "type": "uint256"
            },
            {
              "indexed": false,
              "internalType": "uint256",
              "name": "rewardTokenSupplyIndex",
              "type": "uint256"
            }
          ],
          "name": "DistributedSupplierRewardToken",
          "type": "event"
        },
        {
          "anonymous": false,
          "inputs": [
            {
              "indexed": false,
              "internalType": "uint8",
              "name": "version",
              "type": "uint8"
            }
          ],
          "name": "Initialized",
          "type": "event"
        },
        {
          "anonymous": false,
          "inputs": [
            {
              "indexed": true,
              "internalType": "address",
              "name": "vToken",
              "type": "address"
            }
          ],
          "name": "MarketInitialized",
          "type": "event"
        },
        {
          "anonymous": false,
          "inputs": [
            {
              "indexed": false,
              "internalType": "uint256",
              "name": "oldMaxLoopsLimit",
              "type": "uint256"
            },
            {
              "indexed": false,
              "internalType": "uint256",
              "name": "newmaxLoopsLimit",
              "type": "uint256"
            }
          ],
          "name": "MaxLoopsLimitUpdated",
          "type": "event"
        },
        {
          "anonymous": false,
          "inputs": [
            {
              "indexed": false,
              "internalType": "address",
              "name": "oldAccessControlManager",
              "type": "address"
            },
            {
              "indexed": false,
              "internalType": "address",
              "name": "newAccessControlManager",
              "type": "address"
            }
          ],
          "name": "NewAccessControlManager",
          "type": "event"
        },
        {
          "anonymous": false,
          "inputs": [
            {
              "indexed": true,
              "internalType": "address",
              "name": "previousOwner",
              "type": "address"
            },
            {
              "indexed": true,
              "internalType": "address",
              "name": "newOwner",
              "type": "address"
            }
          ],
          "name": "OwnershipTransferStarted",
          "type": "event"
        },
        {
          "anonymous": false,
          "inputs": [
            {
              "indexed": true,
              "internalType": "address",
              "name": "previousOwner",
              "type": "address"
            },
            {
              "indexed": true,
              "internalType": "address",
              "name": "newOwner",
              "type": "address"
            }
          ],
          "name": "OwnershipTransferred",
          "type": "event"
        },
        {
          "anonymous": false,
          "inputs": [
            {
              "indexed": true,
              "internalType": "address",
              "name": "vToken",
              "type": "address"
            },
            {
              "components": [
                {
                  "internalType": "uint256",
                  "name": "mantissa",
                  "type": "uint256"
                }
              ],
              "indexed": false,
              "internalType": "struct ExponentialNoError.Exp",
              "name": "marketBorrowIndex",
              "type": "tuple"
            }
          ],
          "name": "RewardTokenBorrowIndexUpdated",
          "type": "event"
        },
        {
          "anonymous": false,
          "inputs": [
            {
              "indexed": true,
              "internalType": "contract VToken",
              "name": "vToken",
              "type": "address"
            },
            {
              "indexed": false,
              "internalType": "uint256",
              "name": "newSpeed",
              "type": "uint256"
            }
          ],
          "name": "RewardTokenBorrowSpeedUpdated",
          "type": "event"
        },
        {
          "anonymous": false,
          "inputs": [
            {
              "indexed": true,
              "internalType": "address",
              "name": "recipient",
              "type": "address"
            },
            {
              "indexed": false,
              "internalType": "uint256",
              "name": "amount",
              "type": "uint256"
            }
          ],
          "name": "RewardTokenGranted",
          "type": "event"
        },
        {
          "anonymous": false,
          "inputs": [
            {
              "indexed": true,
              "internalType": "address",
              "name": "vToken",
              "type": "address"
            }
          ],
          "name": "RewardTokenSupplyIndexUpdated",
          "type": "event"
        },
        {
          "anonymous": false,
          "inputs": [
            {
              "indexed": true,
              "internalType": "contract VToken",
              "name": "vToken",
              "type": "address"
            },
            {
              "indexed": false,
              "internalType": "uint256",
              "name": "newSpeed",
              "type": "uint256"
            }
          ],
          "name": "RewardTokenSupplySpeedUpdated",
          "type": "event"
        },
        {
          "anonymous": false,
          "inputs": [
            {
              "indexed": true,
              "internalType": "address",
              "name": "vToken",
              "type": "address"
            },
            {
              "indexed": false,
              "internalType": "uint256",
              "name": "newTimestamp",
              "type": "uint256"
            }
          ],
          "name": "SupplyLastRewardingBlockTimestampUpdated",
          "type": "event"
        },
        {
          "anonymous": false,
          "inputs": [
            {
              "indexed": true,
              "internalType": "address",
              "name": "vToken",
              "type": "address"
            },
            {
              "indexed": false,
              "internalType": "uint32",
              "name": "newBlock",
              "type": "uint32"
            }
          ],
          "name": "SupplyLastRewardingBlockUpdated",
          "type": "event"
        },
        {
          "inputs": [],
          "name": "INITIAL_INDEX",
          "outputs": [
            {
              "internalType": "uint224",
              "name": "",
              "type": "uint224"
            }
          ],
          "stateMutability": "view",
          "type": "function"
        },
        {
          "inputs": [],
          "name": "acceptOwnership",
          "outputs": [],
          "stateMutability": "nonpayable",
          "type": "function"
        },
        {
          "inputs": [],
          "name": "accessControlManager",
          "outputs": [
            {
              "internalType": "contract IAccessControlManagerV8",
              "name": "",
              "type": "address"
            }
          ],
          "stateMutability": "view",
          "type": "function"
        },
        {
          "inputs": [],
          "name": "blocksOrSecondsPerYear",
          "outputs": [
            {
              "internalType": "uint256",
              "name": "",
              "type": "uint256"
            }
          ],
          "stateMutability": "view",
          "type": "function"
        },
        {
          "inputs": [
            {
              "internalType": "address",
              "name": "holder",
              "type": "address"
            },
            {
              "internalType": "contract VToken[]",
              "name": "vTokens",
              "type": "address[]"
            }
          ],
          "name": "claimRewardToken",
          "outputs": [],
          "stateMutability": "nonpayable",
          "type": "function"
        },
        {
          "inputs": [
            {
              "internalType": "address",
              "name": "holder",
              "type": "address"
            }
          ],
          "name": "claimRewardToken",
          "outputs": [],
          "stateMutability": "nonpayable",
          "type": "function"
        },
        {
          "inputs": [
            {
              "internalType": "address",
              "name": "vToken",
              "type": "address"
            },
            {
              "internalType": "address",
              "name": "borrower",
              "type": "address"
            },
            {
              "components": [
                {
                  "internalType": "uint256",
                  "name": "mantissa",
                  "type": "uint256"
                }
              ],
              "internalType": "struct ExponentialNoError.Exp",
              "name": "marketBorrowIndex",
              "type": "tuple"
            }
          ],
          "name": "distributeBorrowerRewardToken",
          "outputs": [],
          "stateMutability": "nonpayable",
          "type": "function"
        },
        {
          "inputs": [
            {
              "internalType": "address",
              "name": "vToken",
              "type": "address"
            },
            {
              "internalType": "address",
              "name": "supplier",
              "type": "address"
            }
          ],
          "name": "distributeSupplierRewardToken",
          "outputs": [],
          "stateMutability": "nonpayable",
          "type": "function"
        },
        {
          "inputs": [],
          "name": "getBlockNumberOrTimestamp",
          "outputs": [
            {
              "internalType": "uint256",
              "name": "",
              "type": "uint256"
            }
          ],
          "stateMutability": "view",
          "type": "function"
        },
        {
          "inputs": [
            {
              "internalType": "address",
              "name": "recipient",
              "type": "address"
            },
            {
              "internalType": "uint256",
              "name": "amount",
              "type": "uint256"
            }
          ],
          "name": "grantRewardToken",
          "outputs": [],
          "stateMutability": "nonpayable",
          "type": "function"
        },
        {
          "inputs": [
            {
              "internalType": "contract Comptroller",
              "name": "comptroller_",
              "type": "address"
            },
            {
              "internalType": "contract IERC20Upgradeable",
              "name": "rewardToken_",
              "type": "address"
            },
            {
              "internalType": "uint256",
              "name": "loopsLimit_",
              "type": "uint256"
            },
            {
              "internalType": "address",
              "name": "accessControlManager_",
              "type": "address"
            }
          ],
          "name": "initialize",
          "outputs": [],
          "stateMutability": "nonpayable",
          "type": "function"
        },
        {
          "inputs": [
            {
              "internalType": "address",
              "name": "vToken",
              "type": "address"
            }
          ],
          "name": "initializeMarket",
          "outputs": [],
          "stateMutability": "nonpayable",
          "type": "function"
        },
        {
          "inputs": [],
          "name": "isTimeBased",
          "outputs": [
            {
              "internalType": "bool",
              "name": "",
              "type": "bool"
            }
          ],
          "stateMutability": "view",
          "type": "function"
        },
        {
          "inputs": [
            {
              "internalType": "address",
              "name": "",
              "type": "address"
            }
          ],
          "name": "lastContributorBlock",
          "outputs": [
            {
              "internalType": "uint256",
              "name": "",
              "type": "uint256"
            }
          ],
          "stateMutability": "view",
          "type": "function"
        },
        {
          "inputs": [],
          "name": "maxLoopsLimit",
          "outputs": [
            {
              "internalType": "uint256",
              "name": "",
              "type": "uint256"
            }
          ],
          "stateMutability": "view",
          "type": "function"
        },
        {
          "inputs": [],
          "name": "owner",
          "outputs": [
            {
              "internalType": "address",
              "name": "",
              "type": "address"
            }
          ],
          "stateMutability": "view",
          "type": "function"
        },
        {
          "inputs": [],
          "name": "pendingOwner",
          "outputs": [
            {
              "internalType": "address",
              "name": "",
              "type": "address"
            }
          ],
          "stateMutability": "view",
          "type": "function"
        },
        {
          "inputs": [],
          "name": "renounceOwnership",
          "outputs": [],
          "stateMutability": "nonpayable",
          "type": "function"
        },
        {
          "inputs": [],
          "name": "rewardToken",
          "outputs": [
            {
              "internalType": "contract IERC20Upgradeable",
              "name": "",
              "type": "address"
            }
          ],
          "stateMutability": "view",
          "type": "function"
        },
        {
          "inputs": [
            {
              "internalType": "address",
              "name": "",
              "type": "address"
            }
          ],
          "name": "rewardTokenAccrued",
          "outputs": [
            {
              "internalType": "uint256",
              "name": "",
              "type": "uint256"
            }
          ],
          "stateMutability": "view",
          "type": "function"
        },
        {
          "inputs": [
            {
              "internalType": "address",
              "name": "",
              "type": "address"
            }
          ],
          "name": "rewardTokenBorrowSpeeds",
          "outputs": [
            {
              "internalType": "uint256",
              "name": "",
              "type": "uint256"
            }
          ],
          "stateMutability": "view",
          "type": "function"
        },
        {
          "inputs": [
            {
              "internalType": "address",
              "name": "",
              "type": "address"
            }
          ],
          "name": "rewardTokenBorrowState",
          "outputs": [
            {
              "internalType": "uint224",
              "name": "index",
              "type": "uint224"
            },
            {
              "internalType": "uint32",
              "name": "block",
              "type": "uint32"
            },
            {
              "internalType": "uint32",
              "name": "lastRewardingBlock",
              "type": "uint32"
            }
          ],
          "stateMutability": "view",
          "type": "function"
        },
        {
          "inputs": [
            {
              "internalType": "address",
              "name": "",
              "type": "address"
            }
          ],
          "name": "rewardTokenBorrowStateTimeBased",
          "outputs": [
            {
              "internalType": "uint224",
              "name": "index",
              "type": "uint224"
            },
            {
              "internalType": "uint256",
              "name": "timestamp",
              "type": "uint256"
            },
            {
              "internalType": "uint256",
              "name": "lastRewardingTimestamp",
              "type": "uint256"
            }
          ],
          "stateMutability": "view",
          "type": "function"
        },
        {
          "inputs": [
            {
              "internalType": "address",
              "name": "",
              "type": "address"
            },
            {
              "internalType": "address",
              "name": "",
              "type": "address"
            }
          ],
          "name": "rewardTokenBorrowerIndex",
          "outputs": [
            {
              "internalType": "uint256",
              "name": "",
              "type": "uint256"
            }
          ],
          "stateMutability": "view",
          "type": "function"
        },
        {
          "inputs": [
            {
              "internalType": "address",
              "name": "",
              "type": "address"
            }
          ],
          "name": "rewardTokenContributorSpeeds",
          "outputs": [
            {
              "internalType": "uint256",
              "name": "",
              "type": "uint256"
            }
          ],
          "stateMutability": "view",
          "type": "function"
        },
        {
          "inputs": [
            {
              "internalType": "address",
              "name": "",
              "type": "address"
            },
            {
              "internalType": "address",
              "name": "",
              "type": "address"
            }
          ],
          "name": "rewardTokenSupplierIndex",
          "outputs": [
            {
              "internalType": "uint256",
              "name": "",
              "type": "uint256"
            }
          ],
          "stateMutability": "view",
          "type": "function"
        },
        {
          "inputs": [
            {
              "internalType": "address",
              "name": "",
              "type": "address"
            }
          ],
          "name": "rewardTokenSupplySpeeds",
          "outputs": [
            {
              "internalType": "uint256",
              "name": "",
              "type": "uint256"
            }
          ],
          "stateMutability": "view",
          "type": "function"
        },
        {
          "inputs": [
            {
              "internalType": "address",
              "name": "",
              "type": "address"
            }
          ],
          "name": "rewardTokenSupplyState",
          "outputs": [
            {
              "internalType": "uint224",
              "name": "index",
              "type": "uint224"
            },
            {
              "internalType": "uint32",
              "name": "block",
              "type": "uint32"
            },
            {
              "internalType": "uint32",
              "name": "lastRewardingBlock",
              "type": "uint32"
            }
          ],
          "stateMutability": "view",
          "type": "function"
        },
        {
          "inputs": [
            {
              "internalType": "address",
              "name": "",
              "type": "address"
            }
          ],
          "name": "rewardTokenSupplyStateTimeBased",
          "outputs": [
            {
              "internalType": "uint224",
              "name": "index",
              "type": "uint224"
            },
            {
              "internalType": "uint256",
              "name": "timestamp",
              "type": "uint256"
            },
            {
              "internalType": "uint256",
              "name": "lastRewardingTimestamp",
              "type": "uint256"
            }
          ],
          "stateMutability": "view",
          "type": "function"
        },
        {
          "inputs": [
            {
              "internalType": "address",
              "name": "accessControlManager_",
              "type": "address"
            }
          ],
          "name": "setAccessControlManager",
          "outputs": [],
          "stateMutability": "nonpayable",
          "type": "function"
        },
        {
          "inputs": [
            {
              "internalType": "address",
              "name": "contributor",
              "type": "address"
            },
            {
              "internalType": "uint256",
              "name": "rewardTokenSpeed",
              "type": "uint256"
            }
          ],
          "name": "setContributorRewardTokenSpeed",
          "outputs": [],
          "stateMutability": "nonpayable",
          "type": "function"
        },
        {
          "inputs": [
            {
              "internalType": "contract VToken[]",
              "name": "vTokens",
              "type": "address[]"
            },
            {
              "internalType": "uint256[]",
              "name": "supplyLastRewardingBlockTimestamps",
              "type": "uint256[]"
            },
            {
              "internalType": "uint256[]",
              "name": "borrowLastRewardingBlockTimestamps",
              "type": "uint256[]"
            }
          ],
          "name": "setLastRewardingBlockTimestamps",
          "outputs": [],
          "stateMutability": "nonpayable",
          "type": "function"
        },
        {
          "inputs": [
            {
              "internalType": "contract VToken[]",
              "name": "vTokens",
              "type": "address[]"
            },
            {
              "internalType": "uint32[]",
              "name": "supplyLastRewardingBlocks",
              "type": "uint32[]"
            },
            {
              "internalType": "uint32[]",
              "name": "borrowLastRewardingBlocks",
              "type": "uint32[]"
            }
          ],
          "name": "setLastRewardingBlocks",
          "outputs": [],
          "stateMutability": "nonpayable",
          "type": "function"
        },
        {
          "inputs": [
            {
              "internalType": "uint256",
              "name": "limit",
              "type": "uint256"
            }
          ],
          "name": "setMaxLoopsLimit",
          "outputs": [],
          "stateMutability": "nonpayable",
          "type": "function"
        },
        {
          "inputs": [
            {
              "internalType": "contract VToken[]",
              "name": "vTokens",
              "type": "address[]"
            },
            {
              "internalType": "uint256[]",
              "name": "supplySpeeds",
              "type": "uint256[]"
            },
            {
              "internalType": "uint256[]",
              "name": "borrowSpeeds",
              "type": "uint256[]"
            }
          ],
          "name": "setRewardTokenSpeeds",
          "outputs": [],
          "stateMutability": "nonpayable",
          "type": "function"
        },
        {
          "inputs": [
            {
              "internalType": "address",
              "name": "newOwner",
              "type": "address"
            }
          ],
          "name": "transferOwnership",
          "outputs": [],
          "stateMutability": "nonpayable",
          "type": "function"
        },
        {
          "inputs": [
            {
              "internalType": "address",
              "name": "contributor",
              "type": "address"
            }
          ],
          "name": "updateContributorRewards",
          "outputs": [],
          "stateMutability": "nonpayable",
          "type": "function"
        },
        {
          "inputs": [
            {
              "internalType": "address",
              "name": "vToken",
              "type": "address"
            },
            {
              "components": [
                {
                  "internalType": "uint256",
                  "name": "mantissa",
                  "type": "uint256"
                }
              ],
              "internalType": "struct ExponentialNoError.Exp",
              "name": "marketBorrowIndex",
              "type": "tuple"
            }
          ],
          "name": "updateRewardTokenBorrowIndex",
          "outputs": [],
          "stateMutability": "nonpayable",
          "type": "function"
        },
        {
          "inputs": [
            {
              "internalType": "address",
              "name": "vToken",
              "type": "address"
            }
          ],
          "name": "updateRewardTokenSupplyIndex",
          "outputs": [],
          "stateMutability": "nonpayable",
          "type": "function"
        },
        {
          "inputs": [
            {
              "internalType": "address",
              "name": "_logic",
              "type": "address"
            },
            {
              "internalType": "address",
              "name": "admin_",
              "type": "address"
            },
            {
              "internalType": "bytes",
              "name": "_data",
              "type": "bytes"
            }
          ],
          "stateMutability": "payable",
          "type": "constructor"
        }
      ]
    },
    "RewardsDistributor_Core_0_Proxy": {
      "address": "0x8E73FE3F7E29100Ad9d1C7F35fba2D2c823c8579",
      "abi": [
        {
          "inputs": [
            {
              "internalType": "address",
              "name": "_logic",
              "type": "address"
            },
            {
              "internalType": "address",
              "name": "admin_",
              "type": "address"
            },
            {
              "internalType": "bytes",
              "name": "_data",
              "type": "bytes"
            }
          ],
          "stateMutability": "payable",
          "type": "constructor"
        },
        {
          "anonymous": false,
          "inputs": [
            {
              "indexed": false,
              "internalType": "address",
              "name": "previousAdmin",
              "type": "address"
            },
            {
              "indexed": false,
              "internalType": "address",
              "name": "newAdmin",
              "type": "address"
            }
          ],
          "name": "AdminChanged",
          "type": "event"
        },
        {
          "anonymous": false,
          "inputs": [
            {
              "indexed": true,
              "internalType": "address",
              "name": "beacon",
              "type": "address"
            }
          ],
          "name": "BeaconUpgraded",
          "type": "event"
        },
        {
          "anonymous": false,
          "inputs": [
            {
              "indexed": true,
              "internalType": "address",
              "name": "implementation",
              "type": "address"
            }
          ],
          "name": "Upgraded",
          "type": "event"
        },
        {
          "stateMutability": "payable",
          "type": "fallback"
        },
        {
          "inputs": [],
          "name": "admin",
          "outputs": [
            {
              "internalType": "address",
              "name": "admin_",
              "type": "address"
            }
          ],
          "stateMutability": "nonpayable",
          "type": "function"
        },
        {
          "inputs": [
            {
              "internalType": "address",
              "name": "newAdmin",
              "type": "address"
            }
          ],
          "name": "changeAdmin",
          "outputs": [],
          "stateMutability": "nonpayable",
          "type": "function"
        },
        {
          "inputs": [],
          "name": "implementation",
          "outputs": [
            {
              "internalType": "address",
              "name": "implementation_",
              "type": "address"
            }
          ],
          "stateMutability": "nonpayable",
          "type": "function"
        },
        {
          "inputs": [
            {
              "internalType": "address",
              "name": "newImplementation",
              "type": "address"
            }
          ],
          "name": "upgradeTo",
          "outputs": [],
          "stateMutability": "nonpayable",
          "type": "function"
        },
        {
          "inputs": [
            {
              "internalType": "address",
              "name": "newImplementation",
              "type": "address"
            },
            {
              "internalType": "bytes",
              "name": "data",
              "type": "bytes"
            }
          ],
          "name": "upgradeToAndCall",
          "outputs": [],
          "stateMutability": "payable",
          "type": "function"
        },
        {
          "stateMutability": "payable",
          "type": "receive"
        }
      ]
    },
    "VTokenBeacon": {
      "address": "0x0044263D597087f3fE884C318c10720cD21d1459",
      "abi": [
        {
          "inputs": [
            {
              "internalType": "address",
              "name": "implementation_",
              "type": "address"
            }
          ],
          "stateMutability": "nonpayable",
          "type": "constructor"
        },
        {
          "anonymous": false,
          "inputs": [
            {
              "indexed": true,
              "internalType": "address",
              "name": "previousOwner",
              "type": "address"
            },
            {
              "indexed": true,
              "internalType": "address",
              "name": "newOwner",
              "type": "address"
            }
          ],
          "name": "OwnershipTransferred",
          "type": "event"
        },
        {
          "anonymous": false,
          "inputs": [
            {
              "indexed": true,
              "internalType": "address",
              "name": "implementation",
              "type": "address"
            }
          ],
          "name": "Upgraded",
          "type": "event"
        },
        {
          "inputs": [],
          "name": "implementation",
          "outputs": [
            {
              "internalType": "address",
              "name": "",
              "type": "address"
            }
          ],
          "stateMutability": "view",
          "type": "function"
        },
        {
          "inputs": [],
          "name": "owner",
          "outputs": [
            {
              "internalType": "address",
              "name": "",
              "type": "address"
            }
          ],
          "stateMutability": "view",
          "type": "function"
        },
        {
          "inputs": [],
          "name": "renounceOwnership",
          "outputs": [],
          "stateMutability": "nonpayable",
          "type": "function"
        },
        {
          "inputs": [
            {
              "internalType": "address",
              "name": "newOwner",
              "type": "address"
            }
          ],
          "name": "transferOwnership",
          "outputs": [],
          "stateMutability": "nonpayable",
          "type": "function"
        },
        {
          "inputs": [
            {
              "internalType": "address",
              "name": "newImplementation",
              "type": "address"
            }
          ],
          "name": "upgradeTo",
          "outputs": [],
          "stateMutability": "nonpayable",
          "type": "function"
        }
      ]
    },
    "VTokenImpl": {
      "address": "0x5b3CF6fD8c8240a38486BfD7685eF290238402e0",
      "abi": [
        {
          "inputs": [
            {
              "internalType": "bool",
              "name": "timeBased_",
              "type": "bool"
            },
            {
              "internalType": "uint256",
              "name": "blocksPerYear_",
              "type": "uint256"
            },
            {
              "internalType": "uint256",
              "name": "maxBorrowRateMantissa_",
              "type": "uint256"
            }
          ],
          "stateMutability": "nonpayable",
          "type": "constructor"
        },
        {
          "inputs": [
            {
              "internalType": "uint256",
              "name": "actualAddAmount",
              "type": "uint256"
            }
          ],
          "name": "AddReservesFactorFreshCheck",
          "type": "error"
        },
        {
          "inputs": [],
          "name": "BorrowCashNotAvailable",
          "type": "error"
        },
        {
          "inputs": [],
          "name": "BorrowFreshnessCheck",
          "type": "error"
        },
        {
          "inputs": [],
          "name": "DelegateNotApproved",
          "type": "error"
        },
        {
          "inputs": [],
          "name": "ForceLiquidateBorrowUnauthorized",
          "type": "error"
        },
        {
          "inputs": [],
          "name": "HealBorrowUnauthorized",
          "type": "error"
        },
        {
          "inputs": [],
          "name": "InvalidBlocksPerYear",
          "type": "error"
        },
        {
          "inputs": [],
          "name": "InvalidTimeBasedConfiguration",
          "type": "error"
        },
        {
          "inputs": [
            {
              "internalType": "uint256",
              "name": "errorCode",
              "type": "uint256"
            }
          ],
          "name": "LiquidateAccrueCollateralInterestFailed",
          "type": "error"
        },
        {
          "inputs": [],
          "name": "LiquidateCloseAmountIsUintMax",
          "type": "error"
        },
        {
          "inputs": [],
          "name": "LiquidateCloseAmountIsZero",
          "type": "error"
        },
        {
          "inputs": [],
          "name": "LiquidateCollateralFreshnessCheck",
          "type": "error"
        },
        {
          "inputs": [],
          "name": "LiquidateFreshnessCheck",
          "type": "error"
        },
        {
          "inputs": [],
          "name": "LiquidateLiquidatorIsBorrower",
          "type": "error"
        },
        {
          "inputs": [],
          "name": "LiquidateSeizeLiquidatorIsBorrower",
          "type": "error"
        },
        {
          "inputs": [],
          "name": "MintFreshnessCheck",
          "type": "error"
        },
        {
          "inputs": [],
          "name": "ProtocolSeizeShareTooBig",
          "type": "error"
        },
        {
          "inputs": [],
          "name": "RedeemFreshnessCheck",
          "type": "error"
        },
        {
          "inputs": [],
          "name": "RedeemTransferOutNotPossible",
          "type": "error"
        },
        {
          "inputs": [],
          "name": "ReduceReservesCashNotAvailable",
          "type": "error"
        },
        {
          "inputs": [],
          "name": "ReduceReservesCashValidation",
          "type": "error"
        },
        {
          "inputs": [],
          "name": "ReduceReservesFreshCheck",
          "type": "error"
        },
        {
          "inputs": [],
          "name": "RepayBorrowFreshnessCheck",
          "type": "error"
        },
        {
          "inputs": [],
          "name": "SetInterestRateModelFreshCheck",
          "type": "error"
        },
        {
          "inputs": [],
          "name": "SetReserveFactorBoundsCheck",
          "type": "error"
        },
        {
          "inputs": [],
          "name": "SetReserveFactorFreshCheck",
          "type": "error"
        },
        {
          "inputs": [],
          "name": "TransferNotAllowed",
          "type": "error"
        },
        {
          "inputs": [
            {
              "internalType": "address",
              "name": "sender",
              "type": "address"
            },
            {
              "internalType": "address",
              "name": "calledContract",
              "type": "address"
            },
            {
              "internalType": "string",
              "name": "methodSignature",
              "type": "string"
            }
          ],
          "name": "Unauthorized",
          "type": "error"
        },
        {
          "inputs": [],
          "name": "ZeroAddressNotAllowed",
          "type": "error"
        },
        {
          "anonymous": false,
          "inputs": [
            {
              "indexed": false,
              "internalType": "uint256",
              "name": "cashPrior",
              "type": "uint256"
            },
            {
              "indexed": false,
              "internalType": "uint256",
              "name": "interestAccumulated",
              "type": "uint256"
            },
            {
              "indexed": false,
              "internalType": "uint256",
              "name": "borrowIndex",
              "type": "uint256"
            },
            {
              "indexed": false,
              "internalType": "uint256",
              "name": "totalBorrows",
              "type": "uint256"
            }
          ],
          "name": "AccrueInterest",
          "type": "event"
        },
        {
          "anonymous": false,
          "inputs": [
            {
              "indexed": true,
              "internalType": "address",
              "name": "owner",
              "type": "address"
            },
            {
              "indexed": true,
              "internalType": "address",
              "name": "spender",
              "type": "address"
            },
            {
              "indexed": false,
              "internalType": "uint256",
              "name": "amount",
              "type": "uint256"
            }
          ],
          "name": "Approval",
          "type": "event"
        },
        {
          "anonymous": false,
          "inputs": [
            {
              "indexed": true,
              "internalType": "address",
              "name": "borrower",
              "type": "address"
            },
            {
              "indexed": false,
              "internalType": "uint256",
              "name": "badDebtDelta",
              "type": "uint256"
            },
            {
              "indexed": false,
              "internalType": "uint256",
              "name": "badDebtOld",
              "type": "uint256"
            },
            {
              "indexed": false,
              "internalType": "uint256",
              "name": "badDebtNew",
              "type": "uint256"
            }
          ],
          "name": "BadDebtIncreased",
          "type": "event"
        },
        {
          "anonymous": false,
          "inputs": [
            {
              "indexed": false,
              "internalType": "uint256",
              "name": "badDebtOld",
              "type": "uint256"
            },
            {
              "indexed": false,
              "internalType": "uint256",
              "name": "badDebtNew",
              "type": "uint256"
            }
          ],
          "name": "BadDebtRecovered",
          "type": "event"
        },
        {
          "anonymous": false,
          "inputs": [
            {
              "indexed": true,
              "internalType": "address",
              "name": "borrower",
              "type": "address"
            },
            {
              "indexed": false,
              "internalType": "uint256",
              "name": "borrowAmount",
              "type": "uint256"
            },
            {
              "indexed": false,
              "internalType": "uint256",
              "name": "accountBorrows",
              "type": "uint256"
            },
            {
              "indexed": false,
              "internalType": "uint256",
              "name": "totalBorrows",
              "type": "uint256"
            }
          ],
          "name": "Borrow",
          "type": "event"
        },
        {
          "anonymous": false,
          "inputs": [
            {
              "indexed": true,
              "internalType": "address",
              "name": "payer",
              "type": "address"
            },
            {
              "indexed": true,
              "internalType": "address",
              "name": "borrower",
              "type": "address"
            },
            {
              "indexed": false,
              "internalType": "uint256",
              "name": "repayAmount",
              "type": "uint256"
            }
          ],
          "name": "HealBorrow",
          "type": "event"
        },
        {
          "anonymous": false,
          "inputs": [
            {
              "indexed": false,
              "internalType": "uint8",
              "name": "version",
              "type": "uint8"
            }
          ],
          "name": "Initialized",
          "type": "event"
        },
        {
          "anonymous": false,
          "inputs": [
            {
              "indexed": true,
              "internalType": "address",
              "name": "liquidator",
              "type": "address"
            },
            {
              "indexed": true,
              "internalType": "address",
              "name": "borrower",
              "type": "address"
            },
            {
              "indexed": false,
              "internalType": "uint256",
              "name": "repayAmount",
              "type": "uint256"
            },
            {
              "indexed": true,
              "internalType": "address",
              "name": "vTokenCollateral",
              "type": "address"
            },
            {
              "indexed": false,
              "internalType": "uint256",
              "name": "seizeTokens",
              "type": "uint256"
            }
          ],
          "name": "LiquidateBorrow",
          "type": "event"
        },
        {
          "anonymous": false,
          "inputs": [
            {
              "indexed": true,
              "internalType": "address",
              "name": "minter",
              "type": "address"
            },
            {
              "indexed": false,
              "internalType": "uint256",
              "name": "mintAmount",
              "type": "uint256"
            },
            {
              "indexed": false,
              "internalType": "uint256",
              "name": "mintTokens",
              "type": "uint256"
            },
            {
              "indexed": false,
              "internalType": "uint256",
              "name": "accountBalance",
              "type": "uint256"
            }
          ],
          "name": "Mint",
          "type": "event"
        },
        {
          "anonymous": false,
          "inputs": [
            {
              "indexed": false,
              "internalType": "address",
              "name": "oldAccessControlManager",
              "type": "address"
            },
            {
              "indexed": false,
              "internalType": "address",
              "name": "newAccessControlManager",
              "type": "address"
            }
          ],
          "name": "NewAccessControlManager",
          "type": "event"
        },
        {
          "anonymous": false,
          "inputs": [
            {
              "indexed": true,
              "internalType": "contract ComptrollerInterface",
              "name": "oldComptroller",
              "type": "address"
            },
            {
              "indexed": true,
              "internalType": "contract ComptrollerInterface",
              "name": "newComptroller",
              "type": "address"
            }
          ],
          "name": "NewComptroller",
          "type": "event"
        },
        {
          "anonymous": false,
          "inputs": [
            {
              "indexed": true,
              "internalType": "contract InterestRateModel",
              "name": "oldInterestRateModel",
              "type": "address"
            },
            {
              "indexed": true,
              "internalType": "contract InterestRateModel",
              "name": "newInterestRateModel",
              "type": "address"
            }
          ],
          "name": "NewMarketInterestRateModel",
          "type": "event"
        },
        {
          "anonymous": false,
          "inputs": [
            {
              "indexed": false,
              "internalType": "uint256",
              "name": "oldProtocolSeizeShareMantissa",
              "type": "uint256"
            },
            {
              "indexed": false,
              "internalType": "uint256",
              "name": "newProtocolSeizeShareMantissa",
              "type": "uint256"
            }
          ],
          "name": "NewProtocolSeizeShare",
          "type": "event"
        },
        {
          "anonymous": false,
          "inputs": [
            {
              "indexed": true,
              "internalType": "address",
              "name": "oldProtocolShareReserve",
              "type": "address"
            },
            {
              "indexed": true,
              "internalType": "address",
              "name": "newProtocolShareReserve",
              "type": "address"
            }
          ],
          "name": "NewProtocolShareReserve",
          "type": "event"
        },
        {
          "anonymous": false,
          "inputs": [
            {
              "indexed": false,
              "internalType": "uint256",
              "name": "oldReduceReservesBlockOrTimestampDelta",
              "type": "uint256"
            },
            {
              "indexed": false,
              "internalType": "uint256",
              "name": "newReduceReservesBlockOrTimestampDelta",
              "type": "uint256"
            }
          ],
          "name": "NewReduceReservesBlockDelta",
          "type": "event"
        },
        {
          "anonymous": false,
          "inputs": [
            {
              "indexed": false,
              "internalType": "uint256",
              "name": "oldReserveFactorMantissa",
              "type": "uint256"
            },
            {
              "indexed": false,
              "internalType": "uint256",
              "name": "newReserveFactorMantissa",
              "type": "uint256"
            }
          ],
          "name": "NewReserveFactor",
          "type": "event"
        },
        {
          "anonymous": false,
          "inputs": [
            {
              "indexed": true,
              "internalType": "address",
              "name": "oldShortfall",
              "type": "address"
            },
            {
              "indexed": true,
              "internalType": "address",
              "name": "newShortfall",
              "type": "address"
            }
          ],
          "name": "NewShortfallContract",
          "type": "event"
        },
        {
          "anonymous": false,
          "inputs": [
            {
              "indexed": true,
              "internalType": "address",
              "name": "previousOwner",
              "type": "address"
            },
            {
              "indexed": true,
              "internalType": "address",
              "name": "newOwner",
              "type": "address"
            }
          ],
          "name": "OwnershipTransferStarted",
          "type": "event"
        },
        {
          "anonymous": false,
          "inputs": [
            {
              "indexed": true,
              "internalType": "address",
              "name": "previousOwner",
              "type": "address"
            },
            {
              "indexed": true,
              "internalType": "address",
              "name": "newOwner",
              "type": "address"
            }
          ],
          "name": "OwnershipTransferred",
          "type": "event"
        },
        {
          "anonymous": false,
          "inputs": [
            {
              "indexed": true,
              "internalType": "address",
              "name": "from",
              "type": "address"
            },
            {
              "indexed": true,
              "internalType": "address",
              "name": "to",
              "type": "address"
            },
            {
              "indexed": false,
              "internalType": "uint256",
              "name": "amount",
              "type": "uint256"
            }
          ],
          "name": "ProtocolSeize",
          "type": "event"
        },
        {
          "anonymous": false,
          "inputs": [
            {
              "indexed": true,
              "internalType": "address",
              "name": "redeemer",
              "type": "address"
            },
            {
              "indexed": false,
              "internalType": "uint256",
              "name": "redeemAmount",
              "type": "uint256"
            },
            {
              "indexed": false,
              "internalType": "uint256",
              "name": "redeemTokens",
              "type": "uint256"
            },
            {
              "indexed": false,
              "internalType": "uint256",
              "name": "accountBalance",
              "type": "uint256"
            }
          ],
          "name": "Redeem",
          "type": "event"
        },
        {
          "anonymous": false,
          "inputs": [
            {
              "indexed": true,
              "internalType": "address",
              "name": "payer",
              "type": "address"
            },
            {
              "indexed": true,
              "internalType": "address",
              "name": "borrower",
              "type": "address"
            },
            {
              "indexed": false,
              "internalType": "uint256",
              "name": "repayAmount",
              "type": "uint256"
            },
            {
              "indexed": false,
              "internalType": "uint256",
              "name": "accountBorrows",
              "type": "uint256"
            },
            {
              "indexed": false,
              "internalType": "uint256",
              "name": "totalBorrows",
              "type": "uint256"
            }
          ],
          "name": "RepayBorrow",
          "type": "event"
        },
        {
          "anonymous": false,
          "inputs": [
            {
              "indexed": true,
              "internalType": "address",
              "name": "benefactor",
              "type": "address"
            },
            {
              "indexed": false,
              "internalType": "uint256",
              "name": "addAmount",
              "type": "uint256"
            },
            {
              "indexed": false,
              "internalType": "uint256",
              "name": "newTotalReserves",
              "type": "uint256"
            }
          ],
          "name": "ReservesAdded",
          "type": "event"
        },
        {
          "anonymous": false,
          "inputs": [
            {
              "indexed": true,
              "internalType": "address",
              "name": "protocolShareReserve",
              "type": "address"
            },
            {
              "indexed": false,
              "internalType": "uint256",
              "name": "reduceAmount",
              "type": "uint256"
            },
            {
              "indexed": false,
              "internalType": "uint256",
              "name": "newTotalReserves",
              "type": "uint256"
            }
          ],
          "name": "SpreadReservesReduced",
          "type": "event"
        },
        {
          "anonymous": false,
          "inputs": [
            {
              "indexed": true,
              "internalType": "address",
              "name": "token",
              "type": "address"
            }
          ],
          "name": "SweepToken",
          "type": "event"
        },
        {
          "anonymous": false,
          "inputs": [
            {
              "indexed": true,
              "internalType": "address",
              "name": "from",
              "type": "address"
            },
            {
              "indexed": true,
              "internalType": "address",
              "name": "to",
              "type": "address"
            },
            {
              "indexed": false,
              "internalType": "uint256",
              "name": "amount",
              "type": "uint256"
            }
          ],
          "name": "Transfer",
          "type": "event"
        },
        {
          "inputs": [],
          "name": "NO_ERROR",
          "outputs": [
            {
              "internalType": "uint256",
              "name": "",
              "type": "uint256"
            }
          ],
          "stateMutability": "view",
          "type": "function"
        },
        {
          "inputs": [],
          "name": "acceptOwnership",
          "outputs": [],
          "stateMutability": "nonpayable",
          "type": "function"
        },
        {
          "inputs": [],
          "name": "accessControlManager",
          "outputs": [
            {
              "internalType": "contract IAccessControlManagerV8",
              "name": "",
              "type": "address"
            }
          ],
          "stateMutability": "view",
          "type": "function"
        },
        {
          "inputs": [],
          "name": "accrualBlockNumber",
          "outputs": [
            {
              "internalType": "uint256",
              "name": "",
              "type": "uint256"
            }
          ],
          "stateMutability": "view",
          "type": "function"
        },
        {
          "inputs": [],
          "name": "accrueInterest",
          "outputs": [
            {
              "internalType": "uint256",
              "name": "",
              "type": "uint256"
            }
          ],
          "stateMutability": "nonpayable",
          "type": "function"
        },
        {
          "inputs": [
            {
              "internalType": "uint256",
              "name": "addAmount",
              "type": "uint256"
            }
          ],
          "name": "addReserves",
          "outputs": [],
          "stateMutability": "nonpayable",
          "type": "function"
        },
        {
          "inputs": [
            {
              "internalType": "address",
              "name": "owner",
              "type": "address"
            },
            {
              "internalType": "address",
              "name": "spender",
              "type": "address"
            }
          ],
          "name": "allowance",
          "outputs": [
            {
              "internalType": "uint256",
              "name": "",
              "type": "uint256"
            }
          ],
          "stateMutability": "view",
          "type": "function"
        },
        {
          "inputs": [
            {
              "internalType": "address",
              "name": "spender",
              "type": "address"
            },
            {
              "internalType": "uint256",
              "name": "amount",
              "type": "uint256"
            }
          ],
          "name": "approve",
          "outputs": [
            {
              "internalType": "bool",
              "name": "",
              "type": "bool"
            }
          ],
          "stateMutability": "nonpayable",
          "type": "function"
        },
        {
          "inputs": [],
          "name": "badDebt",
          "outputs": [
            {
              "internalType": "uint256",
              "name": "",
              "type": "uint256"
            }
          ],
          "stateMutability": "view",
          "type": "function"
        },
        {
          "inputs": [
            {
              "internalType": "uint256",
              "name": "recoveredAmount_",
              "type": "uint256"
            }
          ],
          "name": "badDebtRecovered",
          "outputs": [],
          "stateMutability": "nonpayable",
          "type": "function"
        },
        {
          "inputs": [
            {
              "internalType": "address",
              "name": "owner",
              "type": "address"
            }
          ],
          "name": "balanceOf",
          "outputs": [
            {
              "internalType": "uint256",
              "name": "",
              "type": "uint256"
            }
          ],
          "stateMutability": "view",
          "type": "function"
        },
        {
          "inputs": [
            {
              "internalType": "address",
              "name": "owner",
              "type": "address"
            }
          ],
          "name": "balanceOfUnderlying",
          "outputs": [
            {
              "internalType": "uint256",
              "name": "",
              "type": "uint256"
            }
          ],
          "stateMutability": "nonpayable",
          "type": "function"
        },
        {
          "inputs": [],
          "name": "blocksOrSecondsPerYear",
          "outputs": [
            {
              "internalType": "uint256",
              "name": "",
              "type": "uint256"
            }
          ],
          "stateMutability": "view",
          "type": "function"
        },
        {
          "inputs": [
            {
              "internalType": "uint256",
              "name": "borrowAmount",
              "type": "uint256"
            }
          ],
          "name": "borrow",
          "outputs": [
            {
              "internalType": "uint256",
              "name": "",
              "type": "uint256"
            }
          ],
          "stateMutability": "nonpayable",
          "type": "function"
        },
        {
          "inputs": [
            {
              "internalType": "address",
              "name": "account",
              "type": "address"
            }
          ],
          "name": "borrowBalanceCurrent",
          "outputs": [
            {
              "internalType": "uint256",
              "name": "",
              "type": "uint256"
            }
          ],
          "stateMutability": "nonpayable",
          "type": "function"
        },
        {
          "inputs": [
            {
              "internalType": "address",
              "name": "account",
              "type": "address"
            }
          ],
          "name": "borrowBalanceStored",
          "outputs": [
            {
              "internalType": "uint256",
              "name": "",
              "type": "uint256"
            }
          ],
          "stateMutability": "view",
          "type": "function"
        },
        {
          "inputs": [
            {
              "internalType": "address",
              "name": "borrower",
              "type": "address"
            },
            {
              "internalType": "uint256",
              "name": "borrowAmount",
              "type": "uint256"
            }
          ],
          "name": "borrowBehalf",
          "outputs": [
            {
              "internalType": "uint256",
              "name": "",
              "type": "uint256"
            }
          ],
          "stateMutability": "nonpayable",
          "type": "function"
        },
        {
          "inputs": [],
          "name": "borrowIndex",
          "outputs": [
            {
              "internalType": "uint256",
              "name": "",
              "type": "uint256"
            }
          ],
          "stateMutability": "view",
          "type": "function"
        },
        {
          "inputs": [],
          "name": "borrowRatePerBlock",
          "outputs": [
            {
              "internalType": "uint256",
              "name": "",
              "type": "uint256"
            }
          ],
          "stateMutability": "view",
          "type": "function"
        },
        {
          "inputs": [],
          "name": "comptroller",
          "outputs": [
            {
              "internalType": "contract ComptrollerInterface",
              "name": "",
              "type": "address"
            }
          ],
          "stateMutability": "view",
          "type": "function"
        },
        {
          "inputs": [],
          "name": "decimals",
          "outputs": [
            {
              "internalType": "uint8",
              "name": "",
              "type": "uint8"
            }
          ],
          "stateMutability": "view",
          "type": "function"
        },
        {
          "inputs": [
            {
              "internalType": "address",
              "name": "spender",
              "type": "address"
            },
            {
              "internalType": "uint256",
              "name": "subtractedValue",
              "type": "uint256"
            }
          ],
          "name": "decreaseAllowance",
          "outputs": [
            {
              "internalType": "bool",
              "name": "",
              "type": "bool"
            }
          ],
          "stateMutability": "nonpayable",
          "type": "function"
        },
        {
          "inputs": [],
          "name": "exchangeRateCurrent",
          "outputs": [
            {
              "internalType": "uint256",
              "name": "",
              "type": "uint256"
            }
          ],
          "stateMutability": "nonpayable",
          "type": "function"
        },
        {
          "inputs": [],
          "name": "exchangeRateStored",
          "outputs": [
            {
              "internalType": "uint256",
              "name": "",
              "type": "uint256"
            }
          ],
          "stateMutability": "view",
          "type": "function"
        },
        {
          "inputs": [
            {
              "internalType": "address",
              "name": "liquidator",
              "type": "address"
            },
            {
              "internalType": "address",
              "name": "borrower",
              "type": "address"
            },
            {
              "internalType": "uint256",
              "name": "repayAmount",
              "type": "uint256"
            },
            {
              "internalType": "contract VTokenInterface",
              "name": "vTokenCollateral",
              "type": "address"
            },
            {
              "internalType": "bool",
              "name": "skipLiquidityCheck",
              "type": "bool"
            }
          ],
          "name": "forceLiquidateBorrow",
          "outputs": [],
          "stateMutability": "nonpayable",
          "type": "function"
        },
        {
          "inputs": [
            {
              "internalType": "address",
              "name": "account",
              "type": "address"
            }
          ],
          "name": "getAccountSnapshot",
          "outputs": [
            {
              "internalType": "uint256",
              "name": "error",
              "type": "uint256"
            },
            {
              "internalType": "uint256",
              "name": "vTokenBalance",
              "type": "uint256"
            },
            {
              "internalType": "uint256",
              "name": "borrowBalance",
              "type": "uint256"
            },
            {
              "internalType": "uint256",
              "name": "exchangeRate",
              "type": "uint256"
            }
          ],
          "stateMutability": "view",
          "type": "function"
        },
        {
          "inputs": [],
          "name": "getBlockNumberOrTimestamp",
          "outputs": [
            {
              "internalType": "uint256",
              "name": "",
              "type": "uint256"
            }
          ],
          "stateMutability": "view",
          "type": "function"
        },
        {
          "inputs": [],
          "name": "getCash",
          "outputs": [
            {
              "internalType": "uint256",
              "name": "",
              "type": "uint256"
            }
          ],
          "stateMutability": "view",
          "type": "function"
        },
        {
          "inputs": [
            {
              "internalType": "address",
              "name": "payer",
              "type": "address"
            },
            {
              "internalType": "address",
              "name": "borrower",
              "type": "address"
            },
            {
              "internalType": "uint256",
              "name": "repayAmount",
              "type": "uint256"
            }
          ],
          "name": "healBorrow",
          "outputs": [],
          "stateMutability": "nonpayable",
          "type": "function"
        },
        {
          "inputs": [
            {
              "internalType": "address",
              "name": "spender",
              "type": "address"
            },
            {
              "internalType": "uint256",
              "name": "addedValue",
              "type": "uint256"
            }
          ],
          "name": "increaseAllowance",
          "outputs": [
            {
              "internalType": "bool",
              "name": "",
              "type": "bool"
            }
          ],
          "stateMutability": "nonpayable",
          "type": "function"
        },
        {
          "inputs": [
            {
              "internalType": "address",
              "name": "underlying_",
              "type": "address"
            },
            {
              "internalType": "contract ComptrollerInterface",
              "name": "comptroller_",
              "type": "address"
            },
            {
              "internalType": "contract InterestRateModel",
              "name": "interestRateModel_",
              "type": "address"
            },
            {
              "internalType": "uint256",
              "name": "initialExchangeRateMantissa_",
              "type": "uint256"
            },
            {
              "internalType": "string",
              "name": "name_",
              "type": "string"
            },
            {
              "internalType": "string",
              "name": "symbol_",
              "type": "string"
            },
            {
              "internalType": "uint8",
              "name": "decimals_",
              "type": "uint8"
            },
            {
              "internalType": "address",
              "name": "admin_",
              "type": "address"
            },
            {
              "internalType": "address",
              "name": "accessControlManager_",
              "type": "address"
            },
            {
              "components": [
                {
                  "internalType": "address",
                  "name": "shortfall",
                  "type": "address"
                },
                {
                  "internalType": "address payable",
                  "name": "protocolShareReserve",
                  "type": "address"
                }
              ],
              "internalType": "struct VTokenInterface.RiskManagementInit",
              "name": "riskManagement",
              "type": "tuple"
            },
            {
              "internalType": "uint256",
              "name": "reserveFactorMantissa_",
              "type": "uint256"
            }
          ],
          "name": "initialize",
          "outputs": [],
          "stateMutability": "nonpayable",
          "type": "function"
        },
        {
          "inputs": [],
          "name": "interestRateModel",
          "outputs": [
            {
              "internalType": "contract InterestRateModel",
              "name": "",
              "type": "address"
            }
          ],
          "stateMutability": "view",
          "type": "function"
        },
        {
          "inputs": [],
          "name": "isTimeBased",
          "outputs": [
            {
              "internalType": "bool",
              "name": "",
              "type": "bool"
            }
          ],
          "stateMutability": "view",
          "type": "function"
        },
        {
          "inputs": [],
          "name": "isVToken",
          "outputs": [
            {
              "internalType": "bool",
              "name": "",
              "type": "bool"
            }
          ],
          "stateMutability": "pure",
          "type": "function"
        },
        {
          "inputs": [
            {
              "internalType": "address",
              "name": "borrower",
              "type": "address"
            },
            {
              "internalType": "uint256",
              "name": "repayAmount",
              "type": "uint256"
            },
            {
              "internalType": "contract VTokenInterface",
              "name": "vTokenCollateral",
              "type": "address"
            }
          ],
          "name": "liquidateBorrow",
          "outputs": [
            {
              "internalType": "uint256",
              "name": "",
              "type": "uint256"
            }
          ],
          "stateMutability": "nonpayable",
          "type": "function"
        },
        {
          "inputs": [
            {
              "internalType": "uint256",
              "name": "mintAmount",
              "type": "uint256"
            }
          ],
          "name": "mint",
          "outputs": [
            {
              "internalType": "uint256",
              "name": "",
              "type": "uint256"
            }
          ],
          "stateMutability": "nonpayable",
          "type": "function"
        },
        {
          "inputs": [
            {
              "internalType": "address",
              "name": "minter",
              "type": "address"
            },
            {
              "internalType": "uint256",
              "name": "mintAmount",
              "type": "uint256"
            }
          ],
          "name": "mintBehalf",
          "outputs": [
            {
              "internalType": "uint256",
              "name": "",
              "type": "uint256"
            }
          ],
          "stateMutability": "nonpayable",
          "type": "function"
        },
        {
          "inputs": [],
          "name": "name",
          "outputs": [
            {
              "internalType": "string",
              "name": "",
              "type": "string"
            }
          ],
          "stateMutability": "view",
          "type": "function"
        },
        {
          "inputs": [],
          "name": "owner",
          "outputs": [
            {
              "internalType": "address",
              "name": "",
              "type": "address"
            }
          ],
          "stateMutability": "view",
          "type": "function"
        },
        {
          "inputs": [],
          "name": "pendingOwner",
          "outputs": [
            {
              "internalType": "address",
              "name": "",
              "type": "address"
            }
          ],
          "stateMutability": "view",
          "type": "function"
        },
        {
          "inputs": [],
          "name": "protocolSeizeShareMantissa",
          "outputs": [
            {
              "internalType": "uint256",
              "name": "",
              "type": "uint256"
            }
          ],
          "stateMutability": "view",
          "type": "function"
        },
        {
          "inputs": [],
          "name": "protocolShareReserve",
          "outputs": [
            {
              "internalType": "address payable",
              "name": "",
              "type": "address"
            }
          ],
          "stateMutability": "view",
          "type": "function"
        },
        {
          "inputs": [
            {
              "internalType": "uint256",
              "name": "redeemTokens",
              "type": "uint256"
            }
          ],
          "name": "redeem",
          "outputs": [
            {
              "internalType": "uint256",
              "name": "",
              "type": "uint256"
            }
          ],
          "stateMutability": "nonpayable",
          "type": "function"
        },
        {
          "inputs": [
            {
              "internalType": "address",
              "name": "redeemer",
              "type": "address"
            },
            {
              "internalType": "uint256",
              "name": "redeemTokens",
              "type": "uint256"
            }
          ],
          "name": "redeemBehalf",
          "outputs": [
            {
              "internalType": "uint256",
              "name": "",
              "type": "uint256"
            }
          ],
          "stateMutability": "nonpayable",
          "type": "function"
        },
        {
          "inputs": [
            {
              "internalType": "uint256",
              "name": "redeemAmount",
              "type": "uint256"
            }
          ],
          "name": "redeemUnderlying",
          "outputs": [
            {
              "internalType": "uint256",
              "name": "",
              "type": "uint256"
            }
          ],
          "stateMutability": "nonpayable",
          "type": "function"
        },
        {
          "inputs": [
            {
              "internalType": "address",
              "name": "redeemer",
              "type": "address"
            },
            {
              "internalType": "uint256",
              "name": "redeemAmount",
              "type": "uint256"
            }
          ],
          "name": "redeemUnderlyingBehalf",
          "outputs": [
            {
              "internalType": "uint256",
              "name": "",
              "type": "uint256"
            }
          ],
          "stateMutability": "nonpayable",
          "type": "function"
        },
        {
          "inputs": [
            {
              "internalType": "uint256",
              "name": "reduceAmount",
              "type": "uint256"
            }
          ],
          "name": "reduceReserves",
          "outputs": [],
          "stateMutability": "nonpayable",
          "type": "function"
        },
        {
          "inputs": [],
          "name": "reduceReservesBlockDelta",
          "outputs": [
            {
              "internalType": "uint256",
              "name": "",
              "type": "uint256"
            }
          ],
          "stateMutability": "view",
          "type": "function"
        },
        {
          "inputs": [],
          "name": "reduceReservesBlockNumber",
          "outputs": [
            {
              "internalType": "uint256",
              "name": "",
              "type": "uint256"
            }
          ],
          "stateMutability": "view",
          "type": "function"
        },
        {
          "inputs": [],
          "name": "renounceOwnership",
          "outputs": [],
          "stateMutability": "nonpayable",
          "type": "function"
        },
        {
          "inputs": [
            {
              "internalType": "uint256",
              "name": "repayAmount",
              "type": "uint256"
            }
          ],
          "name": "repayBorrow",
          "outputs": [
            {
              "internalType": "uint256",
              "name": "",
              "type": "uint256"
            }
          ],
          "stateMutability": "nonpayable",
          "type": "function"
        },
        {
          "inputs": [
            {
              "internalType": "address",
              "name": "borrower",
              "type": "address"
            },
            {
              "internalType": "uint256",
              "name": "repayAmount",
              "type": "uint256"
            }
          ],
          "name": "repayBorrowBehalf",
          "outputs": [
            {
              "internalType": "uint256",
              "name": "",
              "type": "uint256"
            }
          ],
          "stateMutability": "nonpayable",
          "type": "function"
        },
        {
          "inputs": [],
          "name": "reserveFactorMantissa",
          "outputs": [
            {
              "internalType": "uint256",
              "name": "",
              "type": "uint256"
            }
          ],
          "stateMutability": "view",
          "type": "function"
        },
        {
          "inputs": [
            {
              "internalType": "address",
              "name": "liquidator",
              "type": "address"
            },
            {
              "internalType": "address",
              "name": "borrower",
              "type": "address"
            },
            {
              "internalType": "uint256",
              "name": "seizeTokens",
              "type": "uint256"
            }
          ],
          "name": "seize",
          "outputs": [],
          "stateMutability": "nonpayable",
          "type": "function"
        },
        {
          "inputs": [
            {
              "internalType": "address",
              "name": "accessControlManager_",
              "type": "address"
            }
          ],
          "name": "setAccessControlManager",
          "outputs": [],
          "stateMutability": "nonpayable",
          "type": "function"
        },
        {
          "inputs": [
            {
              "internalType": "contract InterestRateModel",
              "name": "newInterestRateModel",
              "type": "address"
            }
          ],
          "name": "setInterestRateModel",
          "outputs": [],
          "stateMutability": "nonpayable",
          "type": "function"
        },
        {
          "inputs": [
            {
              "internalType": "uint256",
              "name": "newProtocolSeizeShareMantissa_",
              "type": "uint256"
            }
          ],
          "name": "setProtocolSeizeShare",
          "outputs": [],
          "stateMutability": "nonpayable",
          "type": "function"
        },
        {
          "inputs": [
            {
              "internalType": "address payable",
              "name": "protocolShareReserve_",
              "type": "address"
            }
          ],
          "name": "setProtocolShareReserve",
          "outputs": [],
          "stateMutability": "nonpayable",
          "type": "function"
        },
        {
          "inputs": [
            {
              "internalType": "uint256",
              "name": "_newReduceReservesBlockOrTimestampDelta",
              "type": "uint256"
            }
          ],
          "name": "setReduceReservesBlockDelta",
          "outputs": [],
          "stateMutability": "nonpayable",
          "type": "function"
        },
        {
          "inputs": [
            {
              "internalType": "uint256",
              "name": "newReserveFactorMantissa",
              "type": "uint256"
            }
          ],
          "name": "setReserveFactor",
          "outputs": [],
          "stateMutability": "nonpayable",
          "type": "function"
        },
        {
          "inputs": [
            {
              "internalType": "address",
              "name": "shortfall_",
              "type": "address"
            }
          ],
          "name": "setShortfallContract",
          "outputs": [],
          "stateMutability": "nonpayable",
          "type": "function"
        },
        {
          "inputs": [],
          "name": "shortfall",
          "outputs": [
            {
              "internalType": "address",
              "name": "",
              "type": "address"
            }
          ],
          "stateMutability": "view",
          "type": "function"
        },
        {
          "inputs": [],
          "name": "supplyRatePerBlock",
          "outputs": [
            {
              "internalType": "uint256",
              "name": "",
              "type": "uint256"
            }
          ],
          "stateMutability": "view",
          "type": "function"
        },
        {
          "inputs": [
            {
              "internalType": "contract IERC20Upgradeable",
              "name": "token",
              "type": "address"
            }
          ],
          "name": "sweepToken",
          "outputs": [],
          "stateMutability": "nonpayable",
          "type": "function"
        },
        {
          "inputs": [],
          "name": "symbol",
          "outputs": [
            {
              "internalType": "string",
              "name": "",
              "type": "string"
            }
          ],
          "stateMutability": "view",
          "type": "function"
        },
        {
          "inputs": [],
          "name": "totalBorrows",
          "outputs": [
            {
              "internalType": "uint256",
              "name": "",
              "type": "uint256"
            }
          ],
          "stateMutability": "view",
          "type": "function"
        },
        {
          "inputs": [],
          "name": "totalBorrowsCurrent",
          "outputs": [
            {
              "internalType": "uint256",
              "name": "",
              "type": "uint256"
            }
          ],
          "stateMutability": "nonpayable",
          "type": "function"
        },
        {
          "inputs": [],
          "name": "totalReserves",
          "outputs": [
            {
              "internalType": "uint256",
              "name": "",
              "type": "uint256"
            }
          ],
          "stateMutability": "view",
          "type": "function"
        },
        {
          "inputs": [],
          "name": "totalSupply",
          "outputs": [
            {
              "internalType": "uint256",
              "name": "",
              "type": "uint256"
            }
          ],
          "stateMutability": "view",
          "type": "function"
        },
        {
          "inputs": [
            {
              "internalType": "address",
              "name": "dst",
              "type": "address"
            },
            {
              "internalType": "uint256",
              "name": "amount",
              "type": "uint256"
            }
          ],
          "name": "transfer",
          "outputs": [
            {
              "internalType": "bool",
              "name": "",
              "type": "bool"
            }
          ],
          "stateMutability": "nonpayable",
          "type": "function"
        },
        {
          "inputs": [
            {
              "internalType": "address",
              "name": "src",
              "type": "address"
            },
            {
              "internalType": "address",
              "name": "dst",
              "type": "address"
            },
            {
              "internalType": "uint256",
              "name": "amount",
              "type": "uint256"
            }
          ],
          "name": "transferFrom",
          "outputs": [
            {
              "internalType": "bool",
              "name": "",
              "type": "bool"
            }
          ],
          "stateMutability": "nonpayable",
          "type": "function"
        },
        {
          "inputs": [
            {
              "internalType": "address",
              "name": "newOwner",
              "type": "address"
            }
          ],
          "name": "transferOwnership",
          "outputs": [],
          "stateMutability": "nonpayable",
          "type": "function"
        },
        {
          "inputs": [],
          "name": "underlying",
          "outputs": [
            {
              "internalType": "address",
              "name": "",
              "type": "address"
            }
          ],
          "stateMutability": "view",
          "type": "function"
        }
      ]
    },
    "VToken_vARB_Core": {
      "address": "0x09522549a45767093F8b044a6CcA86E34Bf52396",
      "abi": [
        {
          "inputs": [
            {
              "internalType": "address",
              "name": "beacon",
              "type": "address"
            },
            {
              "internalType": "bytes",
              "name": "data",
              "type": "bytes"
            }
          ],
          "stateMutability": "payable",
          "type": "constructor"
        },
        {
          "anonymous": false,
          "inputs": [
            {
              "indexed": false,
              "internalType": "address",
              "name": "previousAdmin",
              "type": "address"
            },
            {
              "indexed": false,
              "internalType": "address",
              "name": "newAdmin",
              "type": "address"
            }
          ],
          "name": "AdminChanged",
          "type": "event"
        },
        {
          "anonymous": false,
          "inputs": [
            {
              "indexed": true,
              "internalType": "address",
              "name": "beacon",
              "type": "address"
            }
          ],
          "name": "BeaconUpgraded",
          "type": "event"
        },
        {
          "anonymous": false,
          "inputs": [
            {
              "indexed": true,
              "internalType": "address",
              "name": "implementation",
              "type": "address"
            }
          ],
          "name": "Upgraded",
          "type": "event"
        },
        {
          "stateMutability": "payable",
          "type": "fallback"
        },
        {
          "stateMutability": "payable",
          "type": "receive"
        }
      ]
    },
    "VToken_vUSDC_Core": {
      "address": "0xf34F869da124Ae9b6b45EcB1787d0559Efa5DFA8",
      "abi": [
        {
          "inputs": [
            {
              "internalType": "address",
              "name": "beacon",
              "type": "address"
            },
            {
              "internalType": "bytes",
              "name": "data",
              "type": "bytes"
            }
          ],
          "stateMutability": "payable",
          "type": "constructor"
        },
        {
          "anonymous": false,
          "inputs": [
            {
              "indexed": false,
              "internalType": "address",
              "name": "previousAdmin",
              "type": "address"
            },
            {
              "indexed": false,
              "internalType": "address",
              "name": "newAdmin",
              "type": "address"
            }
          ],
          "name": "AdminChanged",
          "type": "event"
        },
        {
          "anonymous": false,
          "inputs": [
            {
              "indexed": true,
              "internalType": "address",
              "name": "beacon",
              "type": "address"
            }
          ],
          "name": "BeaconUpgraded",
          "type": "event"
        },
        {
          "anonymous": false,
          "inputs": [
            {
              "indexed": true,
              "internalType": "address",
              "name": "implementation",
              "type": "address"
            }
          ],
          "name": "Upgraded",
          "type": "event"
        },
        {
          "stateMutability": "payable",
          "type": "fallback"
        },
        {
          "stateMutability": "payable",
          "type": "receive"
        }
      ]
    },
    "VToken_vUSDT_Core": {
      "address": "0xFf3a9fD8d4f208Ed98f56A5F771AD470258866D7",
      "abi": [
        {
          "inputs": [
            {
              "internalType": "address",
              "name": "beacon",
              "type": "address"
            },
            {
              "internalType": "bytes",
              "name": "data",
              "type": "bytes"
            }
          ],
          "stateMutability": "payable",
          "type": "constructor"
        },
        {
          "anonymous": false,
          "inputs": [
            {
              "indexed": false,
              "internalType": "address",
              "name": "previousAdmin",
              "type": "address"
            },
            {
              "indexed": false,
              "internalType": "address",
              "name": "newAdmin",
              "type": "address"
            }
          ],
          "name": "AdminChanged",
          "type": "event"
        },
        {
          "anonymous": false,
          "inputs": [
            {
              "indexed": true,
              "internalType": "address",
              "name": "beacon",
              "type": "address"
            }
          ],
          "name": "BeaconUpgraded",
          "type": "event"
        },
        {
          "anonymous": false,
          "inputs": [
            {
              "indexed": true,
              "internalType": "address",
              "name": "implementation",
              "type": "address"
            }
          ],
          "name": "Upgraded",
          "type": "event"
        },
        {
          "stateMutability": "payable",
          "type": "fallback"
        },
        {
          "stateMutability": "payable",
          "type": "receive"
        }
      ]
    },
    "VToken_vWBTC_Core": {
      "address": "0x86bA857556ce8Ea25175e844E11ee413B7A73a25",
      "abi": [
        {
          "inputs": [
            {
              "internalType": "address",
              "name": "beacon",
              "type": "address"
            },
            {
              "internalType": "bytes",
              "name": "data",
              "type": "bytes"
            }
          ],
          "stateMutability": "payable",
          "type": "constructor"
        },
        {
          "anonymous": false,
          "inputs": [
            {
              "indexed": false,
              "internalType": "address",
              "name": "previousAdmin",
              "type": "address"
            },
            {
              "indexed": false,
              "internalType": "address",
              "name": "newAdmin",
              "type": "address"
            }
          ],
          "name": "AdminChanged",
          "type": "event"
        },
        {
          "anonymous": false,
          "inputs": [
            {
              "indexed": true,
              "internalType": "address",
              "name": "beacon",
              "type": "address"
            }
          ],
          "name": "BeaconUpgraded",
          "type": "event"
        },
        {
          "anonymous": false,
          "inputs": [
            {
              "indexed": true,
              "internalType": "address",
              "name": "implementation",
              "type": "address"
            }
          ],
          "name": "Upgraded",
          "type": "event"
        },
        {
          "stateMutability": "payable",
          "type": "fallback"
        },
        {
          "stateMutability": "payable",
          "type": "receive"
        }
      ]
    },
    "VToken_vWETH_Core": {
      "address": "0xef6DF2bE5d6Ad0291eDb1160fEf7a4ED2528fAfb",
      "abi": [
        {
          "inputs": [
            {
              "internalType": "address",
              "name": "beacon",
              "type": "address"
            },
            {
              "internalType": "bytes",
              "name": "data",
              "type": "bytes"
            }
          ],
          "stateMutability": "payable",
          "type": "constructor"
        },
        {
          "anonymous": false,
          "inputs": [
            {
              "indexed": false,
              "internalType": "address",
              "name": "previousAdmin",
              "type": "address"
            },
            {
              "indexed": false,
              "internalType": "address",
              "name": "newAdmin",
              "type": "address"
            }
          ],
          "name": "AdminChanged",
          "type": "event"
        },
        {
          "anonymous": false,
          "inputs": [
            {
              "indexed": true,
              "internalType": "address",
              "name": "beacon",
              "type": "address"
            }
          ],
          "name": "BeaconUpgraded",
          "type": "event"
        },
        {
          "anonymous": false,
          "inputs": [
            {
              "indexed": true,
              "internalType": "address",
              "name": "implementation",
              "type": "address"
            }
          ],
          "name": "Upgraded",
          "type": "event"
        },
        {
          "stateMutability": "payable",
          "type": "fallback"
        },
        {
          "stateMutability": "payable",
          "type": "receive"
        }
      ]
    }
  }
}<|MERGE_RESOLUTION|>--- conflicted
+++ resolved
@@ -4336,20 +4336,399 @@
         }
       ]
     },
-<<<<<<< HEAD
+    "NativeTokenGateway_vWETH_Core": {
+      "address": "0xa9D6d0dc76a9f0B87E52df1326F2f0E4e422BC52",
+      "abi": [
+        {
+          "inputs": [
+            {
+              "internalType": "contract IVToken",
+              "name": "vWrappedNativeToken",
+              "type": "address"
+            }
+          ],
+          "stateMutability": "nonpayable",
+          "type": "constructor"
+        },
+        {
+          "inputs": [],
+          "name": "NativeTokenTransferFailed",
+          "type": "error"
+        },
+        {
+          "inputs": [],
+          "name": "ZeroAddressNotAllowed",
+          "type": "error"
+        },
+        {
+          "inputs": [],
+          "name": "ZeroValueNotAllowed",
+          "type": "error"
+        },
+        {
+          "anonymous": false,
+          "inputs": [
+            {
+              "indexed": true,
+              "internalType": "address",
+              "name": "previousOwner",
+              "type": "address"
+            },
+            {
+              "indexed": true,
+              "internalType": "address",
+              "name": "newOwner",
+              "type": "address"
+            }
+          ],
+          "name": "OwnershipTransferStarted",
+          "type": "event"
+        },
+        {
+          "anonymous": false,
+          "inputs": [
+            {
+              "indexed": true,
+              "internalType": "address",
+              "name": "previousOwner",
+              "type": "address"
+            },
+            {
+              "indexed": true,
+              "internalType": "address",
+              "name": "newOwner",
+              "type": "address"
+            }
+          ],
+          "name": "OwnershipTransferred",
+          "type": "event"
+        },
+        {
+          "anonymous": false,
+          "inputs": [
+            {
+              "indexed": true,
+              "internalType": "address",
+              "name": "receiver",
+              "type": "address"
+            },
+            {
+              "indexed": false,
+              "internalType": "uint256",
+              "name": "amount",
+              "type": "uint256"
+            }
+          ],
+          "name": "SweepNative",
+          "type": "event"
+        },
+        {
+          "anonymous": false,
+          "inputs": [
+            {
+              "indexed": true,
+              "internalType": "address",
+              "name": "token",
+              "type": "address"
+            },
+            {
+              "indexed": true,
+              "internalType": "address",
+              "name": "receiver",
+              "type": "address"
+            },
+            {
+              "indexed": false,
+              "internalType": "uint256",
+              "name": "amount",
+              "type": "uint256"
+            }
+          ],
+          "name": "SweepToken",
+          "type": "event"
+        },
+        {
+          "anonymous": false,
+          "inputs": [
+            {
+              "indexed": true,
+              "internalType": "address",
+              "name": "sender",
+              "type": "address"
+            },
+            {
+              "indexed": true,
+              "internalType": "address",
+              "name": "vToken",
+              "type": "address"
+            },
+            {
+              "indexed": false,
+              "internalType": "uint256",
+              "name": "amount",
+              "type": "uint256"
+            }
+          ],
+          "name": "TokensBorrowedAndUnwrapped",
+          "type": "event"
+        },
+        {
+          "anonymous": false,
+          "inputs": [
+            {
+              "indexed": true,
+              "internalType": "address",
+              "name": "sender",
+              "type": "address"
+            },
+            {
+              "indexed": true,
+              "internalType": "address",
+              "name": "vToken",
+              "type": "address"
+            },
+            {
+              "indexed": false,
+              "internalType": "uint256",
+              "name": "amount",
+              "type": "uint256"
+            }
+          ],
+          "name": "TokensRedeemedAndUnwrapped",
+          "type": "event"
+        },
+        {
+          "anonymous": false,
+          "inputs": [
+            {
+              "indexed": true,
+              "internalType": "address",
+              "name": "sender",
+              "type": "address"
+            },
+            {
+              "indexed": true,
+              "internalType": "address",
+              "name": "vToken",
+              "type": "address"
+            },
+            {
+              "indexed": false,
+              "internalType": "uint256",
+              "name": "amount",
+              "type": "uint256"
+            }
+          ],
+          "name": "TokensWrappedAndRepaid",
+          "type": "event"
+        },
+        {
+          "anonymous": false,
+          "inputs": [
+            {
+              "indexed": true,
+              "internalType": "address",
+              "name": "sender",
+              "type": "address"
+            },
+            {
+              "indexed": true,
+              "internalType": "address",
+              "name": "vToken",
+              "type": "address"
+            },
+            {
+              "indexed": false,
+              "internalType": "uint256",
+              "name": "amount",
+              "type": "uint256"
+            }
+          ],
+          "name": "TokensWrappedAndSupplied",
+          "type": "event"
+        },
+        {
+          "stateMutability": "payable",
+          "type": "fallback"
+        },
+        {
+          "inputs": [],
+          "name": "acceptOwnership",
+          "outputs": [],
+          "stateMutability": "nonpayable",
+          "type": "function"
+        },
+        {
+          "inputs": [
+            {
+              "internalType": "uint256",
+              "name": "borrowAmount",
+              "type": "uint256"
+            }
+          ],
+          "name": "borrowAndUnwrap",
+          "outputs": [],
+          "stateMutability": "nonpayable",
+          "type": "function"
+        },
+        {
+          "inputs": [],
+          "name": "owner",
+          "outputs": [
+            {
+              "internalType": "address",
+              "name": "",
+              "type": "address"
+            }
+          ],
+          "stateMutability": "view",
+          "type": "function"
+        },
+        {
+          "inputs": [],
+          "name": "pendingOwner",
+          "outputs": [
+            {
+              "internalType": "address",
+              "name": "",
+              "type": "address"
+            }
+          ],
+          "stateMutability": "view",
+          "type": "function"
+        },
+        {
+          "inputs": [
+            {
+              "internalType": "uint256",
+              "name": "redeemTokens",
+              "type": "uint256"
+            }
+          ],
+          "name": "redeemAndUnwrap",
+          "outputs": [],
+          "stateMutability": "nonpayable",
+          "type": "function"
+        },
+        {
+          "inputs": [
+            {
+              "internalType": "uint256",
+              "name": "redeemAmount",
+              "type": "uint256"
+            }
+          ],
+          "name": "redeemUnderlyingAndUnwrap",
+          "outputs": [],
+          "stateMutability": "nonpayable",
+          "type": "function"
+        },
+        {
+          "inputs": [],
+          "name": "renounceOwnership",
+          "outputs": [],
+          "stateMutability": "nonpayable",
+          "type": "function"
+        },
+        {
+          "inputs": [],
+          "name": "sweepNative",
+          "outputs": [],
+          "stateMutability": "nonpayable",
+          "type": "function"
+        },
+        {
+          "inputs": [
+            {
+              "internalType": "contract IERC20",
+              "name": "token",
+              "type": "address"
+            }
+          ],
+          "name": "sweepToken",
+          "outputs": [],
+          "stateMutability": "nonpayable",
+          "type": "function"
+        },
+        {
+          "inputs": [
+            {
+              "internalType": "address",
+              "name": "newOwner",
+              "type": "address"
+            }
+          ],
+          "name": "transferOwnership",
+          "outputs": [],
+          "stateMutability": "nonpayable",
+          "type": "function"
+        },
+        {
+          "inputs": [],
+          "name": "vWNativeToken",
+          "outputs": [
+            {
+              "internalType": "contract IVToken",
+              "name": "",
+              "type": "address"
+            }
+          ],
+          "stateMutability": "view",
+          "type": "function"
+        },
+        {
+          "inputs": [],
+          "name": "wNativeToken",
+          "outputs": [
+            {
+              "internalType": "contract IWrappedNative",
+              "name": "",
+              "type": "address"
+            }
+          ],
+          "stateMutability": "view",
+          "type": "function"
+        },
+        {
+          "inputs": [],
+          "name": "wrapAndRepay",
+          "outputs": [],
+          "stateMutability": "payable",
+          "type": "function"
+        },
+        {
+          "inputs": [
+            {
+              "internalType": "address",
+              "name": "minter",
+              "type": "address"
+            }
+          ],
+          "name": "wrapAndSupply",
+          "outputs": [],
+          "stateMutability": "payable",
+          "type": "function"
+        },
+        {
+          "stateMutability": "payable",
+          "type": "receive"
+        }
+      ]
+    },
     "PoolLens": {
       "address": "0xd08422A9A7b19404cC01FB970a247d19CE4EA7fE",
-=======
-    "NativeTokenGateway_vWETH_Core": {
-      "address": "0xa9D6d0dc76a9f0B87E52df1326F2f0E4e422BC52",
->>>>>>> 200cfa4e
       "abi": [
         {
           "inputs": [
             {
-              "internalType": "contract IVToken",
-              "name": "vWrappedNativeToken",
-              "type": "address"
+              "internalType": "bool",
+              "name": "timeBased_",
+              "type": "bool"
+            },
+            {
+              "internalType": "uint256",
+              "name": "blocksPerYear_",
+              "type": "uint256"
             }
           ],
           "stateMutability": "nonpayable",
@@ -4357,49 +4736,38 @@
         },
         {
           "inputs": [],
-          "name": "NativeTokenTransferFailed",
+          "name": "InvalidBlocksPerYear",
           "type": "error"
         },
         {
           "inputs": [],
-          "name": "ZeroAddressNotAllowed",
+          "name": "InvalidTimeBasedConfiguration",
           "type": "error"
         },
         {
           "inputs": [],
-          "name": "ZeroValueNotAllowed",
-          "type": "error"
-        },
-        {
-          "anonymous": false,
-          "inputs": [
-            {
-              "indexed": true,
-              "internalType": "address",
-              "name": "previousOwner",
-              "type": "address"
-            },
-            {
-              "indexed": true,
-              "internalType": "address",
-              "name": "newOwner",
-              "type": "address"
-            }
-          ],
-          "name": "OwnershipTransferStarted",
-          "type": "event"
-        },
-        {
-          "anonymous": false,
-          "inputs": [
-            {
-              "indexed": true,
-              "internalType": "address",
-              "name": "previousOwner",
-              "type": "address"
-            },
-            {
-<<<<<<< HEAD
+          "name": "blocksOrSecondsPerYear",
+          "outputs": [
+            {
+              "internalType": "uint256",
+              "name": "",
+              "type": "uint256"
+            }
+          ],
+          "stateMutability": "view",
+          "type": "function"
+        },
+        {
+          "inputs": [
+            {
+              "internalType": "address",
+              "name": "poolRegistryAddress",
+              "type": "address"
+            }
+          ],
+          "name": "getAllPools",
+          "outputs": [
+            {
               "components": [
                 {
                   "internalType": "string",
@@ -4557,539 +4925,6 @@
               "internalType": "struct PoolLens.PoolData[]",
               "name": "",
               "type": "tuple[]"
-=======
-              "indexed": true,
-              "internalType": "address",
-              "name": "newOwner",
-              "type": "address"
->>>>>>> 200cfa4e
-            }
-          ],
-          "name": "OwnershipTransferred",
-          "type": "event"
-        },
-        {
-          "anonymous": false,
-          "inputs": [
-            {
-              "indexed": true,
-              "internalType": "address",
-              "name": "receiver",
-              "type": "address"
-            },
-            {
-              "indexed": false,
-              "internalType": "uint256",
-              "name": "amount",
-              "type": "uint256"
-            }
-          ],
-          "name": "SweepNative",
-          "type": "event"
-        },
-        {
-          "anonymous": false,
-          "inputs": [
-            {
-              "indexed": true,
-              "internalType": "address",
-              "name": "token",
-              "type": "address"
-            },
-            {
-              "indexed": true,
-              "internalType": "address",
-              "name": "receiver",
-              "type": "address"
-            },
-            {
-              "indexed": false,
-              "internalType": "uint256",
-              "name": "amount",
-              "type": "uint256"
-            }
-          ],
-          "name": "SweepToken",
-          "type": "event"
-        },
-        {
-          "anonymous": false,
-          "inputs": [
-            {
-              "indexed": true,
-              "internalType": "address",
-              "name": "sender",
-              "type": "address"
-            },
-            {
-              "indexed": true,
-              "internalType": "address",
-              "name": "vToken",
-              "type": "address"
-            },
-            {
-              "indexed": false,
-              "internalType": "uint256",
-              "name": "amount",
-              "type": "uint256"
-            }
-          ],
-          "name": "TokensBorrowedAndUnwrapped",
-          "type": "event"
-        },
-        {
-          "anonymous": false,
-          "inputs": [
-            {
-              "indexed": true,
-              "internalType": "address",
-              "name": "sender",
-              "type": "address"
-            },
-            {
-              "indexed": true,
-              "internalType": "address",
-              "name": "vToken",
-              "type": "address"
-            },
-            {
-              "indexed": false,
-              "internalType": "uint256",
-              "name": "amount",
-              "type": "uint256"
-            }
-          ],
-          "name": "TokensRedeemedAndUnwrapped",
-          "type": "event"
-        },
-        {
-          "anonymous": false,
-          "inputs": [
-            {
-              "indexed": true,
-              "internalType": "address",
-              "name": "sender",
-              "type": "address"
-            },
-            {
-              "indexed": true,
-              "internalType": "address",
-              "name": "vToken",
-              "type": "address"
-            },
-            {
-              "indexed": false,
-              "internalType": "uint256",
-              "name": "amount",
-              "type": "uint256"
-            }
-          ],
-          "name": "TokensWrappedAndRepaid",
-          "type": "event"
-        },
-        {
-          "anonymous": false,
-          "inputs": [
-            {
-              "indexed": true,
-              "internalType": "address",
-              "name": "sender",
-              "type": "address"
-            },
-            {
-              "indexed": true,
-              "internalType": "address",
-              "name": "vToken",
-              "type": "address"
-            },
-            {
-              "indexed": false,
-              "internalType": "uint256",
-              "name": "amount",
-              "type": "uint256"
-            }
-          ],
-          "name": "TokensWrappedAndSupplied",
-          "type": "event"
-        },
-        {
-          "stateMutability": "payable",
-          "type": "fallback"
-        },
-        {
-          "inputs": [],
-          "name": "acceptOwnership",
-          "outputs": [],
-          "stateMutability": "nonpayable",
-          "type": "function"
-        },
-        {
-          "inputs": [
-            {
-              "internalType": "uint256",
-              "name": "borrowAmount",
-              "type": "uint256"
-            }
-          ],
-          "name": "borrowAndUnwrap",
-          "outputs": [],
-          "stateMutability": "nonpayable",
-          "type": "function"
-        },
-        {
-          "inputs": [],
-          "name": "owner",
-          "outputs": [
-            {
-              "internalType": "address",
-              "name": "",
-              "type": "address"
-            }
-          ],
-          "stateMutability": "view",
-          "type": "function"
-        },
-        {
-          "inputs": [],
-          "name": "pendingOwner",
-          "outputs": [
-            {
-              "internalType": "address",
-              "name": "",
-              "type": "address"
-            }
-          ],
-          "stateMutability": "view",
-          "type": "function"
-        },
-        {
-          "inputs": [
-            {
-              "internalType": "uint256",
-              "name": "redeemTokens",
-              "type": "uint256"
-            }
-          ],
-          "name": "redeemAndUnwrap",
-          "outputs": [],
-          "stateMutability": "nonpayable",
-          "type": "function"
-        },
-        {
-          "inputs": [
-            {
-              "internalType": "uint256",
-              "name": "redeemAmount",
-              "type": "uint256"
-            }
-          ],
-          "name": "redeemUnderlyingAndUnwrap",
-          "outputs": [],
-          "stateMutability": "nonpayable",
-          "type": "function"
-        },
-        {
-          "inputs": [],
-          "name": "renounceOwnership",
-          "outputs": [],
-          "stateMutability": "nonpayable",
-          "type": "function"
-        },
-        {
-          "inputs": [],
-          "name": "sweepNative",
-          "outputs": [],
-          "stateMutability": "nonpayable",
-          "type": "function"
-        },
-        {
-          "inputs": [
-            {
-              "internalType": "contract IERC20",
-              "name": "token",
-              "type": "address"
-            }
-          ],
-          "name": "sweepToken",
-          "outputs": [],
-          "stateMutability": "nonpayable",
-          "type": "function"
-        },
-        {
-          "inputs": [
-            {
-              "internalType": "address",
-              "name": "newOwner",
-              "type": "address"
-            }
-          ],
-          "name": "transferOwnership",
-          "outputs": [],
-          "stateMutability": "nonpayable",
-          "type": "function"
-        },
-        {
-          "inputs": [],
-          "name": "vWNativeToken",
-          "outputs": [
-            {
-              "internalType": "contract IVToken",
-              "name": "",
-              "type": "address"
-            }
-          ],
-          "stateMutability": "view",
-          "type": "function"
-        },
-        {
-          "inputs": [],
-          "name": "wNativeToken",
-          "outputs": [
-            {
-              "internalType": "contract IWrappedNative",
-              "name": "",
-              "type": "address"
-            }
-          ],
-          "stateMutability": "view",
-          "type": "function"
-        },
-        {
-          "inputs": [],
-          "name": "wrapAndRepay",
-          "outputs": [],
-          "stateMutability": "payable",
-          "type": "function"
-        },
-        {
-          "inputs": [
-            {
-              "internalType": "address",
-              "name": "minter",
-              "type": "address"
-            }
-          ],
-          "name": "wrapAndSupply",
-          "outputs": [],
-          "stateMutability": "payable",
-          "type": "function"
-        },
-        {
-          "stateMutability": "payable",
-          "type": "receive"
-        }
-      ]
-    },
-    "PoolLens": {
-      "address": "0x70f8364D42A4F6C95D10Fb1dfB7793f0EAd0585e",
-      "abi": [
-        {
-          "inputs": [
-            {
-              "internalType": "bool",
-              "name": "timeBased_",
-              "type": "bool"
-            },
-            {
-              "internalType": "uint256",
-              "name": "blocksPerYear_",
-              "type": "uint256"
-            }
-          ],
-          "stateMutability": "nonpayable",
-          "type": "constructor"
-        },
-        {
-          "inputs": [],
-          "name": "InvalidBlocksPerYear",
-          "type": "error"
-        },
-        {
-          "inputs": [],
-          "name": "InvalidTimeBasedConfiguration",
-          "type": "error"
-        },
-        {
-          "inputs": [],
-          "name": "blocksOrSecondsPerYear",
-          "outputs": [
-            {
-              "internalType": "uint256",
-              "name": "",
-              "type": "uint256"
-            }
-          ],
-          "stateMutability": "view",
-          "type": "function"
-        },
-        {
-          "inputs": [
-            {
-              "internalType": "address",
-              "name": "poolRegistryAddress",
-              "type": "address"
-            }
-          ],
-          "name": "getAllPools",
-          "outputs": [
-            {
-              "components": [
-                {
-                  "internalType": "string",
-                  "name": "name",
-                  "type": "string"
-                },
-                {
-                  "internalType": "address",
-                  "name": "creator",
-                  "type": "address"
-                },
-                {
-                  "internalType": "address",
-                  "name": "comptroller",
-                  "type": "address"
-                },
-                {
-                  "internalType": "uint256",
-                  "name": "blockPosted",
-                  "type": "uint256"
-                },
-                {
-                  "internalType": "uint256",
-                  "name": "timestampPosted",
-                  "type": "uint256"
-                },
-                {
-                  "internalType": "string",
-                  "name": "category",
-                  "type": "string"
-                },
-                {
-                  "internalType": "string",
-                  "name": "logoURL",
-                  "type": "string"
-                },
-                {
-                  "internalType": "string",
-                  "name": "description",
-                  "type": "string"
-                },
-                {
-                  "internalType": "address",
-                  "name": "priceOracle",
-                  "type": "address"
-                },
-                {
-                  "internalType": "uint256",
-                  "name": "closeFactor",
-                  "type": "uint256"
-                },
-                {
-                  "internalType": "uint256",
-                  "name": "liquidationIncentive",
-                  "type": "uint256"
-                },
-                {
-                  "internalType": "uint256",
-                  "name": "minLiquidatableCollateral",
-                  "type": "uint256"
-                },
-                {
-                  "components": [
-                    {
-                      "internalType": "address",
-                      "name": "vToken",
-                      "type": "address"
-                    },
-                    {
-                      "internalType": "uint256",
-                      "name": "exchangeRateCurrent",
-                      "type": "uint256"
-                    },
-                    {
-                      "internalType": "uint256",
-                      "name": "supplyRatePerBlockOrTimestamp",
-                      "type": "uint256"
-                    },
-                    {
-                      "internalType": "uint256",
-                      "name": "borrowRatePerBlockOrTimestamp",
-                      "type": "uint256"
-                    },
-                    {
-                      "internalType": "uint256",
-                      "name": "reserveFactorMantissa",
-                      "type": "uint256"
-                    },
-                    {
-                      "internalType": "uint256",
-                      "name": "supplyCaps",
-                      "type": "uint256"
-                    },
-                    {
-                      "internalType": "uint256",
-                      "name": "borrowCaps",
-                      "type": "uint256"
-                    },
-                    {
-                      "internalType": "uint256",
-                      "name": "totalBorrows",
-                      "type": "uint256"
-                    },
-                    {
-                      "internalType": "uint256",
-                      "name": "totalReserves",
-                      "type": "uint256"
-                    },
-                    {
-                      "internalType": "uint256",
-                      "name": "totalSupply",
-                      "type": "uint256"
-                    },
-                    {
-                      "internalType": "uint256",
-                      "name": "totalCash",
-                      "type": "uint256"
-                    },
-                    {
-                      "internalType": "bool",
-                      "name": "isListed",
-                      "type": "bool"
-                    },
-                    {
-                      "internalType": "uint256",
-                      "name": "collateralFactorMantissa",
-                      "type": "uint256"
-                    },
-                    {
-                      "internalType": "address",
-                      "name": "underlyingAssetAddress",
-                      "type": "address"
-                    },
-                    {
-                      "internalType": "uint256",
-                      "name": "vTokenDecimals",
-                      "type": "uint256"
-                    },
-                    {
-                      "internalType": "uint256",
-                      "name": "underlyingDecimals",
-                      "type": "uint256"
-                    },
-                    {
-                      "internalType": "uint256",
-                      "name": "pausedActions",
-                      "type": "uint256"
-                    }
-                  ],
-                  "internalType": "struct PoolLens.VTokenMetadata[]",
-                  "name": "vTokens",
-                  "type": "tuple[]"
-                }
-              ],
-              "internalType": "struct PoolLens.PoolData[]",
-              "name": "",
-              "type": "tuple[]"
             }
           ],
           "stateMutability": "view",
@@ -5582,11 +5417,6 @@
                       "internalType": "uint256",
                       "name": "pausedActions",
                       "type": "uint256"
-                    },
-                    {
-                      "internalType": "bool",
-                      "name": "isTimeBased",
-                      "type": "bool"
                     }
                   ],
                   "internalType": "struct PoolLens.VTokenMetadata[]",
@@ -5876,11 +5706,6 @@
                   "internalType": "uint256",
                   "name": "pausedActions",
                   "type": "uint256"
-                },
-                {
-                  "internalType": "bool",
-                  "name": "isTimeBased",
-                  "type": "bool"
                 }
               ],
               "internalType": "struct PoolLens.VTokenMetadata",
@@ -5987,11 +5812,6 @@
                   "internalType": "uint256",
                   "name": "pausedActions",
                   "type": "uint256"
-                },
-                {
-                  "internalType": "bool",
-                  "name": "isTimeBased",
-                  "type": "bool"
                 }
               ],
               "internalType": "struct PoolLens.VTokenMetadata[]",
@@ -8708,101 +8528,6 @@
               "type": "address"
             }
           ],
-<<<<<<< HEAD
-          "name": "vTokenMetadata",
-          "outputs": [
-            {
-              "components": [
-                {
-                  "internalType": "address",
-                  "name": "vToken",
-                  "type": "address"
-                },
-                {
-                  "internalType": "uint256",
-                  "name": "exchangeRateCurrent",
-                  "type": "uint256"
-                },
-                {
-                  "internalType": "uint256",
-                  "name": "supplyRatePerBlockOrTimestamp",
-                  "type": "uint256"
-                },
-                {
-                  "internalType": "uint256",
-                  "name": "borrowRatePerBlockOrTimestamp",
-                  "type": "uint256"
-                },
-                {
-                  "internalType": "uint256",
-                  "name": "reserveFactorMantissa",
-                  "type": "uint256"
-                },
-                {
-                  "internalType": "uint256",
-                  "name": "supplyCaps",
-                  "type": "uint256"
-                },
-                {
-                  "internalType": "uint256",
-                  "name": "borrowCaps",
-                  "type": "uint256"
-                },
-                {
-                  "internalType": "uint256",
-                  "name": "totalBorrows",
-                  "type": "uint256"
-                },
-                {
-                  "internalType": "uint256",
-                  "name": "totalReserves",
-                  "type": "uint256"
-                },
-                {
-                  "internalType": "uint256",
-                  "name": "totalSupply",
-                  "type": "uint256"
-                },
-                {
-                  "internalType": "uint256",
-                  "name": "totalCash",
-                  "type": "uint256"
-                },
-                {
-                  "internalType": "bool",
-                  "name": "isListed",
-                  "type": "bool"
-                },
-                {
-                  "internalType": "uint256",
-                  "name": "collateralFactorMantissa",
-                  "type": "uint256"
-                },
-                {
-                  "internalType": "address",
-                  "name": "underlyingAssetAddress",
-                  "type": "address"
-                },
-                {
-                  "internalType": "uint256",
-                  "name": "vTokenDecimals",
-                  "type": "uint256"
-                },
-                {
-                  "internalType": "uint256",
-                  "name": "underlyingDecimals",
-                  "type": "uint256"
-                },
-                {
-                  "internalType": "uint256",
-                  "name": "pausedActions",
-                  "type": "uint256"
-                }
-              ],
-              "internalType": "struct PoolLens.VTokenMetadata",
-              "name": "",
-              "type": "tuple"
-=======
           "name": "setAccessControlManager",
           "outputs": [],
           "stateMutability": "nonpayable",
@@ -8819,7 +8544,6 @@
               "internalType": "uint256",
               "name": "rewardTokenSpeed",
               "type": "uint256"
->>>>>>> 200cfa4e
             }
           ],
           "name": "setContributorRewardTokenSpeed",
@@ -8835,98 +8559,6 @@
               "type": "address[]"
             },
             {
-<<<<<<< HEAD
-              "components": [
-                {
-                  "internalType": "address",
-                  "name": "vToken",
-                  "type": "address"
-                },
-                {
-                  "internalType": "uint256",
-                  "name": "exchangeRateCurrent",
-                  "type": "uint256"
-                },
-                {
-                  "internalType": "uint256",
-                  "name": "supplyRatePerBlockOrTimestamp",
-                  "type": "uint256"
-                },
-                {
-                  "internalType": "uint256",
-                  "name": "borrowRatePerBlockOrTimestamp",
-                  "type": "uint256"
-                },
-                {
-                  "internalType": "uint256",
-                  "name": "reserveFactorMantissa",
-                  "type": "uint256"
-                },
-                {
-                  "internalType": "uint256",
-                  "name": "supplyCaps",
-                  "type": "uint256"
-                },
-                {
-                  "internalType": "uint256",
-                  "name": "borrowCaps",
-                  "type": "uint256"
-                },
-                {
-                  "internalType": "uint256",
-                  "name": "totalBorrows",
-                  "type": "uint256"
-                },
-                {
-                  "internalType": "uint256",
-                  "name": "totalReserves",
-                  "type": "uint256"
-                },
-                {
-                  "internalType": "uint256",
-                  "name": "totalSupply",
-                  "type": "uint256"
-                },
-                {
-                  "internalType": "uint256",
-                  "name": "totalCash",
-                  "type": "uint256"
-                },
-                {
-                  "internalType": "bool",
-                  "name": "isListed",
-                  "type": "bool"
-                },
-                {
-                  "internalType": "uint256",
-                  "name": "collateralFactorMantissa",
-                  "type": "uint256"
-                },
-                {
-                  "internalType": "address",
-                  "name": "underlyingAssetAddress",
-                  "type": "address"
-                },
-                {
-                  "internalType": "uint256",
-                  "name": "vTokenDecimals",
-                  "type": "uint256"
-                },
-                {
-                  "internalType": "uint256",
-                  "name": "underlyingDecimals",
-                  "type": "uint256"
-                },
-                {
-                  "internalType": "uint256",
-                  "name": "pausedActions",
-                  "type": "uint256"
-                }
-              ],
-              "internalType": "struct PoolLens.VTokenMetadata[]",
-              "name": "",
-              "type": "tuple[]"
-=======
               "internalType": "uint256[]",
               "name": "supplyLastRewardingBlockTimestamps",
               "type": "uint256[]"
@@ -8935,7 +8567,6 @@
               "internalType": "uint256[]",
               "name": "borrowLastRewardingBlockTimestamps",
               "type": "uint256[]"
->>>>>>> 200cfa4e
             }
           ],
           "name": "setLastRewardingBlockTimestamps",
