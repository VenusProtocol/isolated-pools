{
  "name": "basemainnet",
  "chainId": "8453",
  "contracts": {
    "ComptrollerBeacon": {
      "address": "0x1b6dE1C670db291bcbF793320a42dbBD858E67aC",
      "abi": [
        {
          "inputs": [
            {
              "internalType": "address",
              "name": "implementation_",
              "type": "address"
            }
          ],
          "stateMutability": "nonpayable",
          "type": "constructor"
        },
        {
          "anonymous": false,
          "inputs": [
            {
              "indexed": true,
              "internalType": "address",
              "name": "previousOwner",
              "type": "address"
            },
            {
              "indexed": true,
              "internalType": "address",
              "name": "newOwner",
              "type": "address"
            }
          ],
          "name": "OwnershipTransferred",
          "type": "event"
        },
        {
          "anonymous": false,
          "inputs": [
            {
              "indexed": true,
              "internalType": "address",
              "name": "implementation",
              "type": "address"
            }
          ],
          "name": "Upgraded",
          "type": "event"
        },
        {
          "inputs": [],
          "name": "implementation",
          "outputs": [
            {
              "internalType": "address",
              "name": "",
              "type": "address"
            }
          ],
          "stateMutability": "view",
          "type": "function"
        },
        {
          "inputs": [],
          "name": "owner",
          "outputs": [
            {
              "internalType": "address",
              "name": "",
              "type": "address"
            }
          ],
          "stateMutability": "view",
          "type": "function"
        },
        {
          "inputs": [],
          "name": "renounceOwnership",
          "outputs": [],
          "stateMutability": "nonpayable",
          "type": "function"
        },
        {
          "inputs": [
            {
              "internalType": "address",
              "name": "newOwner",
              "type": "address"
            }
          ],
          "name": "transferOwnership",
          "outputs": [],
          "stateMutability": "nonpayable",
          "type": "function"
        },
        {
          "inputs": [
            {
              "internalType": "address",
              "name": "newImplementation",
              "type": "address"
            }
          ],
          "name": "upgradeTo",
          "outputs": [],
          "stateMutability": "nonpayable",
          "type": "function"
        }
      ]
    },
    "ComptrollerImpl": {
      "address": "0x93177BFDBc5dAf7B0fF4A09478eF90FF6e28E04A",
      "abi": [
        {
          "inputs": [
            {
              "internalType": "address",
              "name": "poolRegistry_",
              "type": "address"
            }
          ],
          "stateMutability": "nonpayable",
          "type": "constructor"
        },
        {
          "inputs": [
            {
              "internalType": "address",
              "name": "market",
              "type": "address"
            },
            {
              "internalType": "enum Action",
              "name": "action",
              "type": "uint8"
            }
          ],
          "name": "ActionPaused",
          "type": "error"
        },
        {
          "inputs": [],
          "name": "BorrowActionNotPaused",
          "type": "error"
        },
        {
          "inputs": [
            {
              "internalType": "address",
              "name": "market",
              "type": "address"
            },
            {
              "internalType": "uint256",
              "name": "cap",
              "type": "uint256"
            }
          ],
          "name": "BorrowCapExceeded",
          "type": "error"
        },
        {
          "inputs": [],
          "name": "BorrowCapIsNotZero",
          "type": "error"
        },
        {
          "inputs": [
            {
              "internalType": "uint256",
              "name": "expectedLessThanOrEqualTo",
              "type": "uint256"
            },
            {
              "internalType": "uint256",
              "name": "actual",
              "type": "uint256"
            }
          ],
          "name": "CollateralExceedsThreshold",
          "type": "error"
        },
        {
          "inputs": [],
          "name": "CollateralFactorIsNotZero",
          "type": "error"
        },
        {
          "inputs": [],
          "name": "ComptrollerMismatch",
          "type": "error"
        },
        {
          "inputs": [],
          "name": "DelegationStatusUnchanged",
          "type": "error"
        },
        {
          "inputs": [],
          "name": "EnterMarketActionNotPaused",
          "type": "error"
        },
        {
          "inputs": [],
          "name": "ExitMarketActionNotPaused",
          "type": "error"
        },
        {
          "inputs": [
            {
              "internalType": "uint256",
              "name": "collateralToSeize",
              "type": "uint256"
            },
            {
              "internalType": "uint256",
              "name": "availableCollateral",
              "type": "uint256"
            }
          ],
          "name": "InsufficientCollateral",
          "type": "error"
        },
        {
          "inputs": [],
          "name": "InsufficientLiquidity",
          "type": "error"
        },
        {
          "inputs": [],
          "name": "InsufficientShortfall",
          "type": "error"
        },
        {
          "inputs": [],
          "name": "InvalidCollateralFactor",
          "type": "error"
        },
        {
          "inputs": [],
          "name": "InvalidLiquidationThreshold",
          "type": "error"
        },
        {
          "inputs": [],
          "name": "LiquidateActionNotPaused",
          "type": "error"
        },
        {
          "inputs": [
            {
              "internalType": "address",
              "name": "market",
              "type": "address"
            }
          ],
          "name": "MarketAlreadyListed",
          "type": "error"
        },
        {
          "inputs": [
            {
              "internalType": "address",
              "name": "vToken",
              "type": "address"
            },
            {
              "internalType": "address",
              "name": "user",
              "type": "address"
            }
          ],
          "name": "MarketNotCollateral",
          "type": "error"
        },
        {
          "inputs": [
            {
              "internalType": "address",
              "name": "market",
              "type": "address"
            }
          ],
          "name": "MarketNotListed",
          "type": "error"
        },
        {
          "inputs": [
            {
              "internalType": "uint256",
              "name": "loopsLimit",
              "type": "uint256"
            },
            {
              "internalType": "uint256",
              "name": "requiredLoops",
              "type": "uint256"
            }
          ],
          "name": "MaxLoopsLimitExceeded",
          "type": "error"
        },
        {
          "inputs": [
            {
              "internalType": "uint256",
              "name": "expectedGreaterThan",
              "type": "uint256"
            },
            {
              "internalType": "uint256",
              "name": "actual",
              "type": "uint256"
            }
          ],
          "name": "MinimalCollateralViolated",
          "type": "error"
        },
        {
          "inputs": [],
          "name": "MintActionNotPaused",
          "type": "error"
        },
        {
          "inputs": [],
          "name": "NonzeroBorrowBalance",
          "type": "error"
        },
        {
          "inputs": [
            {
              "internalType": "address",
              "name": "vToken",
              "type": "address"
            }
          ],
          "name": "PriceError",
          "type": "error"
        },
        {
          "inputs": [],
          "name": "RedeemActionNotPaused",
          "type": "error"
        },
        {
          "inputs": [],
          "name": "RepayActionNotPaused",
          "type": "error"
        },
        {
          "inputs": [],
          "name": "SeizeActionNotPaused",
          "type": "error"
        },
        {
          "inputs": [
            {
              "internalType": "address",
              "name": "vToken",
              "type": "address"
            },
            {
              "internalType": "address",
              "name": "user",
              "type": "address"
            }
          ],
          "name": "SnapshotError",
          "type": "error"
        },
        {
          "inputs": [
            {
              "internalType": "address",
              "name": "market",
              "type": "address"
            },
            {
              "internalType": "uint256",
              "name": "cap",
              "type": "uint256"
            }
          ],
          "name": "SupplyCapExceeded",
          "type": "error"
        },
        {
          "inputs": [],
          "name": "SupplyCapIsNotZero",
          "type": "error"
        },
        {
          "inputs": [],
          "name": "TooMuchRepay",
          "type": "error"
        },
        {
          "inputs": [],
          "name": "TransferActionNotPaused",
          "type": "error"
        },
        {
          "inputs": [
            {
              "internalType": "address",
              "name": "sender",
              "type": "address"
            },
            {
              "internalType": "address",
              "name": "calledContract",
              "type": "address"
            },
            {
              "internalType": "string",
              "name": "methodSignature",
              "type": "string"
            }
          ],
          "name": "Unauthorized",
          "type": "error"
        },
        {
          "inputs": [
            {
              "internalType": "address",
              "name": "expectedSender",
              "type": "address"
            },
            {
              "internalType": "address",
              "name": "actualSender",
              "type": "address"
            }
          ],
          "name": "UnexpectedSender",
          "type": "error"
        },
        {
          "inputs": [],
          "name": "ZeroAddressNotAllowed",
          "type": "error"
        },
        {
          "anonymous": false,
          "inputs": [
            {
              "indexed": false,
              "internalType": "contract VToken",
              "name": "vToken",
              "type": "address"
            },
            {
              "indexed": false,
              "internalType": "enum Action",
              "name": "action",
              "type": "uint8"
            },
            {
              "indexed": false,
              "internalType": "bool",
              "name": "pauseState",
              "type": "bool"
            }
          ],
          "name": "ActionPausedMarket",
          "type": "event"
        },
        {
          "anonymous": false,
          "inputs": [
            {
              "indexed": true,
              "internalType": "address",
              "name": "approver",
              "type": "address"
            },
            {
              "indexed": true,
              "internalType": "address",
              "name": "delegate",
              "type": "address"
            },
            {
              "indexed": false,
              "internalType": "bool",
              "name": "approved",
              "type": "bool"
            }
          ],
          "name": "DelegateUpdated",
          "type": "event"
        },
        {
          "anonymous": false,
          "inputs": [
            {
              "indexed": false,
              "internalType": "uint8",
              "name": "version",
              "type": "uint8"
            }
          ],
          "name": "Initialized",
          "type": "event"
        },
        {
          "anonymous": false,
          "inputs": [
            {
              "indexed": true,
              "internalType": "address",
              "name": "vToken",
              "type": "address"
            },
            {
              "indexed": false,
              "internalType": "bool",
              "name": "enable",
              "type": "bool"
            }
          ],
          "name": "IsForcedLiquidationEnabledUpdated",
          "type": "event"
        },
        {
          "anonymous": false,
          "inputs": [
            {
              "indexed": true,
              "internalType": "contract VToken",
              "name": "vToken",
              "type": "address"
            },
            {
              "indexed": true,
              "internalType": "address",
              "name": "account",
              "type": "address"
            }
          ],
          "name": "MarketEntered",
          "type": "event"
        },
        {
          "anonymous": false,
          "inputs": [
            {
              "indexed": true,
              "internalType": "contract VToken",
              "name": "vToken",
              "type": "address"
            },
            {
              "indexed": true,
              "internalType": "address",
              "name": "account",
              "type": "address"
            }
          ],
          "name": "MarketExited",
          "type": "event"
        },
        {
          "anonymous": false,
          "inputs": [
            {
              "indexed": false,
              "internalType": "contract VToken",
              "name": "vToken",
              "type": "address"
            }
          ],
          "name": "MarketSupported",
          "type": "event"
        },
        {
          "anonymous": false,
          "inputs": [
            {
              "indexed": true,
              "internalType": "address",
              "name": "vToken",
              "type": "address"
            }
          ],
          "name": "MarketUnlisted",
          "type": "event"
        },
        {
          "anonymous": false,
          "inputs": [
            {
              "indexed": false,
              "internalType": "uint256",
              "name": "oldMaxLoopsLimit",
              "type": "uint256"
            },
            {
              "indexed": false,
              "internalType": "uint256",
              "name": "newmaxLoopsLimit",
              "type": "uint256"
            }
          ],
          "name": "MaxLoopsLimitUpdated",
          "type": "event"
        },
        {
          "anonymous": false,
          "inputs": [
            {
              "indexed": false,
              "internalType": "address",
              "name": "oldAccessControlManager",
              "type": "address"
            },
            {
              "indexed": false,
              "internalType": "address",
              "name": "newAccessControlManager",
              "type": "address"
            }
          ],
          "name": "NewAccessControlManager",
          "type": "event"
        },
        {
          "anonymous": false,
          "inputs": [
            {
              "indexed": true,
              "internalType": "contract VToken",
              "name": "vToken",
              "type": "address"
            },
            {
              "indexed": false,
              "internalType": "uint256",
              "name": "newBorrowCap",
              "type": "uint256"
            }
          ],
          "name": "NewBorrowCap",
          "type": "event"
        },
        {
          "anonymous": false,
          "inputs": [
            {
              "indexed": false,
              "internalType": "uint256",
              "name": "oldCloseFactorMantissa",
              "type": "uint256"
            },
            {
              "indexed": false,
              "internalType": "uint256",
              "name": "newCloseFactorMantissa",
              "type": "uint256"
            }
          ],
          "name": "NewCloseFactor",
          "type": "event"
        },
        {
          "anonymous": false,
          "inputs": [
            {
              "indexed": false,
              "internalType": "contract VToken",
              "name": "vToken",
              "type": "address"
            },
            {
              "indexed": false,
              "internalType": "uint256",
              "name": "oldCollateralFactorMantissa",
              "type": "uint256"
            },
            {
              "indexed": false,
              "internalType": "uint256",
              "name": "newCollateralFactorMantissa",
              "type": "uint256"
            }
          ],
          "name": "NewCollateralFactor",
          "type": "event"
        },
        {
          "anonymous": false,
          "inputs": [
            {
              "indexed": false,
              "internalType": "uint256",
              "name": "oldLiquidationIncentiveMantissa",
              "type": "uint256"
            },
            {
              "indexed": false,
              "internalType": "uint256",
              "name": "newLiquidationIncentiveMantissa",
              "type": "uint256"
            }
          ],
          "name": "NewLiquidationIncentive",
          "type": "event"
        },
        {
          "anonymous": false,
          "inputs": [
            {
              "indexed": false,
              "internalType": "contract VToken",
              "name": "vToken",
              "type": "address"
            },
            {
              "indexed": false,
              "internalType": "uint256",
              "name": "oldLiquidationThresholdMantissa",
              "type": "uint256"
            },
            {
              "indexed": false,
              "internalType": "uint256",
              "name": "newLiquidationThresholdMantissa",
              "type": "uint256"
            }
          ],
          "name": "NewLiquidationThreshold",
          "type": "event"
        },
        {
          "anonymous": false,
          "inputs": [
            {
              "indexed": false,
              "internalType": "uint256",
              "name": "oldMinLiquidatableCollateral",
              "type": "uint256"
            },
            {
              "indexed": false,
              "internalType": "uint256",
              "name": "newMinLiquidatableCollateral",
              "type": "uint256"
            }
          ],
          "name": "NewMinLiquidatableCollateral",
          "type": "event"
        },
        {
          "anonymous": false,
          "inputs": [
            {
              "indexed": false,
              "internalType": "contract ResilientOracleInterface",
              "name": "oldPriceOracle",
              "type": "address"
            },
            {
              "indexed": false,
              "internalType": "contract ResilientOracleInterface",
              "name": "newPriceOracle",
              "type": "address"
            }
          ],
          "name": "NewPriceOracle",
          "type": "event"
        },
        {
          "anonymous": false,
          "inputs": [
            {
              "indexed": false,
              "internalType": "contract IPrime",
              "name": "oldPrimeToken",
              "type": "address"
            },
            {
              "indexed": false,
              "internalType": "contract IPrime",
              "name": "newPrimeToken",
              "type": "address"
            }
          ],
          "name": "NewPrimeToken",
          "type": "event"
        },
        {
          "anonymous": false,
          "inputs": [
            {
              "indexed": true,
              "internalType": "address",
              "name": "rewardsDistributor",
              "type": "address"
            },
            {
              "indexed": true,
              "internalType": "address",
              "name": "rewardToken",
              "type": "address"
            }
          ],
          "name": "NewRewardsDistributor",
          "type": "event"
        },
        {
          "anonymous": false,
          "inputs": [
            {
              "indexed": true,
              "internalType": "contract VToken",
              "name": "vToken",
              "type": "address"
            },
            {
              "indexed": false,
              "internalType": "uint256",
              "name": "newSupplyCap",
              "type": "uint256"
            }
          ],
          "name": "NewSupplyCap",
          "type": "event"
        },
        {
          "anonymous": false,
          "inputs": [
            {
              "indexed": true,
              "internalType": "address",
              "name": "previousOwner",
              "type": "address"
            },
            {
              "indexed": true,
              "internalType": "address",
              "name": "newOwner",
              "type": "address"
            }
          ],
          "name": "OwnershipTransferStarted",
          "type": "event"
        },
        {
          "anonymous": false,
          "inputs": [
            {
              "indexed": true,
              "internalType": "address",
              "name": "previousOwner",
              "type": "address"
            },
            {
              "indexed": true,
              "internalType": "address",
              "name": "newOwner",
              "type": "address"
            }
          ],
          "name": "OwnershipTransferred",
          "type": "event"
        },
        {
          "inputs": [],
          "name": "acceptOwnership",
          "outputs": [],
          "stateMutability": "nonpayable",
          "type": "function"
        },
        {
          "inputs": [],
          "name": "accessControlManager",
          "outputs": [
            {
              "internalType": "contract IAccessControlManagerV8",
              "name": "",
              "type": "address"
            }
          ],
          "stateMutability": "view",
          "type": "function"
        },
        {
          "inputs": [
            {
              "internalType": "address",
              "name": "",
              "type": "address"
            },
            {
              "internalType": "uint256",
              "name": "",
              "type": "uint256"
            }
          ],
          "name": "accountAssets",
          "outputs": [
            {
              "internalType": "contract VToken",
              "name": "",
              "type": "address"
            }
          ],
          "stateMutability": "view",
          "type": "function"
        },
        {
          "inputs": [
            {
              "internalType": "address",
              "name": "market",
              "type": "address"
            },
            {
              "internalType": "enum Action",
              "name": "action",
              "type": "uint8"
            }
          ],
          "name": "actionPaused",
          "outputs": [
            {
              "internalType": "bool",
              "name": "",
              "type": "bool"
            }
          ],
          "stateMutability": "view",
          "type": "function"
        },
        {
          "inputs": [
            {
              "internalType": "contract RewardsDistributor",
              "name": "_rewardsDistributor",
              "type": "address"
            }
          ],
          "name": "addRewardsDistributor",
          "outputs": [],
          "stateMutability": "nonpayable",
          "type": "function"
        },
        {
          "inputs": [
            {
              "internalType": "uint256",
              "name": "",
              "type": "uint256"
            }
          ],
          "name": "allMarkets",
          "outputs": [
            {
              "internalType": "contract VToken",
              "name": "",
              "type": "address"
            }
          ],
          "stateMutability": "view",
          "type": "function"
        },
        {
          "inputs": [
            {
              "internalType": "address",
              "name": "",
              "type": "address"
            },
            {
              "internalType": "address",
              "name": "",
              "type": "address"
            }
          ],
          "name": "approvedDelegates",
          "outputs": [
            {
              "internalType": "bool",
              "name": "",
              "type": "bool"
            }
          ],
          "stateMutability": "view",
          "type": "function"
        },
        {
          "inputs": [
            {
              "internalType": "address",
              "name": "",
              "type": "address"
            }
          ],
          "name": "borrowCaps",
          "outputs": [
            {
              "internalType": "uint256",
              "name": "",
              "type": "uint256"
            }
          ],
          "stateMutability": "view",
          "type": "function"
        },
        {
          "inputs": [
            {
              "internalType": "address",
              "name": "vToken",
              "type": "address"
            },
            {
              "internalType": "address",
              "name": "borrower",
              "type": "address"
            },
            {
              "internalType": "uint256",
              "name": "borrowAmount",
              "type": "uint256"
            }
          ],
          "name": "borrowVerify",
          "outputs": [],
          "stateMutability": "nonpayable",
          "type": "function"
        },
        {
          "inputs": [
            {
              "internalType": "address",
              "name": "account",
              "type": "address"
            },
            {
              "internalType": "contract VToken",
              "name": "vToken",
              "type": "address"
            }
          ],
          "name": "checkMembership",
          "outputs": [
            {
              "internalType": "bool",
              "name": "",
              "type": "bool"
            }
          ],
          "stateMutability": "view",
          "type": "function"
        },
        {
          "inputs": [],
          "name": "closeFactorMantissa",
          "outputs": [
            {
              "internalType": "uint256",
              "name": "",
              "type": "uint256"
            }
          ],
          "stateMutability": "view",
          "type": "function"
        },
        {
          "inputs": [
            {
              "internalType": "address[]",
              "name": "vTokens",
              "type": "address[]"
            }
          ],
          "name": "enterMarkets",
          "outputs": [
            {
              "internalType": "uint256[]",
              "name": "",
              "type": "uint256[]"
            }
          ],
          "stateMutability": "nonpayable",
          "type": "function"
        },
        {
          "inputs": [
            {
              "internalType": "address",
              "name": "vTokenAddress",
              "type": "address"
            }
          ],
          "name": "exitMarket",
          "outputs": [
            {
              "internalType": "uint256",
              "name": "",
              "type": "uint256"
            }
          ],
          "stateMutability": "nonpayable",
          "type": "function"
        },
        {
          "inputs": [
            {
              "internalType": "address",
              "name": "account",
              "type": "address"
            }
          ],
          "name": "getAccountLiquidity",
          "outputs": [
            {
              "internalType": "uint256",
              "name": "error",
              "type": "uint256"
            },
            {
              "internalType": "uint256",
              "name": "liquidity",
              "type": "uint256"
            },
            {
              "internalType": "uint256",
              "name": "shortfall",
              "type": "uint256"
            }
          ],
          "stateMutability": "view",
          "type": "function"
        },
        {
          "inputs": [],
          "name": "getAllMarkets",
          "outputs": [
            {
              "internalType": "contract VToken[]",
              "name": "",
              "type": "address[]"
            }
          ],
          "stateMutability": "view",
          "type": "function"
        },
        {
          "inputs": [
            {
              "internalType": "address",
              "name": "account",
              "type": "address"
            }
          ],
          "name": "getAssetsIn",
          "outputs": [
            {
              "internalType": "contract VToken[]",
              "name": "",
              "type": "address[]"
            }
          ],
          "stateMutability": "view",
          "type": "function"
        },
        {
          "inputs": [
            {
              "internalType": "address",
              "name": "account",
              "type": "address"
            }
          ],
          "name": "getBorrowingPower",
          "outputs": [
            {
              "internalType": "uint256",
              "name": "error",
              "type": "uint256"
            },
            {
              "internalType": "uint256",
              "name": "liquidity",
              "type": "uint256"
            },
            {
              "internalType": "uint256",
              "name": "shortfall",
              "type": "uint256"
            }
          ],
          "stateMutability": "view",
          "type": "function"
        },
        {
          "inputs": [
            {
              "internalType": "address",
              "name": "account",
              "type": "address"
            },
            {
              "internalType": "address",
              "name": "vTokenModify",
              "type": "address"
            },
            {
              "internalType": "uint256",
              "name": "redeemTokens",
              "type": "uint256"
            },
            {
              "internalType": "uint256",
              "name": "borrowAmount",
              "type": "uint256"
            }
          ],
          "name": "getHypotheticalAccountLiquidity",
          "outputs": [
            {
              "internalType": "uint256",
              "name": "error",
              "type": "uint256"
            },
            {
              "internalType": "uint256",
              "name": "liquidity",
              "type": "uint256"
            },
            {
              "internalType": "uint256",
              "name": "shortfall",
              "type": "uint256"
            }
          ],
          "stateMutability": "view",
          "type": "function"
        },
        {
          "inputs": [],
          "name": "getRewardDistributors",
          "outputs": [
            {
              "internalType": "contract RewardsDistributor[]",
              "name": "",
              "type": "address[]"
            }
          ],
          "stateMutability": "view",
          "type": "function"
        },
        {
          "inputs": [
            {
              "internalType": "address",
              "name": "vToken",
              "type": "address"
            }
          ],
          "name": "getRewardsByMarket",
          "outputs": [
            {
              "components": [
                {
                  "internalType": "address",
                  "name": "rewardToken",
                  "type": "address"
                },
                {
                  "internalType": "uint256",
                  "name": "supplySpeed",
                  "type": "uint256"
                },
                {
                  "internalType": "uint256",
                  "name": "borrowSpeed",
                  "type": "uint256"
                }
              ],
              "internalType": "struct ComptrollerStorage.RewardSpeeds[]",
              "name": "rewardSpeeds",
              "type": "tuple[]"
            }
          ],
          "stateMutability": "view",
          "type": "function"
        },
        {
          "inputs": [
            {
              "internalType": "address",
              "name": "user",
              "type": "address"
            }
          ],
          "name": "healAccount",
          "outputs": [],
          "stateMutability": "nonpayable",
          "type": "function"
        },
        {
          "inputs": [
            {
              "internalType": "uint256",
              "name": "loopLimit",
              "type": "uint256"
            },
            {
              "internalType": "address",
              "name": "accessControlManager",
              "type": "address"
            }
          ],
          "name": "initialize",
          "outputs": [],
          "stateMutability": "nonpayable",
          "type": "function"
        },
        {
          "inputs": [],
          "name": "isComptroller",
          "outputs": [
            {
              "internalType": "bool",
              "name": "",
              "type": "bool"
            }
          ],
          "stateMutability": "pure",
          "type": "function"
        },
        {
          "inputs": [
            {
              "internalType": "address",
              "name": "",
              "type": "address"
            }
          ],
          "name": "isForcedLiquidationEnabled",
          "outputs": [
            {
              "internalType": "bool",
              "name": "",
              "type": "bool"
            }
          ],
          "stateMutability": "view",
          "type": "function"
        },
        {
          "inputs": [
            {
              "internalType": "contract VToken",
              "name": "vToken",
              "type": "address"
            }
          ],
          "name": "isMarketListed",
          "outputs": [
            {
              "internalType": "bool",
              "name": "",
              "type": "bool"
            }
          ],
          "stateMutability": "view",
          "type": "function"
        },
        {
          "inputs": [
            {
              "internalType": "address",
              "name": "borrower",
              "type": "address"
            },
            {
              "components": [
                {
                  "internalType": "contract VToken",
                  "name": "vTokenCollateral",
                  "type": "address"
                },
                {
                  "internalType": "contract VToken",
                  "name": "vTokenBorrowed",
                  "type": "address"
                },
                {
                  "internalType": "uint256",
                  "name": "repayAmount",
                  "type": "uint256"
                }
              ],
              "internalType": "struct ComptrollerStorage.LiquidationOrder[]",
              "name": "orders",
              "type": "tuple[]"
            }
          ],
          "name": "liquidateAccount",
          "outputs": [],
          "stateMutability": "nonpayable",
          "type": "function"
        },
        {
          "inputs": [
            {
              "internalType": "address",
              "name": "vTokenBorrowed",
              "type": "address"
            },
            {
              "internalType": "address",
              "name": "vTokenCollateral",
              "type": "address"
            },
            {
              "internalType": "address",
              "name": "liquidator",
              "type": "address"
            },
            {
              "internalType": "address",
              "name": "borrower",
              "type": "address"
            },
            {
              "internalType": "uint256",
              "name": "actualRepayAmount",
              "type": "uint256"
            },
            {
              "internalType": "uint256",
              "name": "seizeTokens",
              "type": "uint256"
            }
          ],
          "name": "liquidateBorrowVerify",
          "outputs": [],
          "stateMutability": "nonpayable",
          "type": "function"
        },
        {
          "inputs": [
            {
              "internalType": "address",
              "name": "vTokenBorrowed",
              "type": "address"
            },
            {
              "internalType": "address",
              "name": "vTokenCollateral",
              "type": "address"
            },
            {
              "internalType": "uint256",
              "name": "actualRepayAmount",
              "type": "uint256"
            }
          ],
          "name": "liquidateCalculateSeizeTokens",
          "outputs": [
            {
              "internalType": "uint256",
              "name": "error",
              "type": "uint256"
            },
            {
              "internalType": "uint256",
              "name": "tokensToSeize",
              "type": "uint256"
            }
          ],
          "stateMutability": "view",
          "type": "function"
        },
        {
          "inputs": [],
          "name": "liquidationIncentiveMantissa",
          "outputs": [
            {
              "internalType": "uint256",
              "name": "",
              "type": "uint256"
            }
          ],
          "stateMutability": "view",
          "type": "function"
        },
        {
          "inputs": [
            {
              "internalType": "address",
              "name": "",
              "type": "address"
            }
          ],
          "name": "markets",
          "outputs": [
            {
              "internalType": "bool",
              "name": "isListed",
              "type": "bool"
            },
            {
              "internalType": "uint256",
              "name": "collateralFactorMantissa",
              "type": "uint256"
            },
            {
              "internalType": "uint256",
              "name": "liquidationThresholdMantissa",
              "type": "uint256"
            }
          ],
          "stateMutability": "view",
          "type": "function"
        },
        {
          "inputs": [],
          "name": "maxLoopsLimit",
          "outputs": [
            {
              "internalType": "uint256",
              "name": "",
              "type": "uint256"
            }
          ],
          "stateMutability": "view",
          "type": "function"
        },
        {
          "inputs": [],
          "name": "minLiquidatableCollateral",
          "outputs": [
            {
              "internalType": "uint256",
              "name": "",
              "type": "uint256"
            }
          ],
          "stateMutability": "view",
          "type": "function"
        },
        {
          "inputs": [
            {
              "internalType": "address",
              "name": "vToken",
              "type": "address"
            },
            {
              "internalType": "address",
              "name": "minter",
              "type": "address"
            },
            {
              "internalType": "uint256",
              "name": "actualMintAmount",
              "type": "uint256"
            },
            {
              "internalType": "uint256",
              "name": "mintTokens",
              "type": "uint256"
            }
          ],
          "name": "mintVerify",
          "outputs": [],
          "stateMutability": "nonpayable",
          "type": "function"
        },
        {
          "inputs": [],
          "name": "oracle",
          "outputs": [
            {
              "internalType": "contract ResilientOracleInterface",
              "name": "",
              "type": "address"
            }
          ],
          "stateMutability": "view",
          "type": "function"
        },
        {
          "inputs": [],
          "name": "owner",
          "outputs": [
            {
              "internalType": "address",
              "name": "",
              "type": "address"
            }
          ],
          "stateMutability": "view",
          "type": "function"
        },
        {
          "inputs": [],
          "name": "pendingOwner",
          "outputs": [
            {
              "internalType": "address",
              "name": "",
              "type": "address"
            }
          ],
          "stateMutability": "view",
          "type": "function"
        },
        {
          "inputs": [],
          "name": "poolRegistry",
          "outputs": [
            {
              "internalType": "address",
              "name": "",
              "type": "address"
            }
          ],
          "stateMutability": "view",
          "type": "function"
        },
        {
          "inputs": [
            {
              "internalType": "address",
              "name": "vToken",
              "type": "address"
            },
            {
              "internalType": "address",
              "name": "borrower",
              "type": "address"
            },
            {
              "internalType": "uint256",
              "name": "borrowAmount",
              "type": "uint256"
            }
          ],
          "name": "preBorrowHook",
          "outputs": [],
          "stateMutability": "nonpayable",
          "type": "function"
        },
        {
          "inputs": [
            {
              "internalType": "address",
              "name": "vTokenBorrowed",
              "type": "address"
            },
            {
              "internalType": "address",
              "name": "vTokenCollateral",
              "type": "address"
            },
            {
              "internalType": "address",
              "name": "borrower",
              "type": "address"
            },
            {
              "internalType": "uint256",
              "name": "repayAmount",
              "type": "uint256"
            },
            {
              "internalType": "bool",
              "name": "skipLiquidityCheck",
              "type": "bool"
            }
          ],
          "name": "preLiquidateHook",
          "outputs": [],
          "stateMutability": "nonpayable",
          "type": "function"
        },
        {
          "inputs": [
            {
              "internalType": "address",
              "name": "vToken",
              "type": "address"
            },
            {
              "internalType": "address",
              "name": "minter",
              "type": "address"
            },
            {
              "internalType": "uint256",
              "name": "mintAmount",
              "type": "uint256"
            }
          ],
          "name": "preMintHook",
          "outputs": [],
          "stateMutability": "nonpayable",
          "type": "function"
        },
        {
          "inputs": [
            {
              "internalType": "address",
              "name": "vToken",
              "type": "address"
            },
            {
              "internalType": "address",
              "name": "redeemer",
              "type": "address"
            },
            {
              "internalType": "uint256",
              "name": "redeemTokens",
              "type": "uint256"
            }
          ],
          "name": "preRedeemHook",
          "outputs": [],
          "stateMutability": "nonpayable",
          "type": "function"
        },
        {
          "inputs": [
            {
              "internalType": "address",
              "name": "vToken",
              "type": "address"
            },
            {
              "internalType": "address",
              "name": "borrower",
              "type": "address"
            }
          ],
          "name": "preRepayHook",
          "outputs": [],
          "stateMutability": "nonpayable",
          "type": "function"
        },
        {
          "inputs": [
            {
              "internalType": "address",
              "name": "vTokenCollateral",
              "type": "address"
            },
            {
              "internalType": "address",
              "name": "seizerContract",
              "type": "address"
            },
            {
              "internalType": "address",
              "name": "liquidator",
              "type": "address"
            },
            {
              "internalType": "address",
              "name": "borrower",
              "type": "address"
            }
          ],
          "name": "preSeizeHook",
          "outputs": [],
          "stateMutability": "nonpayable",
          "type": "function"
        },
        {
          "inputs": [
            {
              "internalType": "address",
              "name": "vToken",
              "type": "address"
            },
            {
              "internalType": "address",
              "name": "src",
              "type": "address"
            },
            {
              "internalType": "address",
              "name": "dst",
              "type": "address"
            },
            {
              "internalType": "uint256",
              "name": "transferTokens",
              "type": "uint256"
            }
          ],
          "name": "preTransferHook",
          "outputs": [],
          "stateMutability": "nonpayable",
          "type": "function"
        },
        {
          "inputs": [],
          "name": "prime",
          "outputs": [
            {
              "internalType": "contract IPrime",
              "name": "",
              "type": "address"
            }
          ],
          "stateMutability": "view",
          "type": "function"
        },
        {
          "inputs": [
            {
              "internalType": "address",
              "name": "vToken",
              "type": "address"
            },
            {
              "internalType": "address",
              "name": "redeemer",
              "type": "address"
            },
            {
              "internalType": "uint256",
              "name": "redeemAmount",
              "type": "uint256"
            },
            {
              "internalType": "uint256",
              "name": "redeemTokens",
              "type": "uint256"
            }
          ],
          "name": "redeemVerify",
          "outputs": [],
          "stateMutability": "nonpayable",
          "type": "function"
        },
        {
          "inputs": [],
          "name": "renounceOwnership",
          "outputs": [],
          "stateMutability": "nonpayable",
          "type": "function"
        },
        {
          "inputs": [
            {
              "internalType": "address",
              "name": "vToken",
              "type": "address"
            },
            {
              "internalType": "address",
              "name": "payer",
              "type": "address"
            },
            {
              "internalType": "address",
              "name": "borrower",
              "type": "address"
            },
            {
              "internalType": "uint256",
              "name": "actualRepayAmount",
              "type": "uint256"
            },
            {
              "internalType": "uint256",
              "name": "borrowerIndex",
              "type": "uint256"
            }
          ],
          "name": "repayBorrowVerify",
          "outputs": [],
          "stateMutability": "nonpayable",
          "type": "function"
        },
        {
          "inputs": [
            {
              "internalType": "address",
              "name": "vTokenCollateral",
              "type": "address"
            },
            {
              "internalType": "address",
              "name": "vTokenBorrowed",
              "type": "address"
            },
            {
              "internalType": "address",
              "name": "liquidator",
              "type": "address"
            },
            {
              "internalType": "address",
              "name": "borrower",
              "type": "address"
            },
            {
              "internalType": "uint256",
              "name": "seizeTokens",
              "type": "uint256"
            }
          ],
          "name": "seizeVerify",
          "outputs": [],
          "stateMutability": "nonpayable",
          "type": "function"
        },
        {
          "inputs": [
            {
              "internalType": "address",
              "name": "accessControlManager_",
              "type": "address"
            }
          ],
          "name": "setAccessControlManager",
          "outputs": [],
          "stateMutability": "nonpayable",
          "type": "function"
        },
        {
          "inputs": [
            {
              "internalType": "contract VToken[]",
              "name": "marketsList",
              "type": "address[]"
            },
            {
              "internalType": "enum Action[]",
              "name": "actionsList",
              "type": "uint8[]"
            },
            {
              "internalType": "bool",
              "name": "paused",
              "type": "bool"
            }
          ],
          "name": "setActionsPaused",
          "outputs": [],
          "stateMutability": "nonpayable",
          "type": "function"
        },
        {
          "inputs": [
            {
              "internalType": "uint256",
              "name": "newCloseFactorMantissa",
              "type": "uint256"
            }
          ],
          "name": "setCloseFactor",
          "outputs": [],
          "stateMutability": "nonpayable",
          "type": "function"
        },
        {
          "inputs": [
            {
              "internalType": "contract VToken",
              "name": "vToken",
              "type": "address"
            },
            {
              "internalType": "uint256",
              "name": "newCollateralFactorMantissa",
              "type": "uint256"
            },
            {
              "internalType": "uint256",
              "name": "newLiquidationThresholdMantissa",
              "type": "uint256"
            }
          ],
          "name": "setCollateralFactor",
          "outputs": [],
          "stateMutability": "nonpayable",
          "type": "function"
        },
        {
          "inputs": [
            {
              "internalType": "address",
              "name": "vTokenBorrowed",
              "type": "address"
            },
            {
              "internalType": "bool",
              "name": "enable",
              "type": "bool"
            }
          ],
          "name": "setForcedLiquidation",
          "outputs": [],
          "stateMutability": "nonpayable",
          "type": "function"
        },
        {
          "inputs": [
            {
              "internalType": "uint256",
              "name": "newLiquidationIncentiveMantissa",
              "type": "uint256"
            }
          ],
          "name": "setLiquidationIncentive",
          "outputs": [],
          "stateMutability": "nonpayable",
          "type": "function"
        },
        {
          "inputs": [
            {
              "internalType": "contract VToken[]",
              "name": "vTokens",
              "type": "address[]"
            },
            {
              "internalType": "uint256[]",
              "name": "newBorrowCaps",
              "type": "uint256[]"
            }
          ],
          "name": "setMarketBorrowCaps",
          "outputs": [],
          "stateMutability": "nonpayable",
          "type": "function"
        },
        {
          "inputs": [
            {
              "internalType": "contract VToken[]",
              "name": "vTokens",
              "type": "address[]"
            },
            {
              "internalType": "uint256[]",
              "name": "newSupplyCaps",
              "type": "uint256[]"
            }
          ],
          "name": "setMarketSupplyCaps",
          "outputs": [],
          "stateMutability": "nonpayable",
          "type": "function"
        },
        {
          "inputs": [
            {
              "internalType": "uint256",
              "name": "limit",
              "type": "uint256"
            }
          ],
          "name": "setMaxLoopsLimit",
          "outputs": [],
          "stateMutability": "nonpayable",
          "type": "function"
        },
        {
          "inputs": [
            {
              "internalType": "uint256",
              "name": "newMinLiquidatableCollateral",
              "type": "uint256"
            }
          ],
          "name": "setMinLiquidatableCollateral",
          "outputs": [],
          "stateMutability": "nonpayable",
          "type": "function"
        },
        {
          "inputs": [
            {
              "internalType": "contract ResilientOracleInterface",
              "name": "newOracle",
              "type": "address"
            }
          ],
          "name": "setPriceOracle",
          "outputs": [],
          "stateMutability": "nonpayable",
          "type": "function"
        },
        {
          "inputs": [
            {
              "internalType": "contract IPrime",
              "name": "_prime",
              "type": "address"
            }
          ],
          "name": "setPrimeToken",
          "outputs": [],
          "stateMutability": "nonpayable",
          "type": "function"
        },
        {
          "inputs": [
            {
              "internalType": "address",
              "name": "",
              "type": "address"
            }
          ],
          "name": "supplyCaps",
          "outputs": [
            {
              "internalType": "uint256",
              "name": "",
              "type": "uint256"
            }
          ],
          "stateMutability": "view",
          "type": "function"
        },
        {
          "inputs": [
            {
              "internalType": "contract VToken",
              "name": "vToken",
              "type": "address"
            }
          ],
          "name": "supportMarket",
          "outputs": [],
          "stateMutability": "nonpayable",
          "type": "function"
        },
        {
          "inputs": [
            {
              "internalType": "address",
              "name": "newOwner",
              "type": "address"
            }
          ],
          "name": "transferOwnership",
          "outputs": [],
          "stateMutability": "nonpayable",
          "type": "function"
        },
        {
          "inputs": [
            {
              "internalType": "address",
              "name": "vToken",
              "type": "address"
            },
            {
              "internalType": "address",
              "name": "src",
              "type": "address"
            },
            {
              "internalType": "address",
              "name": "dst",
              "type": "address"
            },
            {
              "internalType": "uint256",
              "name": "transferTokens",
              "type": "uint256"
            }
          ],
          "name": "transferVerify",
          "outputs": [],
          "stateMutability": "nonpayable",
          "type": "function"
        },
        {
          "inputs": [
            {
              "internalType": "address",
              "name": "market",
              "type": "address"
            }
          ],
          "name": "unlistMarket",
          "outputs": [
            {
              "internalType": "uint256",
              "name": "",
              "type": "uint256"
            }
          ],
          "stateMutability": "nonpayable",
          "type": "function"
        },
        {
          "inputs": [
            {
              "internalType": "address",
              "name": "delegate",
              "type": "address"
            },
            {
              "internalType": "bool",
              "name": "approved",
              "type": "bool"
            }
          ],
          "name": "updateDelegate",
          "outputs": [],
          "stateMutability": "nonpayable",
          "type": "function"
        },
        {
          "inputs": [
            {
              "internalType": "address",
              "name": "account",
              "type": "address"
            }
          ],
          "name": "updatePrices",
          "outputs": [],
          "stateMutability": "nonpayable",
          "type": "function"
        }
      ]
    },
    "Comptroller_Core": {
      "address": "0x0C7973F9598AA62f9e03B94E92C967fD5437426C",
      "abi": [
        {
          "inputs": [
            {
              "internalType": "address",
              "name": "beacon",
              "type": "address"
            },
            {
              "internalType": "bytes",
              "name": "data",
              "type": "bytes"
            }
          ],
          "stateMutability": "payable",
          "type": "constructor"
        },
        {
          "anonymous": false,
          "inputs": [
            {
              "indexed": false,
              "internalType": "address",
              "name": "previousAdmin",
              "type": "address"
            },
            {
              "indexed": false,
              "internalType": "address",
              "name": "newAdmin",
              "type": "address"
            }
          ],
          "name": "AdminChanged",
          "type": "event"
        },
        {
          "anonymous": false,
          "inputs": [
            {
              "indexed": true,
              "internalType": "address",
              "name": "beacon",
              "type": "address"
            }
          ],
          "name": "BeaconUpgraded",
          "type": "event"
        },
        {
          "anonymous": false,
          "inputs": [
            {
              "indexed": true,
              "internalType": "address",
              "name": "implementation",
              "type": "address"
            }
          ],
          "name": "Upgraded",
          "type": "event"
        },
        {
          "stateMutability": "payable",
          "type": "fallback"
        },
        {
          "stateMutability": "payable",
          "type": "receive"
        }
      ]
    },
    "DefaultProxyAdmin": {
      "address": "0x7B06EF6b68648C61aFE0f715740fE3950B90746B",
      "abi": [
        {
          "inputs": [
            {
              "internalType": "address",
              "name": "initialOwner",
              "type": "address"
            }
          ],
          "stateMutability": "nonpayable",
          "type": "constructor"
        },
        {
          "anonymous": false,
          "inputs": [
            {
              "indexed": true,
              "internalType": "address",
              "name": "previousOwner",
              "type": "address"
            },
            {
              "indexed": true,
              "internalType": "address",
              "name": "newOwner",
              "type": "address"
            }
          ],
          "name": "OwnershipTransferred",
          "type": "event"
        },
        {
          "inputs": [
            {
              "internalType": "contract TransparentUpgradeableProxy",
              "name": "proxy",
              "type": "address"
            },
            {
              "internalType": "address",
              "name": "newAdmin",
              "type": "address"
            }
          ],
          "name": "changeProxyAdmin",
          "outputs": [],
          "stateMutability": "nonpayable",
          "type": "function"
        },
        {
          "inputs": [
            {
              "internalType": "contract TransparentUpgradeableProxy",
              "name": "proxy",
              "type": "address"
            }
          ],
          "name": "getProxyAdmin",
          "outputs": [
            {
              "internalType": "address",
              "name": "",
              "type": "address"
            }
          ],
          "stateMutability": "view",
          "type": "function"
        },
        {
          "inputs": [
            {
              "internalType": "contract TransparentUpgradeableProxy",
              "name": "proxy",
              "type": "address"
            }
          ],
          "name": "getProxyImplementation",
          "outputs": [
            {
              "internalType": "address",
              "name": "",
              "type": "address"
            }
          ],
          "stateMutability": "view",
          "type": "function"
        },
        {
          "inputs": [],
          "name": "owner",
          "outputs": [
            {
              "internalType": "address",
              "name": "",
              "type": "address"
            }
          ],
          "stateMutability": "view",
          "type": "function"
        },
        {
          "inputs": [],
          "name": "renounceOwnership",
          "outputs": [],
          "stateMutability": "nonpayable",
          "type": "function"
        },
        {
          "inputs": [
            {
              "internalType": "address",
              "name": "newOwner",
              "type": "address"
            }
          ],
          "name": "transferOwnership",
          "outputs": [],
          "stateMutability": "nonpayable",
          "type": "function"
        },
        {
          "inputs": [
            {
              "internalType": "contract TransparentUpgradeableProxy",
              "name": "proxy",
              "type": "address"
            },
            {
              "internalType": "address",
              "name": "implementation",
              "type": "address"
            }
          ],
          "name": "upgrade",
          "outputs": [],
          "stateMutability": "nonpayable",
          "type": "function"
        },
        {
          "inputs": [
            {
              "internalType": "contract TransparentUpgradeableProxy",
              "name": "proxy",
              "type": "address"
            },
            {
              "internalType": "address",
              "name": "implementation",
              "type": "address"
            },
            {
              "internalType": "bytes",
              "name": "data",
              "type": "bytes"
            }
          ],
          "name": "upgradeAndCall",
          "outputs": [],
          "stateMutability": "payable",
          "type": "function"
        }
      ]
    },
    "JumpRateModelV2_base0bps_slope1500bps_jump25000bps_kink4500bps": {
      "address": "0xd75065d8606460bC0BbDa5b2AbcaCc949a77842C",
      "abi": [
        {
          "inputs": [
            {
              "internalType": "uint256",
              "name": "baseRatePerYear_",
              "type": "uint256"
            },
            {
              "internalType": "uint256",
              "name": "multiplierPerYear_",
              "type": "uint256"
            },
            {
              "internalType": "uint256",
              "name": "jumpMultiplierPerYear_",
              "type": "uint256"
            },
            {
              "internalType": "uint256",
              "name": "kink_",
              "type": "uint256"
            },
            {
              "internalType": "contract IAccessControlManagerV8",
              "name": "accessControlManager_",
              "type": "address"
            },
            {
              "internalType": "bool",
              "name": "timeBased_",
              "type": "bool"
            },
            {
              "internalType": "uint256",
              "name": "blocksPerYear_",
              "type": "uint256"
            }
          ],
          "stateMutability": "nonpayable",
          "type": "constructor"
        },
        {
          "inputs": [],
          "name": "InvalidBlocksPerYear",
          "type": "error"
        },
        {
          "inputs": [],
          "name": "InvalidTimeBasedConfiguration",
          "type": "error"
        },
        {
          "inputs": [
            {
              "internalType": "address",
              "name": "sender",
              "type": "address"
            },
            {
              "internalType": "address",
              "name": "calledContract",
              "type": "address"
            },
            {
              "internalType": "string",
              "name": "methodSignature",
              "type": "string"
            }
          ],
          "name": "Unauthorized",
          "type": "error"
        },
        {
          "anonymous": false,
          "inputs": [
            {
              "indexed": false,
              "internalType": "uint256",
              "name": "baseRatePerBlockOrTimestamp",
              "type": "uint256"
            },
            {
              "indexed": false,
              "internalType": "uint256",
              "name": "multiplierPerBlockOrTimestamp",
              "type": "uint256"
            },
            {
              "indexed": false,
              "internalType": "uint256",
              "name": "jumpMultiplierPerBlockOrTimestamp",
              "type": "uint256"
            },
            {
              "indexed": false,
              "internalType": "uint256",
              "name": "kink",
              "type": "uint256"
            }
          ],
          "name": "NewInterestParams",
          "type": "event"
        },
        {
          "inputs": [],
          "name": "accessControlManager",
          "outputs": [
            {
              "internalType": "contract IAccessControlManagerV8",
              "name": "",
              "type": "address"
            }
          ],
          "stateMutability": "view",
          "type": "function"
        },
        {
          "inputs": [],
          "name": "baseRatePerBlock",
          "outputs": [
            {
              "internalType": "uint256",
              "name": "",
              "type": "uint256"
            }
          ],
          "stateMutability": "view",
          "type": "function"
        },
        {
          "inputs": [],
          "name": "blocksOrSecondsPerYear",
          "outputs": [
            {
              "internalType": "uint256",
              "name": "",
              "type": "uint256"
            }
          ],
          "stateMutability": "view",
          "type": "function"
        },
        {
          "inputs": [],
          "name": "getBlockNumberOrTimestamp",
          "outputs": [
            {
              "internalType": "uint256",
              "name": "",
              "type": "uint256"
            }
          ],
          "stateMutability": "view",
          "type": "function"
        },
        {
          "inputs": [
            {
              "internalType": "uint256",
              "name": "cash",
              "type": "uint256"
            },
            {
              "internalType": "uint256",
              "name": "borrows",
              "type": "uint256"
            },
            {
              "internalType": "uint256",
              "name": "reserves",
              "type": "uint256"
            },
            {
              "internalType": "uint256",
              "name": "badDebt",
              "type": "uint256"
            }
          ],
          "name": "getBorrowRate",
          "outputs": [
            {
              "internalType": "uint256",
              "name": "",
              "type": "uint256"
            }
          ],
          "stateMutability": "view",
          "type": "function"
        },
        {
          "inputs": [
            {
              "internalType": "uint256",
              "name": "cash",
              "type": "uint256"
            },
            {
              "internalType": "uint256",
              "name": "borrows",
              "type": "uint256"
            },
            {
              "internalType": "uint256",
              "name": "reserves",
              "type": "uint256"
            },
            {
              "internalType": "uint256",
              "name": "reserveFactorMantissa",
              "type": "uint256"
            },
            {
              "internalType": "uint256",
              "name": "badDebt",
              "type": "uint256"
            }
          ],
          "name": "getSupplyRate",
          "outputs": [
            {
              "internalType": "uint256",
              "name": "",
              "type": "uint256"
            }
          ],
          "stateMutability": "view",
          "type": "function"
        },
        {
          "inputs": [],
          "name": "isInterestRateModel",
          "outputs": [
            {
              "internalType": "bool",
              "name": "",
              "type": "bool"
            }
          ],
          "stateMutability": "pure",
          "type": "function"
        },
        {
          "inputs": [],
          "name": "isTimeBased",
          "outputs": [
            {
              "internalType": "bool",
              "name": "",
              "type": "bool"
            }
          ],
          "stateMutability": "view",
          "type": "function"
        },
        {
          "inputs": [],
          "name": "jumpMultiplierPerBlock",
          "outputs": [
            {
              "internalType": "uint256",
              "name": "",
              "type": "uint256"
            }
          ],
          "stateMutability": "view",
          "type": "function"
        },
        {
          "inputs": [],
          "name": "kink",
          "outputs": [
            {
              "internalType": "uint256",
              "name": "",
              "type": "uint256"
            }
          ],
          "stateMutability": "view",
          "type": "function"
        },
        {
          "inputs": [],
          "name": "multiplierPerBlock",
          "outputs": [
            {
              "internalType": "uint256",
              "name": "",
              "type": "uint256"
            }
          ],
          "stateMutability": "view",
          "type": "function"
        },
        {
          "inputs": [
            {
              "internalType": "uint256",
              "name": "baseRatePerYear",
              "type": "uint256"
            },
            {
              "internalType": "uint256",
              "name": "multiplierPerYear",
              "type": "uint256"
            },
            {
              "internalType": "uint256",
              "name": "jumpMultiplierPerYear",
              "type": "uint256"
            },
            {
              "internalType": "uint256",
              "name": "kink_",
              "type": "uint256"
            }
          ],
          "name": "updateJumpRateModel",
          "outputs": [],
          "stateMutability": "nonpayable",
          "type": "function"
        },
        {
          "inputs": [
            {
              "internalType": "uint256",
              "name": "cash",
              "type": "uint256"
            },
            {
              "internalType": "uint256",
              "name": "borrows",
              "type": "uint256"
            },
            {
              "internalType": "uint256",
              "name": "reserves",
              "type": "uint256"
            },
            {
              "internalType": "uint256",
              "name": "badDebt",
              "type": "uint256"
            }
          ],
          "name": "utilizationRate",
          "outputs": [
            {
              "internalType": "uint256",
              "name": "",
              "type": "uint256"
            }
          ],
          "stateMutability": "pure",
          "type": "function"
        }
      ]
    },
    "JumpRateModelV2_base0bps_slope300bps_jump45000bps_kink9000bps": {
      "address": "0x45458214fAD74C86E7DB7a51aE9D61d02BcdA6AF",
      "abi": [
        {
          "inputs": [
            {
              "internalType": "uint256",
              "name": "baseRatePerYear_",
              "type": "uint256"
            },
            {
              "internalType": "uint256",
              "name": "multiplierPerYear_",
              "type": "uint256"
            },
            {
              "internalType": "uint256",
              "name": "jumpMultiplierPerYear_",
              "type": "uint256"
            },
            {
              "internalType": "uint256",
              "name": "kink_",
              "type": "uint256"
            },
            {
              "internalType": "contract IAccessControlManagerV8",
              "name": "accessControlManager_",
              "type": "address"
            },
            {
              "internalType": "bool",
              "name": "timeBased_",
              "type": "bool"
            },
            {
              "internalType": "uint256",
              "name": "blocksPerYear_",
              "type": "uint256"
            }
          ],
          "stateMutability": "nonpayable",
          "type": "constructor"
        },
        {
          "inputs": [],
          "name": "InvalidBlocksPerYear",
          "type": "error"
        },
        {
          "inputs": [],
          "name": "InvalidTimeBasedConfiguration",
          "type": "error"
        },
        {
          "inputs": [
            {
              "internalType": "address",
              "name": "sender",
              "type": "address"
            },
            {
              "internalType": "address",
              "name": "calledContract",
              "type": "address"
            },
            {
              "internalType": "string",
              "name": "methodSignature",
              "type": "string"
            }
          ],
          "name": "Unauthorized",
          "type": "error"
        },
        {
          "anonymous": false,
          "inputs": [
            {
              "indexed": false,
              "internalType": "uint256",
              "name": "baseRatePerBlockOrTimestamp",
              "type": "uint256"
            },
            {
              "indexed": false,
              "internalType": "uint256",
              "name": "multiplierPerBlockOrTimestamp",
              "type": "uint256"
            },
            {
              "indexed": false,
              "internalType": "uint256",
              "name": "jumpMultiplierPerBlockOrTimestamp",
              "type": "uint256"
            },
            {
              "indexed": false,
              "internalType": "uint256",
              "name": "kink",
              "type": "uint256"
            }
          ],
          "name": "NewInterestParams",
          "type": "event"
        },
        {
          "inputs": [],
          "name": "accessControlManager",
          "outputs": [
            {
              "internalType": "contract IAccessControlManagerV8",
              "name": "",
              "type": "address"
            }
          ],
          "stateMutability": "view",
          "type": "function"
        },
        {
          "inputs": [],
          "name": "baseRatePerBlock",
          "outputs": [
            {
              "internalType": "uint256",
              "name": "",
              "type": "uint256"
            }
          ],
          "stateMutability": "view",
          "type": "function"
        },
        {
          "inputs": [],
          "name": "blocksOrSecondsPerYear",
          "outputs": [
            {
              "internalType": "uint256",
              "name": "",
              "type": "uint256"
            }
          ],
          "stateMutability": "view",
          "type": "function"
        },
        {
          "inputs": [],
          "name": "getBlockNumberOrTimestamp",
          "outputs": [
            {
              "internalType": "uint256",
              "name": "",
              "type": "uint256"
            }
          ],
          "stateMutability": "view",
          "type": "function"
        },
        {
          "inputs": [
            {
              "internalType": "uint256",
              "name": "cash",
              "type": "uint256"
            },
            {
              "internalType": "uint256",
              "name": "borrows",
              "type": "uint256"
            },
            {
              "internalType": "uint256",
              "name": "reserves",
              "type": "uint256"
            },
            {
              "internalType": "uint256",
              "name": "badDebt",
              "type": "uint256"
            }
          ],
          "name": "getBorrowRate",
          "outputs": [
            {
              "internalType": "uint256",
              "name": "",
              "type": "uint256"
            }
          ],
          "stateMutability": "view",
          "type": "function"
        },
        {
          "inputs": [
            {
              "internalType": "uint256",
              "name": "cash",
              "type": "uint256"
            },
            {
              "internalType": "uint256",
              "name": "borrows",
              "type": "uint256"
            },
            {
              "internalType": "uint256",
              "name": "reserves",
              "type": "uint256"
            },
            {
              "internalType": "uint256",
              "name": "reserveFactorMantissa",
              "type": "uint256"
            },
            {
              "internalType": "uint256",
              "name": "badDebt",
              "type": "uint256"
            }
          ],
          "name": "getSupplyRate",
          "outputs": [
            {
              "internalType": "uint256",
              "name": "",
              "type": "uint256"
            }
          ],
          "stateMutability": "view",
          "type": "function"
        },
        {
          "inputs": [],
          "name": "isInterestRateModel",
          "outputs": [
            {
              "internalType": "bool",
              "name": "",
              "type": "bool"
            }
          ],
          "stateMutability": "pure",
          "type": "function"
        },
        {
          "inputs": [],
          "name": "isTimeBased",
          "outputs": [
            {
              "internalType": "bool",
              "name": "",
              "type": "bool"
            }
          ],
          "stateMutability": "view",
          "type": "function"
        },
        {
          "inputs": [],
          "name": "jumpMultiplierPerBlock",
          "outputs": [
            {
              "internalType": "uint256",
              "name": "",
              "type": "uint256"
            }
          ],
          "stateMutability": "view",
          "type": "function"
        },
        {
          "inputs": [],
          "name": "kink",
          "outputs": [
            {
              "internalType": "uint256",
              "name": "",
              "type": "uint256"
            }
          ],
          "stateMutability": "view",
          "type": "function"
        },
        {
          "inputs": [],
          "name": "multiplierPerBlock",
          "outputs": [
            {
              "internalType": "uint256",
              "name": "",
              "type": "uint256"
            }
          ],
          "stateMutability": "view",
          "type": "function"
        },
        {
          "inputs": [
            {
              "internalType": "uint256",
              "name": "baseRatePerYear",
              "type": "uint256"
            },
            {
              "internalType": "uint256",
              "name": "multiplierPerYear",
              "type": "uint256"
            },
            {
              "internalType": "uint256",
              "name": "jumpMultiplierPerYear",
              "type": "uint256"
            },
            {
              "internalType": "uint256",
              "name": "kink_",
              "type": "uint256"
            }
          ],
          "name": "updateJumpRateModel",
          "outputs": [],
          "stateMutability": "nonpayable",
          "type": "function"
        },
        {
          "inputs": [
            {
              "internalType": "uint256",
              "name": "cash",
              "type": "uint256"
            },
            {
              "internalType": "uint256",
              "name": "borrows",
              "type": "uint256"
            },
            {
              "internalType": "uint256",
              "name": "reserves",
              "type": "uint256"
            },
            {
              "internalType": "uint256",
              "name": "badDebt",
              "type": "uint256"
            }
          ],
          "name": "utilizationRate",
          "outputs": [
            {
              "internalType": "uint256",
              "name": "",
              "type": "uint256"
            }
          ],
          "stateMutability": "pure",
          "type": "function"
        }
      ]
    },
    "JumpRateModelV2_base0bps_slope800bps_jump25000bps_kink8000bps": {
      "address": "0xB7FCED42486F8DB8155fD509e726F9604fCdd41F",
      "abi": [
        {
          "inputs": [
            {
              "internalType": "uint256",
              "name": "baseRatePerYear_",
              "type": "uint256"
            },
            {
              "internalType": "uint256",
              "name": "multiplierPerYear_",
              "type": "uint256"
            },
            {
              "internalType": "uint256",
              "name": "jumpMultiplierPerYear_",
              "type": "uint256"
            },
            {
              "internalType": "uint256",
              "name": "kink_",
              "type": "uint256"
            },
            {
              "internalType": "contract IAccessControlManagerV8",
              "name": "accessControlManager_",
              "type": "address"
            },
            {
              "internalType": "bool",
              "name": "timeBased_",
              "type": "bool"
            },
            {
              "internalType": "uint256",
              "name": "blocksPerYear_",
              "type": "uint256"
            }
          ],
          "stateMutability": "nonpayable",
          "type": "constructor"
        },
        {
          "inputs": [],
          "name": "InvalidBlocksPerYear",
          "type": "error"
        },
        {
          "inputs": [],
          "name": "InvalidTimeBasedConfiguration",
          "type": "error"
        },
        {
          "inputs": [
            {
              "internalType": "address",
              "name": "sender",
              "type": "address"
            },
            {
              "internalType": "address",
              "name": "calledContract",
              "type": "address"
            },
            {
              "internalType": "string",
              "name": "methodSignature",
              "type": "string"
            }
          ],
          "name": "Unauthorized",
          "type": "error"
        },
        {
          "anonymous": false,
          "inputs": [
            {
              "indexed": false,
              "internalType": "uint256",
              "name": "baseRatePerBlockOrTimestamp",
              "type": "uint256"
            },
            {
              "indexed": false,
              "internalType": "uint256",
              "name": "multiplierPerBlockOrTimestamp",
              "type": "uint256"
            },
            {
              "indexed": false,
              "internalType": "uint256",
              "name": "jumpMultiplierPerBlockOrTimestamp",
              "type": "uint256"
            },
            {
              "indexed": false,
              "internalType": "uint256",
              "name": "kink",
              "type": "uint256"
            }
          ],
          "name": "NewInterestParams",
          "type": "event"
        },
        {
          "inputs": [],
          "name": "accessControlManager",
          "outputs": [
            {
              "internalType": "contract IAccessControlManagerV8",
              "name": "",
              "type": "address"
            }
          ],
          "stateMutability": "view",
          "type": "function"
        },
        {
          "inputs": [],
          "name": "baseRatePerBlock",
          "outputs": [
            {
              "internalType": "uint256",
              "name": "",
              "type": "uint256"
            }
          ],
          "stateMutability": "view",
          "type": "function"
        },
        {
          "inputs": [],
          "name": "blocksOrSecondsPerYear",
          "outputs": [
            {
              "internalType": "uint256",
              "name": "",
              "type": "uint256"
            }
          ],
          "stateMutability": "view",
          "type": "function"
        },
        {
          "inputs": [],
          "name": "getBlockNumberOrTimestamp",
          "outputs": [
            {
              "internalType": "uint256",
              "name": "",
              "type": "uint256"
            }
          ],
          "stateMutability": "view",
          "type": "function"
        },
        {
          "inputs": [
            {
              "internalType": "uint256",
              "name": "cash",
              "type": "uint256"
            },
            {
              "internalType": "uint256",
              "name": "borrows",
              "type": "uint256"
            },
            {
              "internalType": "uint256",
              "name": "reserves",
              "type": "uint256"
            },
            {
              "internalType": "uint256",
              "name": "badDebt",
              "type": "uint256"
            }
          ],
          "name": "getBorrowRate",
          "outputs": [
            {
              "internalType": "uint256",
              "name": "",
              "type": "uint256"
            }
          ],
          "stateMutability": "view",
          "type": "function"
        },
        {
          "inputs": [
            {
              "internalType": "uint256",
              "name": "cash",
              "type": "uint256"
            },
            {
              "internalType": "uint256",
              "name": "borrows",
              "type": "uint256"
            },
            {
              "internalType": "uint256",
              "name": "reserves",
              "type": "uint256"
            },
            {
              "internalType": "uint256",
              "name": "reserveFactorMantissa",
              "type": "uint256"
            },
            {
              "internalType": "uint256",
              "name": "badDebt",
              "type": "uint256"
            }
          ],
          "name": "getSupplyRate",
          "outputs": [
            {
              "internalType": "uint256",
              "name": "",
              "type": "uint256"
            }
          ],
          "stateMutability": "view",
          "type": "function"
        },
        {
          "inputs": [],
          "name": "isInterestRateModel",
          "outputs": [
            {
              "internalType": "bool",
              "name": "",
              "type": "bool"
            }
          ],
          "stateMutability": "pure",
          "type": "function"
        },
        {
          "inputs": [],
          "name": "isTimeBased",
          "outputs": [
            {
              "internalType": "bool",
              "name": "",
              "type": "bool"
            }
          ],
          "stateMutability": "view",
          "type": "function"
        },
        {
          "inputs": [],
          "name": "jumpMultiplierPerBlock",
          "outputs": [
            {
              "internalType": "uint256",
              "name": "",
              "type": "uint256"
            }
          ],
          "stateMutability": "view",
          "type": "function"
        },
        {
          "inputs": [],
          "name": "kink",
          "outputs": [
            {
              "internalType": "uint256",
              "name": "",
              "type": "uint256"
            }
          ],
          "stateMutability": "view",
          "type": "function"
        },
        {
          "inputs": [],
          "name": "multiplierPerBlock",
          "outputs": [
            {
              "internalType": "uint256",
              "name": "",
              "type": "uint256"
            }
          ],
          "stateMutability": "view",
          "type": "function"
        },
        {
          "inputs": [
            {
              "internalType": "uint256",
              "name": "baseRatePerYear",
              "type": "uint256"
            },
            {
              "internalType": "uint256",
              "name": "multiplierPerYear",
              "type": "uint256"
            },
            {
              "internalType": "uint256",
              "name": "jumpMultiplierPerYear",
              "type": "uint256"
            },
            {
              "internalType": "uint256",
              "name": "kink_",
              "type": "uint256"
            }
          ],
          "name": "updateJumpRateModel",
          "outputs": [],
          "stateMutability": "nonpayable",
          "type": "function"
        },
        {
          "inputs": [
            {
              "internalType": "uint256",
              "name": "cash",
              "type": "uint256"
            },
            {
              "internalType": "uint256",
              "name": "borrows",
              "type": "uint256"
            },
            {
              "internalType": "uint256",
              "name": "reserves",
              "type": "uint256"
            },
            {
              "internalType": "uint256",
              "name": "badDebt",
              "type": "uint256"
            }
          ],
          "name": "utilizationRate",
          "outputs": [
            {
              "internalType": "uint256",
              "name": "",
              "type": "uint256"
            }
          ],
          "stateMutability": "pure",
          "type": "function"
        }
      ]
    },
    "JumpRateModelV2_base0bps_slope900bps_jump30000bps_kink4500bps": {
      "address": "0x527c29aAfB367fAd5AFf97855EBFAa610AA514CA",
      "abi": [
        {
          "inputs": [
            {
              "internalType": "uint256",
              "name": "baseRatePerYear_",
              "type": "uint256"
            },
            {
              "internalType": "uint256",
              "name": "multiplierPerYear_",
              "type": "uint256"
            },
            {
              "internalType": "uint256",
              "name": "jumpMultiplierPerYear_",
              "type": "uint256"
            },
            {
              "internalType": "uint256",
              "name": "kink_",
              "type": "uint256"
            },
            {
              "internalType": "contract IAccessControlManagerV8",
              "name": "accessControlManager_",
              "type": "address"
            },
            {
              "internalType": "bool",
              "name": "timeBased_",
              "type": "bool"
            },
            {
              "internalType": "uint256",
              "name": "blocksPerYear_",
              "type": "uint256"
            }
          ],
          "stateMutability": "nonpayable",
          "type": "constructor"
        },
        {
          "inputs": [],
          "name": "InvalidBlocksPerYear",
          "type": "error"
        },
        {
          "inputs": [],
          "name": "InvalidTimeBasedConfiguration",
          "type": "error"
        },
        {
          "inputs": [
            {
              "internalType": "address",
              "name": "sender",
              "type": "address"
            },
            {
              "internalType": "address",
              "name": "calledContract",
              "type": "address"
            },
            {
              "internalType": "string",
              "name": "methodSignature",
              "type": "string"
            }
          ],
          "name": "Unauthorized",
          "type": "error"
        },
        {
          "anonymous": false,
          "inputs": [
            {
              "indexed": false,
              "internalType": "uint256",
              "name": "baseRatePerBlockOrTimestamp",
              "type": "uint256"
            },
            {
              "indexed": false,
              "internalType": "uint256",
              "name": "multiplierPerBlockOrTimestamp",
              "type": "uint256"
            },
            {
              "indexed": false,
              "internalType": "uint256",
              "name": "jumpMultiplierPerBlockOrTimestamp",
              "type": "uint256"
            },
            {
              "indexed": false,
              "internalType": "uint256",
              "name": "kink",
              "type": "uint256"
            }
          ],
          "name": "NewInterestParams",
          "type": "event"
        },
        {
          "inputs": [],
          "name": "accessControlManager",
          "outputs": [
            {
              "internalType": "contract IAccessControlManagerV8",
              "name": "",
              "type": "address"
            }
          ],
          "stateMutability": "view",
          "type": "function"
        },
        {
          "inputs": [],
          "name": "baseRatePerBlock",
          "outputs": [
            {
              "internalType": "uint256",
              "name": "",
              "type": "uint256"
            }
          ],
          "stateMutability": "view",
          "type": "function"
        },
        {
          "inputs": [],
          "name": "blocksOrSecondsPerYear",
          "outputs": [
            {
              "internalType": "uint256",
              "name": "",
              "type": "uint256"
            }
          ],
          "stateMutability": "view",
          "type": "function"
        },
        {
          "inputs": [],
          "name": "getBlockNumberOrTimestamp",
          "outputs": [
            {
              "internalType": "uint256",
              "name": "",
              "type": "uint256"
            }
          ],
          "stateMutability": "view",
          "type": "function"
        },
        {
          "inputs": [
            {
              "internalType": "uint256",
              "name": "cash",
              "type": "uint256"
            },
            {
              "internalType": "uint256",
              "name": "borrows",
              "type": "uint256"
            },
            {
              "internalType": "uint256",
              "name": "reserves",
              "type": "uint256"
            },
            {
              "internalType": "uint256",
              "name": "badDebt",
              "type": "uint256"
            }
          ],
          "name": "getBorrowRate",
          "outputs": [
            {
              "internalType": "uint256",
              "name": "",
              "type": "uint256"
            }
          ],
          "stateMutability": "view",
          "type": "function"
        },
        {
          "inputs": [
            {
              "internalType": "uint256",
              "name": "cash",
              "type": "uint256"
            },
            {
              "internalType": "uint256",
              "name": "borrows",
              "type": "uint256"
            },
            {
              "internalType": "uint256",
              "name": "reserves",
              "type": "uint256"
            },
            {
              "internalType": "uint256",
              "name": "reserveFactorMantissa",
              "type": "uint256"
            },
            {
              "internalType": "uint256",
              "name": "badDebt",
              "type": "uint256"
            }
          ],
          "name": "getSupplyRate",
          "outputs": [
            {
              "internalType": "uint256",
              "name": "",
              "type": "uint256"
            }
          ],
          "stateMutability": "view",
          "type": "function"
        },
        {
          "inputs": [],
          "name": "isInterestRateModel",
          "outputs": [
            {
              "internalType": "bool",
              "name": "",
              "type": "bool"
            }
          ],
          "stateMutability": "pure",
          "type": "function"
        },
        {
          "inputs": [],
          "name": "isTimeBased",
          "outputs": [
            {
              "internalType": "bool",
              "name": "",
              "type": "bool"
            }
          ],
          "stateMutability": "view",
          "type": "function"
        },
        {
          "inputs": [],
          "name": "jumpMultiplierPerBlock",
          "outputs": [
            {
              "internalType": "uint256",
              "name": "",
              "type": "uint256"
            }
          ],
          "stateMutability": "view",
          "type": "function"
        },
        {
          "inputs": [],
          "name": "kink",
          "outputs": [
            {
              "internalType": "uint256",
              "name": "",
              "type": "uint256"
            }
          ],
          "stateMutability": "view",
          "type": "function"
        },
        {
          "inputs": [],
          "name": "multiplierPerBlock",
          "outputs": [
            {
              "internalType": "uint256",
              "name": "",
              "type": "uint256"
            }
          ],
          "stateMutability": "view",
          "type": "function"
        },
        {
          "inputs": [
            {
              "internalType": "uint256",
              "name": "baseRatePerYear",
              "type": "uint256"
            },
            {
              "internalType": "uint256",
              "name": "multiplierPerYear",
              "type": "uint256"
            },
            {
              "internalType": "uint256",
              "name": "jumpMultiplierPerYear",
              "type": "uint256"
            },
            {
              "internalType": "uint256",
              "name": "kink_",
              "type": "uint256"
            }
          ],
          "name": "updateJumpRateModel",
          "outputs": [],
          "stateMutability": "nonpayable",
          "type": "function"
        },
        {
          "inputs": [
            {
              "internalType": "uint256",
              "name": "cash",
              "type": "uint256"
            },
            {
              "internalType": "uint256",
              "name": "borrows",
              "type": "uint256"
            },
            {
              "internalType": "uint256",
              "name": "reserves",
              "type": "uint256"
            },
            {
              "internalType": "uint256",
              "name": "badDebt",
              "type": "uint256"
            }
          ],
          "name": "utilizationRate",
          "outputs": [
            {
              "internalType": "uint256",
              "name": "",
              "type": "uint256"
            }
          ],
          "stateMutability": "pure",
          "type": "function"
        }
      ]
    },
    "NativeTokenGateway_vWETH_Core": {
      "address": "0x8e890ca3829c740895cdEACd4a3BE36ff9343643",
      "abi": [
        {
          "inputs": [
            {
              "internalType": "contract IVToken",
              "name": "vWrappedNativeToken",
              "type": "address"
            }
          ],
          "stateMutability": "nonpayable",
          "type": "constructor"
        },
        {
          "inputs": [],
          "name": "NativeTokenTransferFailed",
          "type": "error"
        },
        {
          "inputs": [],
          "name": "ZeroAddressNotAllowed",
          "type": "error"
        },
        {
          "inputs": [],
          "name": "ZeroValueNotAllowed",
          "type": "error"
        },
        {
          "anonymous": false,
          "inputs": [
            {
              "indexed": true,
              "internalType": "address",
              "name": "previousOwner",
              "type": "address"
            },
            {
              "indexed": true,
              "internalType": "address",
              "name": "newOwner",
              "type": "address"
            }
          ],
          "name": "OwnershipTransferStarted",
          "type": "event"
        },
        {
          "anonymous": false,
          "inputs": [
            {
              "indexed": true,
              "internalType": "address",
              "name": "previousOwner",
              "type": "address"
            },
            {
              "indexed": true,
              "internalType": "address",
              "name": "newOwner",
              "type": "address"
            }
          ],
          "name": "OwnershipTransferred",
          "type": "event"
        },
        {
          "anonymous": false,
          "inputs": [
            {
              "indexed": true,
              "internalType": "address",
              "name": "receiver",
              "type": "address"
            },
            {
              "indexed": false,
              "internalType": "uint256",
              "name": "amount",
              "type": "uint256"
            }
          ],
          "name": "SweepNative",
          "type": "event"
        },
        {
          "anonymous": false,
          "inputs": [
            {
              "indexed": true,
              "internalType": "address",
              "name": "token",
              "type": "address"
            },
            {
              "indexed": true,
              "internalType": "address",
              "name": "receiver",
              "type": "address"
            },
            {
              "indexed": false,
              "internalType": "uint256",
              "name": "amount",
              "type": "uint256"
            }
          ],
          "name": "SweepToken",
          "type": "event"
        },
        {
          "anonymous": false,
          "inputs": [
            {
              "indexed": true,
              "internalType": "address",
              "name": "sender",
              "type": "address"
            },
            {
              "indexed": true,
              "internalType": "address",
              "name": "vToken",
              "type": "address"
            },
            {
              "indexed": false,
              "internalType": "uint256",
              "name": "amount",
              "type": "uint256"
            }
          ],
          "name": "TokensBorrowedAndUnwrapped",
          "type": "event"
        },
        {
          "anonymous": false,
          "inputs": [
            {
              "indexed": true,
              "internalType": "address",
              "name": "sender",
              "type": "address"
            },
            {
              "indexed": true,
              "internalType": "address",
              "name": "vToken",
              "type": "address"
            },
            {
              "indexed": false,
              "internalType": "uint256",
              "name": "amount",
              "type": "uint256"
            }
          ],
          "name": "TokensRedeemedAndUnwrapped",
          "type": "event"
        },
        {
          "anonymous": false,
          "inputs": [
            {
              "indexed": true,
              "internalType": "address",
              "name": "sender",
              "type": "address"
            },
            {
              "indexed": true,
              "internalType": "address",
              "name": "vToken",
              "type": "address"
            },
            {
              "indexed": false,
              "internalType": "uint256",
              "name": "amount",
              "type": "uint256"
            }
          ],
          "name": "TokensWrappedAndRepaid",
          "type": "event"
        },
        {
          "anonymous": false,
          "inputs": [
            {
              "indexed": true,
              "internalType": "address",
              "name": "sender",
              "type": "address"
            },
            {
              "indexed": true,
              "internalType": "address",
              "name": "vToken",
              "type": "address"
            },
            {
              "indexed": false,
              "internalType": "uint256",
              "name": "amount",
              "type": "uint256"
            }
          ],
          "name": "TokensWrappedAndSupplied",
          "type": "event"
        },
        {
          "stateMutability": "payable",
          "type": "fallback"
        },
        {
          "inputs": [],
          "name": "acceptOwnership",
          "outputs": [],
          "stateMutability": "nonpayable",
          "type": "function"
        },
        {
          "inputs": [
            {
              "internalType": "uint256",
              "name": "borrowAmount",
              "type": "uint256"
            }
          ],
          "name": "borrowAndUnwrap",
          "outputs": [],
          "stateMutability": "nonpayable",
          "type": "function"
        },
        {
          "inputs": [],
          "name": "owner",
          "outputs": [
            {
              "internalType": "address",
              "name": "",
              "type": "address"
            }
          ],
          "stateMutability": "view",
          "type": "function"
        },
        {
          "inputs": [],
          "name": "pendingOwner",
          "outputs": [
            {
              "internalType": "address",
              "name": "",
              "type": "address"
            }
          ],
          "stateMutability": "view",
          "type": "function"
        },
        {
          "inputs": [
            {
              "internalType": "uint256",
              "name": "redeemTokens",
              "type": "uint256"
            }
          ],
          "name": "redeemAndUnwrap",
          "outputs": [],
          "stateMutability": "nonpayable",
          "type": "function"
        },
        {
          "inputs": [
            {
              "internalType": "uint256",
              "name": "redeemAmount",
              "type": "uint256"
            }
          ],
          "name": "redeemUnderlyingAndUnwrap",
          "outputs": [],
          "stateMutability": "nonpayable",
          "type": "function"
        },
        {
          "inputs": [],
          "name": "renounceOwnership",
          "outputs": [],
          "stateMutability": "nonpayable",
          "type": "function"
        },
        {
          "inputs": [],
          "name": "sweepNative",
          "outputs": [],
          "stateMutability": "nonpayable",
          "type": "function"
        },
        {
          "inputs": [
            {
              "internalType": "contract IERC20",
              "name": "token",
              "type": "address"
            }
          ],
          "name": "sweepToken",
          "outputs": [],
          "stateMutability": "nonpayable",
          "type": "function"
        },
        {
          "inputs": [
            {
              "internalType": "address",
              "name": "newOwner",
              "type": "address"
            }
          ],
          "name": "transferOwnership",
          "outputs": [],
          "stateMutability": "nonpayable",
          "type": "function"
        },
        {
          "inputs": [],
          "name": "vWNativeToken",
          "outputs": [
            {
              "internalType": "contract IVToken",
              "name": "",
              "type": "address"
            }
          ],
          "stateMutability": "view",
          "type": "function"
        },
        {
          "inputs": [],
          "name": "wNativeToken",
          "outputs": [
            {
              "internalType": "contract IWrappedNative",
              "name": "",
              "type": "address"
            }
          ],
          "stateMutability": "view",
          "type": "function"
        },
        {
          "inputs": [],
          "name": "wrapAndRepay",
          "outputs": [],
          "stateMutability": "payable",
          "type": "function"
        },
        {
          "inputs": [
            {
              "internalType": "address",
              "name": "minter",
              "type": "address"
            }
          ],
          "name": "wrapAndSupply",
          "outputs": [],
          "stateMutability": "payable",
          "type": "function"
        },
        {
          "stateMutability": "payable",
          "type": "receive"
        }
      ]
    },
    "PoolLens": {
      "address": "0x89825677fb4845f5Fc0B227e387455ECa1200058",
      "abi": [
        {
          "inputs": [
            {
              "internalType": "bool",
              "name": "timeBased_",
              "type": "bool"
            },
            {
              "internalType": "uint256",
              "name": "blocksPerYear_",
              "type": "uint256"
            }
          ],
          "stateMutability": "nonpayable",
          "type": "constructor"
        },
        {
          "inputs": [],
          "name": "InvalidBlocksPerYear",
          "type": "error"
        },
        {
          "inputs": [],
          "name": "InvalidTimeBasedConfiguration",
          "type": "error"
        },
        {
          "inputs": [],
          "name": "blocksOrSecondsPerYear",
          "outputs": [
            {
              "internalType": "uint256",
              "name": "",
              "type": "uint256"
            }
          ],
          "stateMutability": "view",
          "type": "function"
        },
        {
          "inputs": [
            {
              "internalType": "address",
              "name": "poolRegistryAddress",
              "type": "address"
            }
          ],
          "name": "getAllPools",
          "outputs": [
            {
              "components": [
                {
                  "internalType": "string",
                  "name": "name",
                  "type": "string"
                },
                {
                  "internalType": "address",
                  "name": "creator",
                  "type": "address"
                },
                {
                  "internalType": "address",
                  "name": "comptroller",
                  "type": "address"
                },
                {
                  "internalType": "uint256",
                  "name": "blockPosted",
                  "type": "uint256"
                },
                {
                  "internalType": "uint256",
                  "name": "timestampPosted",
                  "type": "uint256"
                },
                {
                  "internalType": "string",
                  "name": "category",
                  "type": "string"
                },
                {
                  "internalType": "string",
                  "name": "logoURL",
                  "type": "string"
                },
                {
                  "internalType": "string",
                  "name": "description",
                  "type": "string"
                },
                {
                  "internalType": "address",
                  "name": "priceOracle",
                  "type": "address"
                },
                {
                  "internalType": "uint256",
                  "name": "closeFactor",
                  "type": "uint256"
                },
                {
                  "internalType": "uint256",
                  "name": "liquidationIncentive",
                  "type": "uint256"
                },
                {
                  "internalType": "uint256",
                  "name": "minLiquidatableCollateral",
                  "type": "uint256"
                },
                {
                  "components": [
                    {
                      "internalType": "address",
                      "name": "vToken",
                      "type": "address"
                    },
                    {
                      "internalType": "uint256",
                      "name": "exchangeRateCurrent",
                      "type": "uint256"
                    },
                    {
                      "internalType": "uint256",
                      "name": "supplyRatePerBlockOrTimestamp",
                      "type": "uint256"
                    },
                    {
                      "internalType": "uint256",
                      "name": "borrowRatePerBlockOrTimestamp",
                      "type": "uint256"
                    },
                    {
                      "internalType": "uint256",
                      "name": "reserveFactorMantissa",
                      "type": "uint256"
                    },
                    {
                      "internalType": "uint256",
                      "name": "supplyCaps",
                      "type": "uint256"
                    },
                    {
                      "internalType": "uint256",
                      "name": "borrowCaps",
                      "type": "uint256"
                    },
                    {
                      "internalType": "uint256",
                      "name": "totalBorrows",
                      "type": "uint256"
                    },
                    {
                      "internalType": "uint256",
                      "name": "totalReserves",
                      "type": "uint256"
                    },
                    {
                      "internalType": "uint256",
                      "name": "totalSupply",
                      "type": "uint256"
                    },
                    {
                      "internalType": "uint256",
                      "name": "totalCash",
                      "type": "uint256"
                    },
                    {
                      "internalType": "bool",
                      "name": "isListed",
                      "type": "bool"
                    },
                    {
                      "internalType": "uint256",
                      "name": "collateralFactorMantissa",
                      "type": "uint256"
                    },
                    {
                      "internalType": "address",
                      "name": "underlyingAssetAddress",
                      "type": "address"
                    },
                    {
                      "internalType": "uint256",
                      "name": "vTokenDecimals",
                      "type": "uint256"
                    },
                    {
                      "internalType": "uint256",
                      "name": "underlyingDecimals",
                      "type": "uint256"
                    },
                    {
                      "internalType": "uint256",
                      "name": "pausedActions",
                      "type": "uint256"
                    }
                  ],
                  "internalType": "struct PoolLens.VTokenMetadata[]",
                  "name": "vTokens",
                  "type": "tuple[]"
                }
              ],
              "internalType": "struct PoolLens.PoolData[]",
              "name": "",
              "type": "tuple[]"
            }
          ],
          "stateMutability": "view",
          "type": "function"
        },
        {
          "inputs": [],
          "name": "getBlockNumberOrTimestamp",
          "outputs": [
            {
              "internalType": "uint256",
              "name": "",
              "type": "uint256"
            }
          ],
          "stateMutability": "view",
          "type": "function"
        },
        {
          "inputs": [
            {
              "internalType": "address",
              "name": "account",
              "type": "address"
            },
            {
              "internalType": "address",
              "name": "comptrollerAddress",
              "type": "address"
            }
          ],
          "name": "getPendingRewards",
          "outputs": [
            {
              "components": [
                {
                  "internalType": "address",
                  "name": "distributorAddress",
                  "type": "address"
                },
                {
                  "internalType": "address",
                  "name": "rewardTokenAddress",
                  "type": "address"
                },
                {
                  "internalType": "uint256",
                  "name": "totalRewards",
                  "type": "uint256"
                },
                {
                  "components": [
                    {
                      "internalType": "address",
                      "name": "vTokenAddress",
                      "type": "address"
                    },
                    {
                      "internalType": "uint256",
                      "name": "amount",
                      "type": "uint256"
                    }
                  ],
                  "internalType": "struct PoolLens.PendingReward[]",
                  "name": "pendingRewards",
                  "type": "tuple[]"
                }
              ],
              "internalType": "struct PoolLens.RewardSummary[]",
              "name": "",
              "type": "tuple[]"
            }
          ],
          "stateMutability": "view",
          "type": "function"
        },
        {
          "inputs": [
            {
              "internalType": "address",
              "name": "comptrollerAddress",
              "type": "address"
            }
          ],
          "name": "getPoolBadDebt",
          "outputs": [
            {
              "components": [
                {
                  "internalType": "address",
                  "name": "comptroller",
                  "type": "address"
                },
                {
                  "internalType": "uint256",
                  "name": "totalBadDebtUsd",
                  "type": "uint256"
                },
                {
                  "components": [
                    {
                      "internalType": "address",
                      "name": "vTokenAddress",
                      "type": "address"
                    },
                    {
                      "internalType": "uint256",
                      "name": "badDebtUsd",
                      "type": "uint256"
                    }
                  ],
                  "internalType": "struct PoolLens.BadDebt[]",
                  "name": "badDebts",
                  "type": "tuple[]"
                }
              ],
              "internalType": "struct PoolLens.BadDebtSummary",
              "name": "",
              "type": "tuple"
            }
          ],
          "stateMutability": "view",
          "type": "function"
        },
        {
          "inputs": [
            {
              "internalType": "address",
              "name": "poolRegistryAddress",
              "type": "address"
            },
            {
              "internalType": "address",
              "name": "comptroller",
              "type": "address"
            }
          ],
          "name": "getPoolByComptroller",
          "outputs": [
            {
              "components": [
                {
                  "internalType": "string",
                  "name": "name",
                  "type": "string"
                },
                {
                  "internalType": "address",
                  "name": "creator",
                  "type": "address"
                },
                {
                  "internalType": "address",
                  "name": "comptroller",
                  "type": "address"
                },
                {
                  "internalType": "uint256",
                  "name": "blockPosted",
                  "type": "uint256"
                },
                {
                  "internalType": "uint256",
                  "name": "timestampPosted",
                  "type": "uint256"
                },
                {
                  "internalType": "string",
                  "name": "category",
                  "type": "string"
                },
                {
                  "internalType": "string",
                  "name": "logoURL",
                  "type": "string"
                },
                {
                  "internalType": "string",
                  "name": "description",
                  "type": "string"
                },
                {
                  "internalType": "address",
                  "name": "priceOracle",
                  "type": "address"
                },
                {
                  "internalType": "uint256",
                  "name": "closeFactor",
                  "type": "uint256"
                },
                {
                  "internalType": "uint256",
                  "name": "liquidationIncentive",
                  "type": "uint256"
                },
                {
                  "internalType": "uint256",
                  "name": "minLiquidatableCollateral",
                  "type": "uint256"
                },
                {
                  "components": [
                    {
                      "internalType": "address",
                      "name": "vToken",
                      "type": "address"
                    },
                    {
                      "internalType": "uint256",
                      "name": "exchangeRateCurrent",
                      "type": "uint256"
                    },
                    {
                      "internalType": "uint256",
                      "name": "supplyRatePerBlockOrTimestamp",
                      "type": "uint256"
                    },
                    {
                      "internalType": "uint256",
                      "name": "borrowRatePerBlockOrTimestamp",
                      "type": "uint256"
                    },
                    {
                      "internalType": "uint256",
                      "name": "reserveFactorMantissa",
                      "type": "uint256"
                    },
                    {
                      "internalType": "uint256",
                      "name": "supplyCaps",
                      "type": "uint256"
                    },
                    {
                      "internalType": "uint256",
                      "name": "borrowCaps",
                      "type": "uint256"
                    },
                    {
                      "internalType": "uint256",
                      "name": "totalBorrows",
                      "type": "uint256"
                    },
                    {
                      "internalType": "uint256",
                      "name": "totalReserves",
                      "type": "uint256"
                    },
                    {
                      "internalType": "uint256",
                      "name": "totalSupply",
                      "type": "uint256"
                    },
                    {
                      "internalType": "uint256",
                      "name": "totalCash",
                      "type": "uint256"
                    },
                    {
                      "internalType": "bool",
                      "name": "isListed",
                      "type": "bool"
                    },
                    {
                      "internalType": "uint256",
                      "name": "collateralFactorMantissa",
                      "type": "uint256"
                    },
                    {
                      "internalType": "address",
                      "name": "underlyingAssetAddress",
                      "type": "address"
                    },
                    {
                      "internalType": "uint256",
                      "name": "vTokenDecimals",
                      "type": "uint256"
                    },
                    {
                      "internalType": "uint256",
                      "name": "underlyingDecimals",
                      "type": "uint256"
                    },
                    {
                      "internalType": "uint256",
                      "name": "pausedActions",
                      "type": "uint256"
                    }
                  ],
                  "internalType": "struct PoolLens.VTokenMetadata[]",
                  "name": "vTokens",
                  "type": "tuple[]"
                }
              ],
              "internalType": "struct PoolLens.PoolData",
              "name": "",
              "type": "tuple"
            }
          ],
          "stateMutability": "view",
          "type": "function"
        },
        {
          "inputs": [
            {
              "internalType": "address",
              "name": "poolRegistryAddress",
              "type": "address"
            },
            {
              "components": [
                {
                  "internalType": "string",
                  "name": "name",
                  "type": "string"
                },
                {
                  "internalType": "address",
                  "name": "creator",
                  "type": "address"
                },
                {
                  "internalType": "address",
                  "name": "comptroller",
                  "type": "address"
                },
                {
                  "internalType": "uint256",
                  "name": "blockPosted",
                  "type": "uint256"
                },
                {
                  "internalType": "uint256",
                  "name": "timestampPosted",
                  "type": "uint256"
                }
              ],
              "internalType": "struct PoolRegistryInterface.VenusPool",
              "name": "venusPool",
              "type": "tuple"
            }
          ],
          "name": "getPoolDataFromVenusPool",
          "outputs": [
            {
              "components": [
                {
                  "internalType": "string",
                  "name": "name",
                  "type": "string"
                },
                {
                  "internalType": "address",
                  "name": "creator",
                  "type": "address"
                },
                {
                  "internalType": "address",
                  "name": "comptroller",
                  "type": "address"
                },
                {
                  "internalType": "uint256",
                  "name": "blockPosted",
                  "type": "uint256"
                },
                {
                  "internalType": "uint256",
                  "name": "timestampPosted",
                  "type": "uint256"
                },
                {
                  "internalType": "string",
                  "name": "category",
                  "type": "string"
                },
                {
                  "internalType": "string",
                  "name": "logoURL",
                  "type": "string"
                },
                {
                  "internalType": "string",
                  "name": "description",
                  "type": "string"
                },
                {
                  "internalType": "address",
                  "name": "priceOracle",
                  "type": "address"
                },
                {
                  "internalType": "uint256",
                  "name": "closeFactor",
                  "type": "uint256"
                },
                {
                  "internalType": "uint256",
                  "name": "liquidationIncentive",
                  "type": "uint256"
                },
                {
                  "internalType": "uint256",
                  "name": "minLiquidatableCollateral",
                  "type": "uint256"
                },
                {
                  "components": [
                    {
                      "internalType": "address",
                      "name": "vToken",
                      "type": "address"
                    },
                    {
                      "internalType": "uint256",
                      "name": "exchangeRateCurrent",
                      "type": "uint256"
                    },
                    {
                      "internalType": "uint256",
                      "name": "supplyRatePerBlockOrTimestamp",
                      "type": "uint256"
                    },
                    {
                      "internalType": "uint256",
                      "name": "borrowRatePerBlockOrTimestamp",
                      "type": "uint256"
                    },
                    {
                      "internalType": "uint256",
                      "name": "reserveFactorMantissa",
                      "type": "uint256"
                    },
                    {
                      "internalType": "uint256",
                      "name": "supplyCaps",
                      "type": "uint256"
                    },
                    {
                      "internalType": "uint256",
                      "name": "borrowCaps",
                      "type": "uint256"
                    },
                    {
                      "internalType": "uint256",
                      "name": "totalBorrows",
                      "type": "uint256"
                    },
                    {
                      "internalType": "uint256",
                      "name": "totalReserves",
                      "type": "uint256"
                    },
                    {
                      "internalType": "uint256",
                      "name": "totalSupply",
                      "type": "uint256"
                    },
                    {
                      "internalType": "uint256",
                      "name": "totalCash",
                      "type": "uint256"
                    },
                    {
                      "internalType": "bool",
                      "name": "isListed",
                      "type": "bool"
                    },
                    {
                      "internalType": "uint256",
                      "name": "collateralFactorMantissa",
                      "type": "uint256"
                    },
                    {
                      "internalType": "address",
                      "name": "underlyingAssetAddress",
                      "type": "address"
                    },
                    {
                      "internalType": "uint256",
                      "name": "vTokenDecimals",
                      "type": "uint256"
                    },
                    {
                      "internalType": "uint256",
                      "name": "underlyingDecimals",
                      "type": "uint256"
                    },
                    {
                      "internalType": "uint256",
                      "name": "pausedActions",
                      "type": "uint256"
                    }
                  ],
                  "internalType": "struct PoolLens.VTokenMetadata[]",
                  "name": "vTokens",
                  "type": "tuple[]"
                }
              ],
              "internalType": "struct PoolLens.PoolData",
              "name": "",
              "type": "tuple"
            }
          ],
          "stateMutability": "view",
          "type": "function"
        },
        {
          "inputs": [
            {
              "internalType": "address",
              "name": "poolRegistryAddress",
              "type": "address"
            },
            {
              "internalType": "address",
              "name": "asset",
              "type": "address"
            }
          ],
          "name": "getPoolsSupportedByAsset",
          "outputs": [
            {
              "internalType": "address[]",
              "name": "",
              "type": "address[]"
            }
          ],
          "stateMutability": "view",
          "type": "function"
        },
        {
          "inputs": [
            {
              "internalType": "address",
              "name": "poolRegistryAddress",
              "type": "address"
            },
            {
              "internalType": "address",
              "name": "comptroller",
              "type": "address"
            },
            {
              "internalType": "address",
              "name": "asset",
              "type": "address"
            }
          ],
          "name": "getVTokenForAsset",
          "outputs": [
            {
              "internalType": "address",
              "name": "",
              "type": "address"
            }
          ],
          "stateMutability": "view",
          "type": "function"
        },
        {
          "inputs": [],
          "name": "isTimeBased",
          "outputs": [
            {
              "internalType": "bool",
              "name": "",
              "type": "bool"
            }
          ],
          "stateMutability": "view",
          "type": "function"
        },
        {
          "inputs": [
            {
              "internalType": "contract VToken",
              "name": "vToken",
              "type": "address"
            },
            {
              "internalType": "address",
              "name": "account",
              "type": "address"
            }
          ],
          "name": "vTokenBalances",
          "outputs": [
            {
              "components": [
                {
                  "internalType": "address",
                  "name": "vToken",
                  "type": "address"
                },
                {
                  "internalType": "uint256",
                  "name": "balanceOf",
                  "type": "uint256"
                },
                {
                  "internalType": "uint256",
                  "name": "borrowBalanceCurrent",
                  "type": "uint256"
                },
                {
                  "internalType": "uint256",
                  "name": "balanceOfUnderlying",
                  "type": "uint256"
                },
                {
                  "internalType": "uint256",
                  "name": "tokenBalance",
                  "type": "uint256"
                },
                {
                  "internalType": "uint256",
                  "name": "tokenAllowance",
                  "type": "uint256"
                }
              ],
              "internalType": "struct PoolLens.VTokenBalances",
              "name": "",
              "type": "tuple"
            }
          ],
          "stateMutability": "nonpayable",
          "type": "function"
        },
        {
          "inputs": [
            {
              "internalType": "contract VToken[]",
              "name": "vTokens",
              "type": "address[]"
            },
            {
              "internalType": "address",
              "name": "account",
              "type": "address"
            }
          ],
          "name": "vTokenBalancesAll",
          "outputs": [
            {
              "components": [
                {
                  "internalType": "address",
                  "name": "vToken",
                  "type": "address"
                },
                {
                  "internalType": "uint256",
                  "name": "balanceOf",
                  "type": "uint256"
                },
                {
                  "internalType": "uint256",
                  "name": "borrowBalanceCurrent",
                  "type": "uint256"
                },
                {
                  "internalType": "uint256",
                  "name": "balanceOfUnderlying",
                  "type": "uint256"
                },
                {
                  "internalType": "uint256",
                  "name": "tokenBalance",
                  "type": "uint256"
                },
                {
                  "internalType": "uint256",
                  "name": "tokenAllowance",
                  "type": "uint256"
                }
              ],
              "internalType": "struct PoolLens.VTokenBalances[]",
              "name": "",
              "type": "tuple[]"
            }
          ],
          "stateMutability": "nonpayable",
          "type": "function"
        },
        {
          "inputs": [
            {
              "internalType": "contract VToken",
              "name": "vToken",
              "type": "address"
            }
          ],
          "name": "vTokenMetadata",
          "outputs": [
            {
              "components": [
                {
                  "internalType": "address",
                  "name": "vToken",
                  "type": "address"
                },
                {
                  "internalType": "uint256",
                  "name": "exchangeRateCurrent",
                  "type": "uint256"
                },
                {
                  "internalType": "uint256",
                  "name": "supplyRatePerBlockOrTimestamp",
                  "type": "uint256"
                },
                {
                  "internalType": "uint256",
                  "name": "borrowRatePerBlockOrTimestamp",
                  "type": "uint256"
                },
                {
                  "internalType": "uint256",
                  "name": "reserveFactorMantissa",
                  "type": "uint256"
                },
                {
                  "internalType": "uint256",
                  "name": "supplyCaps",
                  "type": "uint256"
                },
                {
                  "internalType": "uint256",
                  "name": "borrowCaps",
                  "type": "uint256"
                },
                {
                  "internalType": "uint256",
                  "name": "totalBorrows",
                  "type": "uint256"
                },
                {
                  "internalType": "uint256",
                  "name": "totalReserves",
                  "type": "uint256"
                },
                {
                  "internalType": "uint256",
                  "name": "totalSupply",
                  "type": "uint256"
                },
                {
                  "internalType": "uint256",
                  "name": "totalCash",
                  "type": "uint256"
                },
                {
                  "internalType": "bool",
                  "name": "isListed",
                  "type": "bool"
                },
                {
                  "internalType": "uint256",
                  "name": "collateralFactorMantissa",
                  "type": "uint256"
                },
                {
                  "internalType": "address",
                  "name": "underlyingAssetAddress",
                  "type": "address"
                },
                {
                  "internalType": "uint256",
                  "name": "vTokenDecimals",
                  "type": "uint256"
                },
                {
                  "internalType": "uint256",
                  "name": "underlyingDecimals",
                  "type": "uint256"
                },
                {
                  "internalType": "uint256",
                  "name": "pausedActions",
                  "type": "uint256"
                }
              ],
              "internalType": "struct PoolLens.VTokenMetadata",
              "name": "",
              "type": "tuple"
            }
          ],
          "stateMutability": "view",
          "type": "function"
        },
        {
          "inputs": [
            {
              "internalType": "contract VToken[]",
              "name": "vTokens",
              "type": "address[]"
            }
          ],
          "name": "vTokenMetadataAll",
          "outputs": [
            {
              "components": [
                {
                  "internalType": "address",
                  "name": "vToken",
                  "type": "address"
                },
                {
                  "internalType": "uint256",
                  "name": "exchangeRateCurrent",
                  "type": "uint256"
                },
                {
                  "internalType": "uint256",
                  "name": "supplyRatePerBlockOrTimestamp",
                  "type": "uint256"
                },
                {
                  "internalType": "uint256",
                  "name": "borrowRatePerBlockOrTimestamp",
                  "type": "uint256"
                },
                {
                  "internalType": "uint256",
                  "name": "reserveFactorMantissa",
                  "type": "uint256"
                },
                {
                  "internalType": "uint256",
                  "name": "supplyCaps",
                  "type": "uint256"
                },
                {
                  "internalType": "uint256",
                  "name": "borrowCaps",
                  "type": "uint256"
                },
                {
                  "internalType": "uint256",
                  "name": "totalBorrows",
                  "type": "uint256"
                },
                {
                  "internalType": "uint256",
                  "name": "totalReserves",
                  "type": "uint256"
                },
                {
                  "internalType": "uint256",
                  "name": "totalSupply",
                  "type": "uint256"
                },
                {
                  "internalType": "uint256",
                  "name": "totalCash",
                  "type": "uint256"
                },
                {
                  "internalType": "bool",
                  "name": "isListed",
                  "type": "bool"
                },
                {
                  "internalType": "uint256",
                  "name": "collateralFactorMantissa",
                  "type": "uint256"
                },
                {
                  "internalType": "address",
                  "name": "underlyingAssetAddress",
                  "type": "address"
                },
                {
                  "internalType": "uint256",
                  "name": "vTokenDecimals",
                  "type": "uint256"
                },
                {
                  "internalType": "uint256",
                  "name": "underlyingDecimals",
                  "type": "uint256"
                },
                {
                  "internalType": "uint256",
                  "name": "pausedActions",
                  "type": "uint256"
                }
              ],
              "internalType": "struct PoolLens.VTokenMetadata[]",
              "name": "",
              "type": "tuple[]"
            }
          ],
          "stateMutability": "view",
          "type": "function"
        },
        {
          "inputs": [
            {
              "internalType": "contract VToken",
              "name": "vToken",
              "type": "address"
            }
          ],
          "name": "vTokenUnderlyingPrice",
          "outputs": [
            {
              "components": [
                {
                  "internalType": "address",
                  "name": "vToken",
                  "type": "address"
                },
                {
                  "internalType": "uint256",
                  "name": "underlyingPrice",
                  "type": "uint256"
                }
              ],
              "internalType": "struct PoolLens.VTokenUnderlyingPrice",
              "name": "",
              "type": "tuple"
            }
          ],
          "stateMutability": "view",
          "type": "function"
        },
        {
          "inputs": [
            {
              "internalType": "contract VToken[]",
              "name": "vTokens",
              "type": "address[]"
            }
          ],
          "name": "vTokenUnderlyingPriceAll",
          "outputs": [
            {
              "components": [
                {
                  "internalType": "address",
                  "name": "vToken",
                  "type": "address"
                },
                {
                  "internalType": "uint256",
                  "name": "underlyingPrice",
                  "type": "uint256"
                }
              ],
              "internalType": "struct PoolLens.VTokenUnderlyingPrice[]",
              "name": "",
              "type": "tuple[]"
            }
          ],
          "stateMutability": "view",
          "type": "function"
        }
      ]
    },
    "PoolRegistry": {
      "address": "0xeef902918DdeCD773D4B422aa1C6e1673EB9136F",
      "abi": [
        {
          "anonymous": false,
          "inputs": [
            {
              "indexed": false,
              "internalType": "address",
              "name": "previousAdmin",
              "type": "address"
            },
            {
              "indexed": false,
              "internalType": "address",
              "name": "newAdmin",
              "type": "address"
            }
          ],
          "name": "AdminChanged",
          "type": "event"
        },
        {
          "anonymous": false,
          "inputs": [
            {
              "indexed": true,
              "internalType": "address",
              "name": "beacon",
              "type": "address"
            }
          ],
          "name": "BeaconUpgraded",
          "type": "event"
        },
        {
          "anonymous": false,
          "inputs": [
            {
              "indexed": true,
              "internalType": "address",
              "name": "implementation",
              "type": "address"
            }
          ],
          "name": "Upgraded",
          "type": "event"
        },
        {
          "stateMutability": "payable",
          "type": "fallback"
        },
        {
          "inputs": [],
          "name": "admin",
          "outputs": [
            {
              "internalType": "address",
              "name": "admin_",
              "type": "address"
            }
          ],
          "stateMutability": "nonpayable",
          "type": "function"
        },
        {
          "inputs": [],
          "name": "implementation",
          "outputs": [
            {
              "internalType": "address",
              "name": "implementation_",
              "type": "address"
            }
          ],
          "stateMutability": "nonpayable",
          "type": "function"
        },
        {
          "inputs": [
            {
              "internalType": "address",
              "name": "newImplementation",
              "type": "address"
            }
          ],
          "name": "upgradeTo",
          "outputs": [],
          "stateMutability": "nonpayable",
          "type": "function"
        },
        {
          "inputs": [
            {
              "internalType": "address",
              "name": "newImplementation",
              "type": "address"
            },
            {
              "internalType": "bytes",
              "name": "data",
              "type": "bytes"
            }
          ],
          "name": "upgradeToAndCall",
          "outputs": [],
          "stateMutability": "payable",
          "type": "function"
        },
        {
          "stateMutability": "payable",
          "type": "receive"
        },
        {
          "inputs": [
            {
              "internalType": "address",
              "name": "sender",
              "type": "address"
            },
            {
              "internalType": "address",
              "name": "calledContract",
              "type": "address"
            },
            {
              "internalType": "string",
              "name": "methodSignature",
              "type": "string"
            }
          ],
          "name": "Unauthorized",
          "type": "error"
        },
        {
          "inputs": [],
          "name": "ZeroAddressNotAllowed",
          "type": "error"
        },
        {
          "anonymous": false,
          "inputs": [
            {
              "indexed": false,
              "internalType": "uint8",
              "name": "version",
              "type": "uint8"
            }
          ],
          "name": "Initialized",
          "type": "event"
        },
        {
          "anonymous": false,
          "inputs": [
            {
              "indexed": true,
              "internalType": "address",
              "name": "comptroller",
              "type": "address"
            },
            {
              "indexed": true,
              "internalType": "address",
              "name": "vTokenAddress",
              "type": "address"
            }
          ],
          "name": "MarketAdded",
          "type": "event"
        },
        {
          "anonymous": false,
          "inputs": [
            {
              "indexed": false,
              "internalType": "address",
              "name": "oldAccessControlManager",
              "type": "address"
            },
            {
              "indexed": false,
              "internalType": "address",
              "name": "newAccessControlManager",
              "type": "address"
            }
          ],
          "name": "NewAccessControlManager",
          "type": "event"
        },
        {
          "anonymous": false,
          "inputs": [
            {
              "indexed": true,
              "internalType": "address",
              "name": "previousOwner",
              "type": "address"
            },
            {
              "indexed": true,
              "internalType": "address",
              "name": "newOwner",
              "type": "address"
            }
          ],
          "name": "OwnershipTransferStarted",
          "type": "event"
        },
        {
          "anonymous": false,
          "inputs": [
            {
              "indexed": true,
              "internalType": "address",
              "name": "previousOwner",
              "type": "address"
            },
            {
              "indexed": true,
              "internalType": "address",
              "name": "newOwner",
              "type": "address"
            }
          ],
          "name": "OwnershipTransferred",
          "type": "event"
        },
        {
          "anonymous": false,
          "inputs": [
            {
              "indexed": true,
              "internalType": "address",
              "name": "comptroller",
              "type": "address"
            },
            {
              "components": [
                {
                  "internalType": "string",
                  "name": "category",
                  "type": "string"
                },
                {
                  "internalType": "string",
                  "name": "logoURL",
                  "type": "string"
                },
                {
                  "internalType": "string",
                  "name": "description",
                  "type": "string"
                }
              ],
              "indexed": false,
              "internalType": "struct PoolRegistryInterface.VenusPoolMetaData",
              "name": "oldMetadata",
              "type": "tuple"
            },
            {
              "components": [
                {
                  "internalType": "string",
                  "name": "category",
                  "type": "string"
                },
                {
                  "internalType": "string",
                  "name": "logoURL",
                  "type": "string"
                },
                {
                  "internalType": "string",
                  "name": "description",
                  "type": "string"
                }
              ],
              "indexed": false,
              "internalType": "struct PoolRegistryInterface.VenusPoolMetaData",
              "name": "newMetadata",
              "type": "tuple"
            }
          ],
          "name": "PoolMetadataUpdated",
          "type": "event"
        },
        {
          "anonymous": false,
          "inputs": [
            {
              "indexed": true,
              "internalType": "address",
              "name": "comptroller",
              "type": "address"
            },
            {
              "indexed": false,
              "internalType": "string",
              "name": "oldName",
              "type": "string"
            },
            {
              "indexed": false,
              "internalType": "string",
              "name": "newName",
              "type": "string"
            }
          ],
          "name": "PoolNameSet",
          "type": "event"
        },
        {
          "anonymous": false,
          "inputs": [
            {
              "indexed": true,
              "internalType": "address",
              "name": "comptroller",
              "type": "address"
            },
            {
              "components": [
                {
                  "internalType": "string",
                  "name": "name",
                  "type": "string"
                },
                {
                  "internalType": "address",
                  "name": "creator",
                  "type": "address"
                },
                {
                  "internalType": "address",
                  "name": "comptroller",
                  "type": "address"
                },
                {
                  "internalType": "uint256",
                  "name": "blockPosted",
                  "type": "uint256"
                },
                {
                  "internalType": "uint256",
                  "name": "timestampPosted",
                  "type": "uint256"
                }
              ],
              "indexed": false,
              "internalType": "struct PoolRegistryInterface.VenusPool",
              "name": "pool",
              "type": "tuple"
            }
          ],
          "name": "PoolRegistered",
          "type": "event"
        },
        {
          "inputs": [],
          "name": "acceptOwnership",
          "outputs": [],
          "stateMutability": "nonpayable",
          "type": "function"
        },
        {
          "inputs": [],
          "name": "accessControlManager",
          "outputs": [
            {
              "internalType": "contract IAccessControlManagerV8",
              "name": "",
              "type": "address"
            }
          ],
          "stateMutability": "view",
          "type": "function"
        },
        {
          "inputs": [
            {
              "components": [
                {
                  "internalType": "contract VToken",
                  "name": "vToken",
                  "type": "address"
                },
                {
                  "internalType": "uint256",
                  "name": "collateralFactor",
                  "type": "uint256"
                },
                {
                  "internalType": "uint256",
                  "name": "liquidationThreshold",
                  "type": "uint256"
                },
                {
                  "internalType": "uint256",
                  "name": "initialSupply",
                  "type": "uint256"
                },
                {
                  "internalType": "address",
                  "name": "vTokenReceiver",
                  "type": "address"
                },
                {
                  "internalType": "uint256",
                  "name": "supplyCap",
                  "type": "uint256"
                },
                {
                  "internalType": "uint256",
                  "name": "borrowCap",
                  "type": "uint256"
                }
              ],
              "internalType": "struct PoolRegistry.AddMarketInput",
              "name": "input",
              "type": "tuple"
            }
          ],
          "name": "addMarket",
          "outputs": [],
          "stateMutability": "nonpayable",
          "type": "function"
        },
        {
          "inputs": [
            {
              "internalType": "string",
              "name": "name",
              "type": "string"
            },
            {
              "internalType": "contract Comptroller",
              "name": "comptroller",
              "type": "address"
            },
            {
              "internalType": "uint256",
              "name": "closeFactor",
              "type": "uint256"
            },
            {
              "internalType": "uint256",
              "name": "liquidationIncentive",
              "type": "uint256"
            },
            {
              "internalType": "uint256",
              "name": "minLiquidatableCollateral",
              "type": "uint256"
            }
          ],
          "name": "addPool",
          "outputs": [
            {
              "internalType": "uint256",
              "name": "index",
              "type": "uint256"
            }
          ],
          "stateMutability": "nonpayable",
          "type": "function"
        },
        {
          "inputs": [],
          "name": "getAllPools",
          "outputs": [
            {
              "components": [
                {
                  "internalType": "string",
                  "name": "name",
                  "type": "string"
                },
                {
                  "internalType": "address",
                  "name": "creator",
                  "type": "address"
                },
                {
                  "internalType": "address",
                  "name": "comptroller",
                  "type": "address"
                },
                {
                  "internalType": "uint256",
                  "name": "blockPosted",
                  "type": "uint256"
                },
                {
                  "internalType": "uint256",
                  "name": "timestampPosted",
                  "type": "uint256"
                }
              ],
              "internalType": "struct PoolRegistryInterface.VenusPool[]",
              "name": "",
              "type": "tuple[]"
            }
          ],
          "stateMutability": "view",
          "type": "function"
        },
        {
          "inputs": [
            {
              "internalType": "address",
              "name": "comptroller",
              "type": "address"
            }
          ],
          "name": "getPoolByComptroller",
          "outputs": [
            {
              "components": [
                {
                  "internalType": "string",
                  "name": "name",
                  "type": "string"
                },
                {
                  "internalType": "address",
                  "name": "creator",
                  "type": "address"
                },
                {
                  "internalType": "address",
                  "name": "comptroller",
                  "type": "address"
                },
                {
                  "internalType": "uint256",
                  "name": "blockPosted",
                  "type": "uint256"
                },
                {
                  "internalType": "uint256",
                  "name": "timestampPosted",
                  "type": "uint256"
                }
              ],
              "internalType": "struct PoolRegistryInterface.VenusPool",
              "name": "",
              "type": "tuple"
            }
          ],
          "stateMutability": "view",
          "type": "function"
        },
        {
          "inputs": [
            {
              "internalType": "address",
              "name": "asset",
              "type": "address"
            }
          ],
          "name": "getPoolsSupportedByAsset",
          "outputs": [
            {
              "internalType": "address[]",
              "name": "",
              "type": "address[]"
            }
          ],
          "stateMutability": "view",
          "type": "function"
        },
        {
          "inputs": [
            {
              "internalType": "address",
              "name": "comptroller",
              "type": "address"
            },
            {
              "internalType": "address",
              "name": "asset",
              "type": "address"
            }
          ],
          "name": "getVTokenForAsset",
          "outputs": [
            {
              "internalType": "address",
              "name": "",
              "type": "address"
            }
          ],
          "stateMutability": "view",
          "type": "function"
        },
        {
          "inputs": [
            {
              "internalType": "address",
              "name": "comptroller",
              "type": "address"
            }
          ],
          "name": "getVenusPoolMetadata",
          "outputs": [
            {
              "components": [
                {
                  "internalType": "string",
                  "name": "category",
                  "type": "string"
                },
                {
                  "internalType": "string",
                  "name": "logoURL",
                  "type": "string"
                },
                {
                  "internalType": "string",
                  "name": "description",
                  "type": "string"
                }
              ],
              "internalType": "struct PoolRegistryInterface.VenusPoolMetaData",
              "name": "",
              "type": "tuple"
            }
          ],
          "stateMutability": "view",
          "type": "function"
        },
        {
          "inputs": [
            {
              "internalType": "address",
              "name": "accessControlManager_",
              "type": "address"
            }
          ],
          "name": "initialize",
          "outputs": [],
          "stateMutability": "nonpayable",
          "type": "function"
        },
        {
          "inputs": [
            {
              "internalType": "address",
              "name": "",
              "type": "address"
            }
          ],
          "name": "metadata",
          "outputs": [
            {
              "internalType": "string",
              "name": "category",
              "type": "string"
            },
            {
              "internalType": "string",
              "name": "logoURL",
              "type": "string"
            },
            {
              "internalType": "string",
              "name": "description",
              "type": "string"
            }
          ],
          "stateMutability": "view",
          "type": "function"
        },
        {
          "inputs": [],
          "name": "owner",
          "outputs": [
            {
              "internalType": "address",
              "name": "",
              "type": "address"
            }
          ],
          "stateMutability": "view",
          "type": "function"
        },
        {
          "inputs": [],
          "name": "pendingOwner",
          "outputs": [
            {
              "internalType": "address",
              "name": "",
              "type": "address"
            }
          ],
          "stateMutability": "view",
          "type": "function"
        },
        {
          "inputs": [],
          "name": "renounceOwnership",
          "outputs": [],
          "stateMutability": "nonpayable",
          "type": "function"
        },
        {
          "inputs": [
            {
              "internalType": "address",
              "name": "accessControlManager_",
              "type": "address"
            }
          ],
          "name": "setAccessControlManager",
          "outputs": [],
          "stateMutability": "nonpayable",
          "type": "function"
        },
        {
          "inputs": [
            {
              "internalType": "address",
              "name": "comptroller",
              "type": "address"
            },
            {
              "internalType": "string",
              "name": "name",
              "type": "string"
            }
          ],
          "name": "setPoolName",
          "outputs": [],
          "stateMutability": "nonpayable",
          "type": "function"
        },
        {
          "inputs": [
            {
              "internalType": "address",
              "name": "newOwner",
              "type": "address"
            }
          ],
          "name": "transferOwnership",
          "outputs": [],
          "stateMutability": "nonpayable",
          "type": "function"
        },
        {
          "inputs": [
            {
              "internalType": "address",
              "name": "comptroller",
              "type": "address"
            },
            {
              "components": [
                {
                  "internalType": "string",
                  "name": "category",
                  "type": "string"
                },
                {
                  "internalType": "string",
                  "name": "logoURL",
                  "type": "string"
                },
                {
                  "internalType": "string",
                  "name": "description",
                  "type": "string"
                }
              ],
              "internalType": "struct PoolRegistryInterface.VenusPoolMetaData",
              "name": "metadata_",
              "type": "tuple"
            }
          ],
          "name": "updatePoolMetadata",
          "outputs": [],
          "stateMutability": "nonpayable",
          "type": "function"
        },
        {
          "inputs": [
            {
              "internalType": "address",
              "name": "_logic",
              "type": "address"
            },
            {
              "internalType": "address",
              "name": "admin_",
              "type": "address"
            },
            {
              "internalType": "bytes",
              "name": "_data",
              "type": "bytes"
            }
          ],
          "stateMutability": "payable",
          "type": "constructor"
        }
      ]
    },
    "PoolRegistry_Implementation": {
      "address": "0x88eF9Fd7004f81c1B1CA59375178425C97A7eE68",
      "abi": [
        {
          "inputs": [],
          "stateMutability": "nonpayable",
          "type": "constructor"
        },
        {
          "inputs": [
            {
              "internalType": "address",
              "name": "sender",
              "type": "address"
            },
            {
              "internalType": "address",
              "name": "calledContract",
              "type": "address"
            },
            {
              "internalType": "string",
              "name": "methodSignature",
              "type": "string"
            }
          ],
          "name": "Unauthorized",
          "type": "error"
        },
        {
          "inputs": [],
          "name": "ZeroAddressNotAllowed",
          "type": "error"
        },
        {
          "anonymous": false,
          "inputs": [
            {
              "indexed": false,
              "internalType": "uint8",
              "name": "version",
              "type": "uint8"
            }
          ],
          "name": "Initialized",
          "type": "event"
        },
        {
          "anonymous": false,
          "inputs": [
            {
              "indexed": true,
              "internalType": "address",
              "name": "comptroller",
              "type": "address"
            },
            {
              "indexed": true,
              "internalType": "address",
              "name": "vTokenAddress",
              "type": "address"
            }
          ],
          "name": "MarketAdded",
          "type": "event"
        },
        {
          "anonymous": false,
          "inputs": [
            {
              "indexed": false,
              "internalType": "address",
              "name": "oldAccessControlManager",
              "type": "address"
            },
            {
              "indexed": false,
              "internalType": "address",
              "name": "newAccessControlManager",
              "type": "address"
            }
          ],
          "name": "NewAccessControlManager",
          "type": "event"
        },
        {
          "anonymous": false,
          "inputs": [
            {
              "indexed": true,
              "internalType": "address",
              "name": "previousOwner",
              "type": "address"
            },
            {
              "indexed": true,
              "internalType": "address",
              "name": "newOwner",
              "type": "address"
            }
          ],
          "name": "OwnershipTransferStarted",
          "type": "event"
        },
        {
          "anonymous": false,
          "inputs": [
            {
              "indexed": true,
              "internalType": "address",
              "name": "previousOwner",
              "type": "address"
            },
            {
              "indexed": true,
              "internalType": "address",
              "name": "newOwner",
              "type": "address"
            }
          ],
          "name": "OwnershipTransferred",
          "type": "event"
        },
        {
          "anonymous": false,
          "inputs": [
            {
              "indexed": true,
              "internalType": "address",
              "name": "comptroller",
              "type": "address"
            },
            {
              "components": [
                {
                  "internalType": "string",
                  "name": "category",
                  "type": "string"
                },
                {
                  "internalType": "string",
                  "name": "logoURL",
                  "type": "string"
                },
                {
                  "internalType": "string",
                  "name": "description",
                  "type": "string"
                }
              ],
              "indexed": false,
              "internalType": "struct PoolRegistryInterface.VenusPoolMetaData",
              "name": "oldMetadata",
              "type": "tuple"
            },
            {
              "components": [
                {
                  "internalType": "string",
                  "name": "category",
                  "type": "string"
                },
                {
                  "internalType": "string",
                  "name": "logoURL",
                  "type": "string"
                },
                {
                  "internalType": "string",
                  "name": "description",
                  "type": "string"
                }
              ],
              "indexed": false,
              "internalType": "struct PoolRegistryInterface.VenusPoolMetaData",
              "name": "newMetadata",
              "type": "tuple"
            }
          ],
          "name": "PoolMetadataUpdated",
          "type": "event"
        },
        {
          "anonymous": false,
          "inputs": [
            {
              "indexed": true,
              "internalType": "address",
              "name": "comptroller",
              "type": "address"
            },
            {
              "indexed": false,
              "internalType": "string",
              "name": "oldName",
              "type": "string"
            },
            {
              "indexed": false,
              "internalType": "string",
              "name": "newName",
              "type": "string"
            }
          ],
          "name": "PoolNameSet",
          "type": "event"
        },
        {
          "anonymous": false,
          "inputs": [
            {
              "indexed": true,
              "internalType": "address",
              "name": "comptroller",
              "type": "address"
            },
            {
              "components": [
                {
                  "internalType": "string",
                  "name": "name",
                  "type": "string"
                },
                {
                  "internalType": "address",
                  "name": "creator",
                  "type": "address"
                },
                {
                  "internalType": "address",
                  "name": "comptroller",
                  "type": "address"
                },
                {
                  "internalType": "uint256",
                  "name": "blockPosted",
                  "type": "uint256"
                },
                {
                  "internalType": "uint256",
                  "name": "timestampPosted",
                  "type": "uint256"
                }
              ],
              "indexed": false,
              "internalType": "struct PoolRegistryInterface.VenusPool",
              "name": "pool",
              "type": "tuple"
            }
          ],
          "name": "PoolRegistered",
          "type": "event"
        },
        {
          "inputs": [],
          "name": "acceptOwnership",
          "outputs": [],
          "stateMutability": "nonpayable",
          "type": "function"
        },
        {
          "inputs": [],
          "name": "accessControlManager",
          "outputs": [
            {
              "internalType": "contract IAccessControlManagerV8",
              "name": "",
              "type": "address"
            }
          ],
          "stateMutability": "view",
          "type": "function"
        },
        {
          "inputs": [
            {
              "components": [
                {
                  "internalType": "contract VToken",
                  "name": "vToken",
                  "type": "address"
                },
                {
                  "internalType": "uint256",
                  "name": "collateralFactor",
                  "type": "uint256"
                },
                {
                  "internalType": "uint256",
                  "name": "liquidationThreshold",
                  "type": "uint256"
                },
                {
                  "internalType": "uint256",
                  "name": "initialSupply",
                  "type": "uint256"
                },
                {
                  "internalType": "address",
                  "name": "vTokenReceiver",
                  "type": "address"
                },
                {
                  "internalType": "uint256",
                  "name": "supplyCap",
                  "type": "uint256"
                },
                {
                  "internalType": "uint256",
                  "name": "borrowCap",
                  "type": "uint256"
                }
              ],
              "internalType": "struct PoolRegistry.AddMarketInput",
              "name": "input",
              "type": "tuple"
            }
          ],
          "name": "addMarket",
          "outputs": [],
          "stateMutability": "nonpayable",
          "type": "function"
        },
        {
          "inputs": [
            {
              "internalType": "string",
              "name": "name",
              "type": "string"
            },
            {
              "internalType": "contract Comptroller",
              "name": "comptroller",
              "type": "address"
            },
            {
              "internalType": "uint256",
              "name": "closeFactor",
              "type": "uint256"
            },
            {
              "internalType": "uint256",
              "name": "liquidationIncentive",
              "type": "uint256"
            },
            {
              "internalType": "uint256",
              "name": "minLiquidatableCollateral",
              "type": "uint256"
            }
          ],
          "name": "addPool",
          "outputs": [
            {
              "internalType": "uint256",
              "name": "index",
              "type": "uint256"
            }
          ],
          "stateMutability": "nonpayable",
          "type": "function"
        },
        {
          "inputs": [],
          "name": "getAllPools",
          "outputs": [
            {
              "components": [
                {
                  "internalType": "string",
                  "name": "name",
                  "type": "string"
                },
                {
                  "internalType": "address",
                  "name": "creator",
                  "type": "address"
                },
                {
                  "internalType": "address",
                  "name": "comptroller",
                  "type": "address"
                },
                {
                  "internalType": "uint256",
                  "name": "blockPosted",
                  "type": "uint256"
                },
                {
                  "internalType": "uint256",
                  "name": "timestampPosted",
                  "type": "uint256"
                }
              ],
              "internalType": "struct PoolRegistryInterface.VenusPool[]",
              "name": "",
              "type": "tuple[]"
            }
          ],
          "stateMutability": "view",
          "type": "function"
        },
        {
          "inputs": [
            {
              "internalType": "address",
              "name": "comptroller",
              "type": "address"
            }
          ],
          "name": "getPoolByComptroller",
          "outputs": [
            {
              "components": [
                {
                  "internalType": "string",
                  "name": "name",
                  "type": "string"
                },
                {
                  "internalType": "address",
                  "name": "creator",
                  "type": "address"
                },
                {
                  "internalType": "address",
                  "name": "comptroller",
                  "type": "address"
                },
                {
                  "internalType": "uint256",
                  "name": "blockPosted",
                  "type": "uint256"
                },
                {
                  "internalType": "uint256",
                  "name": "timestampPosted",
                  "type": "uint256"
                }
              ],
              "internalType": "struct PoolRegistryInterface.VenusPool",
              "name": "",
              "type": "tuple"
            }
          ],
          "stateMutability": "view",
          "type": "function"
        },
        {
          "inputs": [
            {
              "internalType": "address",
              "name": "asset",
              "type": "address"
            }
          ],
          "name": "getPoolsSupportedByAsset",
          "outputs": [
            {
              "internalType": "address[]",
              "name": "",
              "type": "address[]"
            }
          ],
          "stateMutability": "view",
          "type": "function"
        },
        {
          "inputs": [
            {
              "internalType": "address",
              "name": "comptroller",
              "type": "address"
            },
            {
              "internalType": "address",
              "name": "asset",
              "type": "address"
            }
          ],
          "name": "getVTokenForAsset",
          "outputs": [
            {
              "internalType": "address",
              "name": "",
              "type": "address"
            }
          ],
          "stateMutability": "view",
          "type": "function"
        },
        {
          "inputs": [
            {
              "internalType": "address",
              "name": "comptroller",
              "type": "address"
            }
          ],
          "name": "getVenusPoolMetadata",
          "outputs": [
            {
              "components": [
                {
                  "internalType": "string",
                  "name": "category",
                  "type": "string"
                },
                {
                  "internalType": "string",
                  "name": "logoURL",
                  "type": "string"
                },
                {
                  "internalType": "string",
                  "name": "description",
                  "type": "string"
                }
              ],
              "internalType": "struct PoolRegistryInterface.VenusPoolMetaData",
              "name": "",
              "type": "tuple"
            }
          ],
          "stateMutability": "view",
          "type": "function"
        },
        {
          "inputs": [
            {
              "internalType": "address",
              "name": "accessControlManager_",
              "type": "address"
            }
          ],
          "name": "initialize",
          "outputs": [],
          "stateMutability": "nonpayable",
          "type": "function"
        },
        {
          "inputs": [
            {
              "internalType": "address",
              "name": "",
              "type": "address"
            }
          ],
          "name": "metadata",
          "outputs": [
            {
              "internalType": "string",
              "name": "category",
              "type": "string"
            },
            {
              "internalType": "string",
              "name": "logoURL",
              "type": "string"
            },
            {
              "internalType": "string",
              "name": "description",
              "type": "string"
            }
          ],
          "stateMutability": "view",
          "type": "function"
        },
        {
          "inputs": [],
          "name": "owner",
          "outputs": [
            {
              "internalType": "address",
              "name": "",
              "type": "address"
            }
          ],
          "stateMutability": "view",
          "type": "function"
        },
        {
          "inputs": [],
          "name": "pendingOwner",
          "outputs": [
            {
              "internalType": "address",
              "name": "",
              "type": "address"
            }
          ],
          "stateMutability": "view",
          "type": "function"
        },
        {
          "inputs": [],
          "name": "renounceOwnership",
          "outputs": [],
          "stateMutability": "nonpayable",
          "type": "function"
        },
        {
          "inputs": [
            {
              "internalType": "address",
              "name": "accessControlManager_",
              "type": "address"
            }
          ],
          "name": "setAccessControlManager",
          "outputs": [],
          "stateMutability": "nonpayable",
          "type": "function"
        },
        {
          "inputs": [
            {
              "internalType": "address",
              "name": "comptroller",
              "type": "address"
            },
            {
              "internalType": "string",
              "name": "name",
              "type": "string"
            }
          ],
          "name": "setPoolName",
          "outputs": [],
          "stateMutability": "nonpayable",
          "type": "function"
        },
        {
          "inputs": [
            {
              "internalType": "address",
              "name": "newOwner",
              "type": "address"
            }
          ],
          "name": "transferOwnership",
          "outputs": [],
          "stateMutability": "nonpayable",
          "type": "function"
        },
        {
          "inputs": [
            {
              "internalType": "address",
              "name": "comptroller",
              "type": "address"
            },
            {
              "components": [
                {
                  "internalType": "string",
                  "name": "category",
                  "type": "string"
                },
                {
                  "internalType": "string",
                  "name": "logoURL",
                  "type": "string"
                },
                {
                  "internalType": "string",
                  "name": "description",
                  "type": "string"
                }
              ],
              "internalType": "struct PoolRegistryInterface.VenusPoolMetaData",
              "name": "metadata_",
              "type": "tuple"
            }
          ],
          "name": "updatePoolMetadata",
          "outputs": [],
          "stateMutability": "nonpayable",
          "type": "function"
        }
      ]
    },
    "PoolRegistry_Proxy": {
      "address": "0xeef902918DdeCD773D4B422aa1C6e1673EB9136F",
      "abi": [
        {
          "inputs": [
            {
              "internalType": "address",
              "name": "_logic",
              "type": "address"
            },
            {
              "internalType": "address",
              "name": "admin_",
              "type": "address"
            },
            {
              "internalType": "bytes",
              "name": "_data",
              "type": "bytes"
            }
          ],
          "stateMutability": "payable",
          "type": "constructor"
        },
        {
          "anonymous": false,
          "inputs": [
            {
              "indexed": false,
              "internalType": "address",
              "name": "previousAdmin",
              "type": "address"
            },
            {
              "indexed": false,
              "internalType": "address",
              "name": "newAdmin",
              "type": "address"
            }
          ],
          "name": "AdminChanged",
          "type": "event"
        },
        {
          "anonymous": false,
          "inputs": [
            {
              "indexed": true,
              "internalType": "address",
              "name": "beacon",
              "type": "address"
            }
          ],
          "name": "BeaconUpgraded",
          "type": "event"
        },
        {
          "anonymous": false,
          "inputs": [
            {
              "indexed": true,
              "internalType": "address",
              "name": "implementation",
              "type": "address"
            }
          ],
          "name": "Upgraded",
          "type": "event"
        },
        {
          "stateMutability": "payable",
          "type": "fallback"
        },
        {
          "inputs": [],
          "name": "admin",
          "outputs": [
            {
              "internalType": "address",
              "name": "admin_",
              "type": "address"
            }
          ],
          "stateMutability": "nonpayable",
          "type": "function"
        },
        {
          "inputs": [],
          "name": "implementation",
          "outputs": [
            {
              "internalType": "address",
              "name": "implementation_",
              "type": "address"
            }
          ],
          "stateMutability": "nonpayable",
          "type": "function"
        },
        {
          "inputs": [
            {
              "internalType": "address",
              "name": "newImplementation",
              "type": "address"
            }
          ],
          "name": "upgradeTo",
          "outputs": [],
          "stateMutability": "nonpayable",
          "type": "function"
        },
        {
          "inputs": [
            {
              "internalType": "address",
              "name": "newImplementation",
              "type": "address"
            },
            {
              "internalType": "bytes",
              "name": "data",
              "type": "bytes"
            }
          ],
          "name": "upgradeToAndCall",
          "outputs": [],
          "stateMutability": "payable",
          "type": "function"
        },
        {
          "stateMutability": "payable",
          "type": "receive"
        }
      ]
    },
    "VTokenBeacon": {
      "address": "0x87a6476510368c4Bfb70d04A3B0e5a881eC7f0d1",
      "abi": [
        {
          "inputs": [
            {
              "internalType": "address",
              "name": "implementation_",
              "type": "address"
            }
          ],
          "stateMutability": "nonpayable",
          "type": "constructor"
        },
        {
          "anonymous": false,
          "inputs": [
            {
              "indexed": true,
              "internalType": "address",
              "name": "previousOwner",
              "type": "address"
            },
            {
              "indexed": true,
              "internalType": "address",
              "name": "newOwner",
              "type": "address"
            }
          ],
          "name": "OwnershipTransferred",
          "type": "event"
        },
        {
          "anonymous": false,
          "inputs": [
            {
              "indexed": true,
              "internalType": "address",
              "name": "implementation",
              "type": "address"
            }
          ],
          "name": "Upgraded",
          "type": "event"
        },
        {
          "inputs": [],
          "name": "implementation",
          "outputs": [
            {
              "internalType": "address",
              "name": "",
              "type": "address"
            }
          ],
          "stateMutability": "view",
          "type": "function"
        },
        {
          "inputs": [],
          "name": "owner",
          "outputs": [
            {
              "internalType": "address",
              "name": "",
              "type": "address"
            }
          ],
          "stateMutability": "view",
          "type": "function"
        },
        {
          "inputs": [],
          "name": "renounceOwnership",
          "outputs": [],
          "stateMutability": "nonpayable",
          "type": "function"
        },
        {
          "inputs": [
            {
              "internalType": "address",
              "name": "newOwner",
              "type": "address"
            }
          ],
          "name": "transferOwnership",
          "outputs": [],
          "stateMutability": "nonpayable",
          "type": "function"
        },
        {
          "inputs": [
            {
              "internalType": "address",
              "name": "newImplementation",
              "type": "address"
            }
          ],
          "name": "upgradeTo",
          "outputs": [],
          "stateMutability": "nonpayable",
          "type": "function"
        }
      ]
    },
    "VTokenImpl": {
      "address": "0x15976Af57CBDEA05aB1c338822E397519f096C67",
      "abi": [
        {
          "inputs": [
            {
              "internalType": "bool",
              "name": "timeBased_",
              "type": "bool"
            },
            {
              "internalType": "uint256",
              "name": "blocksPerYear_",
              "type": "uint256"
            },
            {
              "internalType": "uint256",
              "name": "maxBorrowRateMantissa_",
              "type": "uint256"
            }
          ],
          "stateMutability": "nonpayable",
          "type": "constructor"
        },
        {
          "inputs": [
            {
              "internalType": "uint256",
              "name": "actualAddAmount",
              "type": "uint256"
            }
          ],
          "name": "AddReservesFactorFreshCheck",
          "type": "error"
        },
        {
          "inputs": [],
          "name": "BorrowCashNotAvailable",
          "type": "error"
        },
        {
          "inputs": [],
          "name": "BorrowFreshnessCheck",
          "type": "error"
        },
        {
          "inputs": [],
          "name": "DelegateNotApproved",
          "type": "error"
        },
        {
          "inputs": [],
          "name": "ForceLiquidateBorrowUnauthorized",
          "type": "error"
        },
        {
          "inputs": [],
          "name": "HealBorrowUnauthorized",
          "type": "error"
        },
        {
          "inputs": [],
          "name": "InvalidBlocksPerYear",
          "type": "error"
        },
        {
          "inputs": [],
          "name": "InvalidTimeBasedConfiguration",
          "type": "error"
        },
        {
          "inputs": [
            {
              "internalType": "uint256",
              "name": "errorCode",
              "type": "uint256"
            }
          ],
          "name": "LiquidateAccrueCollateralInterestFailed",
          "type": "error"
        },
        {
          "inputs": [],
          "name": "LiquidateCloseAmountIsUintMax",
          "type": "error"
        },
        {
          "inputs": [],
          "name": "LiquidateCloseAmountIsZero",
          "type": "error"
        },
        {
          "inputs": [],
          "name": "LiquidateCollateralFreshnessCheck",
          "type": "error"
        },
        {
          "inputs": [],
          "name": "LiquidateFreshnessCheck",
          "type": "error"
        },
        {
          "inputs": [],
          "name": "LiquidateLiquidatorIsBorrower",
          "type": "error"
        },
        {
          "inputs": [],
          "name": "LiquidateSeizeLiquidatorIsBorrower",
          "type": "error"
        },
        {
          "inputs": [],
          "name": "MintFreshnessCheck",
          "type": "error"
        },
        {
          "inputs": [],
          "name": "ProtocolSeizeShareTooBig",
          "type": "error"
        },
        {
          "inputs": [],
          "name": "RedeemFreshnessCheck",
          "type": "error"
        },
        {
          "inputs": [],
          "name": "RedeemTransferOutNotPossible",
          "type": "error"
        },
        {
          "inputs": [],
          "name": "ReduceReservesCashNotAvailable",
          "type": "error"
        },
        {
          "inputs": [],
          "name": "ReduceReservesCashValidation",
          "type": "error"
        },
        {
          "inputs": [],
          "name": "ReduceReservesFreshCheck",
          "type": "error"
        },
        {
          "inputs": [],
          "name": "RepayBorrowFreshnessCheck",
          "type": "error"
        },
        {
          "inputs": [],
          "name": "SetInterestRateModelFreshCheck",
          "type": "error"
        },
        {
          "inputs": [],
          "name": "SetReserveFactorBoundsCheck",
          "type": "error"
        },
        {
          "inputs": [],
          "name": "SetReserveFactorFreshCheck",
          "type": "error"
        },
        {
          "inputs": [],
          "name": "TransferNotAllowed",
          "type": "error"
        },
        {
          "inputs": [
            {
              "internalType": "address",
              "name": "sender",
              "type": "address"
            },
            {
              "internalType": "address",
              "name": "calledContract",
              "type": "address"
            },
            {
              "internalType": "string",
              "name": "methodSignature",
              "type": "string"
            }
          ],
          "name": "Unauthorized",
          "type": "error"
        },
        {
          "inputs": [],
          "name": "ZeroAddressNotAllowed",
          "type": "error"
        },
        {
          "anonymous": false,
          "inputs": [
            {
              "indexed": false,
              "internalType": "uint256",
              "name": "cashPrior",
              "type": "uint256"
            },
            {
              "indexed": false,
              "internalType": "uint256",
              "name": "interestAccumulated",
              "type": "uint256"
            },
            {
              "indexed": false,
              "internalType": "uint256",
              "name": "borrowIndex",
              "type": "uint256"
            },
            {
              "indexed": false,
              "internalType": "uint256",
              "name": "totalBorrows",
              "type": "uint256"
            }
          ],
          "name": "AccrueInterest",
          "type": "event"
        },
        {
          "anonymous": false,
          "inputs": [
            {
              "indexed": true,
              "internalType": "address",
              "name": "owner",
              "type": "address"
            },
            {
              "indexed": true,
              "internalType": "address",
              "name": "spender",
              "type": "address"
            },
            {
              "indexed": false,
              "internalType": "uint256",
              "name": "amount",
              "type": "uint256"
            }
          ],
          "name": "Approval",
          "type": "event"
        },
        {
          "anonymous": false,
          "inputs": [
            {
              "indexed": true,
              "internalType": "address",
              "name": "borrower",
              "type": "address"
            },
            {
              "indexed": false,
              "internalType": "uint256",
              "name": "badDebtDelta",
              "type": "uint256"
            },
            {
              "indexed": false,
              "internalType": "uint256",
              "name": "badDebtOld",
              "type": "uint256"
            },
            {
              "indexed": false,
              "internalType": "uint256",
              "name": "badDebtNew",
              "type": "uint256"
            }
          ],
          "name": "BadDebtIncreased",
          "type": "event"
        },
        {
          "anonymous": false,
          "inputs": [
            {
              "indexed": false,
              "internalType": "uint256",
              "name": "badDebtOld",
              "type": "uint256"
            },
            {
              "indexed": false,
              "internalType": "uint256",
              "name": "badDebtNew",
              "type": "uint256"
            }
          ],
          "name": "BadDebtRecovered",
          "type": "event"
        },
        {
          "anonymous": false,
          "inputs": [
            {
              "indexed": true,
              "internalType": "address",
              "name": "borrower",
              "type": "address"
            },
            {
              "indexed": false,
              "internalType": "uint256",
              "name": "borrowAmount",
              "type": "uint256"
            },
            {
              "indexed": false,
              "internalType": "uint256",
              "name": "accountBorrows",
              "type": "uint256"
            },
            {
              "indexed": false,
              "internalType": "uint256",
              "name": "totalBorrows",
              "type": "uint256"
            }
          ],
          "name": "Borrow",
          "type": "event"
        },
        {
          "anonymous": false,
          "inputs": [
            {
              "indexed": true,
              "internalType": "address",
              "name": "payer",
              "type": "address"
            },
            {
              "indexed": true,
              "internalType": "address",
              "name": "borrower",
              "type": "address"
            },
            {
              "indexed": false,
              "internalType": "uint256",
              "name": "repayAmount",
              "type": "uint256"
            }
          ],
          "name": "HealBorrow",
          "type": "event"
        },
        {
          "anonymous": false,
          "inputs": [
            {
              "indexed": false,
              "internalType": "uint8",
              "name": "version",
              "type": "uint8"
            }
          ],
          "name": "Initialized",
          "type": "event"
        },
        {
          "anonymous": false,
          "inputs": [
            {
              "indexed": true,
              "internalType": "address",
              "name": "liquidator",
              "type": "address"
            },
            {
              "indexed": true,
              "internalType": "address",
              "name": "borrower",
              "type": "address"
            },
            {
              "indexed": false,
              "internalType": "uint256",
              "name": "repayAmount",
              "type": "uint256"
            },
            {
              "indexed": true,
              "internalType": "address",
              "name": "vTokenCollateral",
              "type": "address"
            },
            {
              "indexed": false,
              "internalType": "uint256",
              "name": "seizeTokens",
              "type": "uint256"
            }
          ],
          "name": "LiquidateBorrow",
          "type": "event"
        },
        {
          "anonymous": false,
          "inputs": [
            {
              "indexed": true,
              "internalType": "address",
              "name": "minter",
              "type": "address"
            },
            {
              "indexed": false,
              "internalType": "uint256",
              "name": "mintAmount",
              "type": "uint256"
            },
            {
              "indexed": false,
              "internalType": "uint256",
              "name": "mintTokens",
              "type": "uint256"
            },
            {
              "indexed": false,
              "internalType": "uint256",
              "name": "accountBalance",
              "type": "uint256"
            }
          ],
          "name": "Mint",
          "type": "event"
        },
        {
          "anonymous": false,
          "inputs": [
            {
              "indexed": false,
              "internalType": "address",
              "name": "oldAccessControlManager",
              "type": "address"
            },
            {
              "indexed": false,
              "internalType": "address",
              "name": "newAccessControlManager",
              "type": "address"
            }
          ],
          "name": "NewAccessControlManager",
          "type": "event"
        },
        {
          "anonymous": false,
          "inputs": [
            {
              "indexed": true,
              "internalType": "contract ComptrollerInterface",
              "name": "oldComptroller",
              "type": "address"
            },
            {
              "indexed": true,
              "internalType": "contract ComptrollerInterface",
              "name": "newComptroller",
              "type": "address"
            }
          ],
          "name": "NewComptroller",
          "type": "event"
        },
        {
          "anonymous": false,
          "inputs": [
            {
              "indexed": true,
              "internalType": "contract InterestRateModel",
              "name": "oldInterestRateModel",
              "type": "address"
            },
            {
              "indexed": true,
              "internalType": "contract InterestRateModel",
              "name": "newInterestRateModel",
              "type": "address"
            }
          ],
          "name": "NewMarketInterestRateModel",
          "type": "event"
        },
        {
          "anonymous": false,
          "inputs": [
            {
              "indexed": false,
              "internalType": "uint256",
              "name": "oldProtocolSeizeShareMantissa",
              "type": "uint256"
            },
            {
              "indexed": false,
              "internalType": "uint256",
              "name": "newProtocolSeizeShareMantissa",
              "type": "uint256"
            }
          ],
          "name": "NewProtocolSeizeShare",
          "type": "event"
        },
        {
          "anonymous": false,
          "inputs": [
            {
              "indexed": true,
              "internalType": "address",
              "name": "oldProtocolShareReserve",
              "type": "address"
            },
            {
              "indexed": true,
              "internalType": "address",
              "name": "newProtocolShareReserve",
              "type": "address"
            }
          ],
          "name": "NewProtocolShareReserve",
          "type": "event"
        },
        {
          "anonymous": false,
          "inputs": [
            {
              "indexed": false,
              "internalType": "uint256",
              "name": "oldReduceReservesBlockOrTimestampDelta",
              "type": "uint256"
            },
            {
              "indexed": false,
              "internalType": "uint256",
              "name": "newReduceReservesBlockOrTimestampDelta",
              "type": "uint256"
            }
          ],
          "name": "NewReduceReservesBlockDelta",
          "type": "event"
        },
        {
          "anonymous": false,
          "inputs": [
            {
              "indexed": false,
              "internalType": "uint256",
              "name": "oldReserveFactorMantissa",
              "type": "uint256"
            },
            {
              "indexed": false,
              "internalType": "uint256",
              "name": "newReserveFactorMantissa",
              "type": "uint256"
            }
          ],
          "name": "NewReserveFactor",
          "type": "event"
        },
        {
          "anonymous": false,
          "inputs": [
            {
              "indexed": true,
              "internalType": "address",
              "name": "oldShortfall",
              "type": "address"
            },
            {
              "indexed": true,
              "internalType": "address",
              "name": "newShortfall",
              "type": "address"
            }
          ],
          "name": "NewShortfallContract",
          "type": "event"
        },
        {
          "anonymous": false,
          "inputs": [
            {
              "indexed": true,
              "internalType": "address",
              "name": "previousOwner",
              "type": "address"
            },
            {
              "indexed": true,
              "internalType": "address",
              "name": "newOwner",
              "type": "address"
            }
          ],
          "name": "OwnershipTransferStarted",
          "type": "event"
        },
        {
          "anonymous": false,
          "inputs": [
            {
              "indexed": true,
              "internalType": "address",
              "name": "previousOwner",
              "type": "address"
            },
            {
              "indexed": true,
              "internalType": "address",
              "name": "newOwner",
              "type": "address"
            }
          ],
          "name": "OwnershipTransferred",
          "type": "event"
        },
        {
          "anonymous": false,
          "inputs": [
            {
              "indexed": true,
              "internalType": "address",
              "name": "from",
              "type": "address"
            },
            {
              "indexed": true,
              "internalType": "address",
              "name": "to",
              "type": "address"
            },
            {
              "indexed": false,
              "internalType": "uint256",
              "name": "amount",
              "type": "uint256"
            }
          ],
          "name": "ProtocolSeize",
          "type": "event"
        },
        {
          "anonymous": false,
          "inputs": [
            {
              "indexed": true,
              "internalType": "address",
              "name": "redeemer",
              "type": "address"
            },
            {
              "indexed": false,
              "internalType": "uint256",
              "name": "redeemAmount",
              "type": "uint256"
            },
            {
              "indexed": false,
              "internalType": "uint256",
              "name": "redeemTokens",
              "type": "uint256"
            },
            {
              "indexed": false,
              "internalType": "uint256",
              "name": "accountBalance",
              "type": "uint256"
            }
          ],
          "name": "Redeem",
          "type": "event"
        },
        {
          "anonymous": false,
          "inputs": [
            {
              "indexed": true,
              "internalType": "address",
              "name": "payer",
              "type": "address"
            },
            {
              "indexed": true,
              "internalType": "address",
              "name": "borrower",
              "type": "address"
            },
            {
              "indexed": false,
              "internalType": "uint256",
              "name": "repayAmount",
              "type": "uint256"
            },
            {
              "indexed": false,
              "internalType": "uint256",
              "name": "accountBorrows",
              "type": "uint256"
            },
            {
              "indexed": false,
              "internalType": "uint256",
              "name": "totalBorrows",
              "type": "uint256"
            }
          ],
          "name": "RepayBorrow",
          "type": "event"
        },
        {
          "anonymous": false,
          "inputs": [
            {
              "indexed": true,
              "internalType": "address",
              "name": "benefactor",
              "type": "address"
            },
            {
              "indexed": false,
              "internalType": "uint256",
              "name": "addAmount",
              "type": "uint256"
            },
            {
              "indexed": false,
              "internalType": "uint256",
              "name": "newTotalReserves",
              "type": "uint256"
            }
          ],
          "name": "ReservesAdded",
          "type": "event"
        },
        {
          "anonymous": false,
          "inputs": [
            {
              "indexed": true,
              "internalType": "address",
              "name": "protocolShareReserve",
              "type": "address"
            },
            {
              "indexed": false,
              "internalType": "uint256",
              "name": "reduceAmount",
              "type": "uint256"
            },
            {
              "indexed": false,
              "internalType": "uint256",
              "name": "newTotalReserves",
              "type": "uint256"
            }
          ],
          "name": "SpreadReservesReduced",
          "type": "event"
        },
        {
          "anonymous": false,
          "inputs": [
            {
              "indexed": true,
              "internalType": "address",
              "name": "token",
              "type": "address"
            }
          ],
          "name": "SweepToken",
          "type": "event"
        },
        {
          "anonymous": false,
          "inputs": [
            {
              "indexed": true,
              "internalType": "address",
              "name": "from",
              "type": "address"
            },
            {
              "indexed": true,
              "internalType": "address",
              "name": "to",
              "type": "address"
            },
            {
              "indexed": false,
              "internalType": "uint256",
              "name": "amount",
              "type": "uint256"
            }
          ],
          "name": "Transfer",
          "type": "event"
        },
        {
          "inputs": [],
          "name": "NO_ERROR",
          "outputs": [
            {
              "internalType": "uint256",
              "name": "",
              "type": "uint256"
            }
          ],
          "stateMutability": "view",
          "type": "function"
        },
        {
          "inputs": [],
          "name": "acceptOwnership",
          "outputs": [],
          "stateMutability": "nonpayable",
          "type": "function"
        },
        {
          "inputs": [],
          "name": "accessControlManager",
          "outputs": [
            {
              "internalType": "contract IAccessControlManagerV8",
              "name": "",
              "type": "address"
            }
          ],
          "stateMutability": "view",
          "type": "function"
        },
        {
          "inputs": [],
          "name": "accrualBlockNumber",
          "outputs": [
            {
              "internalType": "uint256",
              "name": "",
              "type": "uint256"
            }
          ],
          "stateMutability": "view",
          "type": "function"
        },
        {
          "inputs": [],
          "name": "accrueInterest",
          "outputs": [
            {
              "internalType": "uint256",
              "name": "",
              "type": "uint256"
            }
          ],
          "stateMutability": "nonpayable",
          "type": "function"
        },
        {
          "inputs": [
            {
              "internalType": "uint256",
              "name": "addAmount",
              "type": "uint256"
            }
          ],
          "name": "addReserves",
          "outputs": [],
          "stateMutability": "nonpayable",
          "type": "function"
        },
        {
          "inputs": [
            {
              "internalType": "address",
              "name": "owner",
              "type": "address"
            },
            {
              "internalType": "address",
              "name": "spender",
              "type": "address"
            }
          ],
          "name": "allowance",
          "outputs": [
            {
              "internalType": "uint256",
              "name": "",
              "type": "uint256"
            }
          ],
          "stateMutability": "view",
          "type": "function"
        },
        {
          "inputs": [
            {
              "internalType": "address",
              "name": "spender",
              "type": "address"
            },
            {
              "internalType": "uint256",
              "name": "amount",
              "type": "uint256"
            }
          ],
          "name": "approve",
          "outputs": [
            {
              "internalType": "bool",
              "name": "",
              "type": "bool"
            }
          ],
          "stateMutability": "nonpayable",
          "type": "function"
        },
        {
          "inputs": [],
          "name": "badDebt",
          "outputs": [
            {
              "internalType": "uint256",
              "name": "",
              "type": "uint256"
            }
          ],
          "stateMutability": "view",
          "type": "function"
        },
        {
          "inputs": [
            {
              "internalType": "uint256",
              "name": "recoveredAmount_",
              "type": "uint256"
            }
          ],
          "name": "badDebtRecovered",
          "outputs": [],
          "stateMutability": "nonpayable",
          "type": "function"
        },
        {
          "inputs": [
            {
              "internalType": "address",
              "name": "owner",
              "type": "address"
            }
          ],
          "name": "balanceOf",
          "outputs": [
            {
              "internalType": "uint256",
              "name": "",
              "type": "uint256"
            }
          ],
          "stateMutability": "view",
          "type": "function"
        },
        {
          "inputs": [
            {
              "internalType": "address",
              "name": "owner",
              "type": "address"
            }
          ],
          "name": "balanceOfUnderlying",
          "outputs": [
            {
              "internalType": "uint256",
              "name": "",
              "type": "uint256"
            }
          ],
          "stateMutability": "nonpayable",
          "type": "function"
        },
        {
          "inputs": [],
          "name": "blocksOrSecondsPerYear",
          "outputs": [
            {
              "internalType": "uint256",
              "name": "",
              "type": "uint256"
            }
          ],
          "stateMutability": "view",
          "type": "function"
        },
        {
          "inputs": [
            {
              "internalType": "uint256",
              "name": "borrowAmount",
              "type": "uint256"
            }
          ],
          "name": "borrow",
          "outputs": [
            {
              "internalType": "uint256",
              "name": "",
              "type": "uint256"
            }
          ],
          "stateMutability": "nonpayable",
          "type": "function"
        },
        {
          "inputs": [
            {
              "internalType": "address",
              "name": "account",
              "type": "address"
            }
          ],
          "name": "borrowBalanceCurrent",
          "outputs": [
            {
              "internalType": "uint256",
              "name": "",
              "type": "uint256"
            }
          ],
          "stateMutability": "nonpayable",
          "type": "function"
        },
        {
          "inputs": [
            {
              "internalType": "address",
              "name": "account",
              "type": "address"
            }
          ],
          "name": "borrowBalanceStored",
          "outputs": [
            {
              "internalType": "uint256",
              "name": "",
              "type": "uint256"
            }
          ],
          "stateMutability": "view",
          "type": "function"
        },
        {
          "inputs": [
            {
              "internalType": "address",
              "name": "borrower",
              "type": "address"
            },
            {
              "internalType": "uint256",
              "name": "borrowAmount",
              "type": "uint256"
            }
          ],
          "name": "borrowBehalf",
          "outputs": [
            {
              "internalType": "uint256",
              "name": "",
              "type": "uint256"
            }
          ],
          "stateMutability": "nonpayable",
          "type": "function"
        },
        {
          "inputs": [],
          "name": "borrowIndex",
          "outputs": [
            {
              "internalType": "uint256",
              "name": "",
              "type": "uint256"
            }
          ],
          "stateMutability": "view",
          "type": "function"
        },
        {
          "inputs": [],
          "name": "borrowRatePerBlock",
          "outputs": [
            {
              "internalType": "uint256",
              "name": "",
              "type": "uint256"
            }
          ],
          "stateMutability": "view",
          "type": "function"
        },
        {
          "inputs": [],
          "name": "comptroller",
          "outputs": [
            {
              "internalType": "contract ComptrollerInterface",
              "name": "",
              "type": "address"
            }
          ],
          "stateMutability": "view",
          "type": "function"
        },
        {
          "inputs": [],
          "name": "decimals",
          "outputs": [
            {
              "internalType": "uint8",
              "name": "",
              "type": "uint8"
            }
          ],
          "stateMutability": "view",
          "type": "function"
        },
        {
          "inputs": [
            {
              "internalType": "address",
              "name": "spender",
              "type": "address"
            },
            {
              "internalType": "uint256",
              "name": "subtractedValue",
              "type": "uint256"
            }
          ],
          "name": "decreaseAllowance",
          "outputs": [
            {
              "internalType": "bool",
              "name": "",
              "type": "bool"
            }
          ],
          "stateMutability": "nonpayable",
          "type": "function"
        },
        {
          "inputs": [],
          "name": "exchangeRateCurrent",
          "outputs": [
            {
              "internalType": "uint256",
              "name": "",
              "type": "uint256"
            }
          ],
          "stateMutability": "nonpayable",
          "type": "function"
        },
        {
          "inputs": [],
          "name": "exchangeRateStored",
          "outputs": [
            {
              "internalType": "uint256",
              "name": "",
              "type": "uint256"
            }
          ],
          "stateMutability": "view",
          "type": "function"
        },
        {
          "inputs": [
            {
              "internalType": "address",
              "name": "liquidator",
              "type": "address"
            },
            {
              "internalType": "address",
              "name": "borrower",
              "type": "address"
            },
            {
              "internalType": "uint256",
              "name": "repayAmount",
              "type": "uint256"
            },
            {
              "internalType": "contract VTokenInterface",
              "name": "vTokenCollateral",
              "type": "address"
            },
            {
              "internalType": "bool",
              "name": "skipLiquidityCheck",
              "type": "bool"
            }
          ],
          "name": "forceLiquidateBorrow",
          "outputs": [],
          "stateMutability": "nonpayable",
          "type": "function"
        },
        {
          "inputs": [
            {
              "internalType": "address",
              "name": "account",
              "type": "address"
            }
          ],
          "name": "getAccountSnapshot",
          "outputs": [
            {
              "internalType": "uint256",
              "name": "error",
              "type": "uint256"
            },
            {
              "internalType": "uint256",
              "name": "vTokenBalance",
              "type": "uint256"
            },
            {
              "internalType": "uint256",
              "name": "borrowBalance",
              "type": "uint256"
            },
            {
              "internalType": "uint256",
              "name": "exchangeRate",
              "type": "uint256"
            }
          ],
          "stateMutability": "view",
          "type": "function"
        },
        {
          "inputs": [],
          "name": "getBlockNumberOrTimestamp",
          "outputs": [
            {
              "internalType": "uint256",
              "name": "",
              "type": "uint256"
            }
          ],
          "stateMutability": "view",
          "type": "function"
        },
        {
          "inputs": [],
          "name": "getCash",
          "outputs": [
            {
              "internalType": "uint256",
              "name": "",
              "type": "uint256"
            }
          ],
          "stateMutability": "view",
          "type": "function"
        },
        {
          "inputs": [
            {
              "internalType": "address",
              "name": "payer",
              "type": "address"
            },
            {
              "internalType": "address",
              "name": "borrower",
              "type": "address"
            },
            {
              "internalType": "uint256",
              "name": "repayAmount",
              "type": "uint256"
            }
          ],
          "name": "healBorrow",
          "outputs": [],
          "stateMutability": "nonpayable",
          "type": "function"
        },
        {
          "inputs": [
            {
              "internalType": "address",
              "name": "spender",
              "type": "address"
            },
            {
              "internalType": "uint256",
              "name": "addedValue",
              "type": "uint256"
            }
          ],
          "name": "increaseAllowance",
          "outputs": [
            {
              "internalType": "bool",
              "name": "",
              "type": "bool"
            }
          ],
          "stateMutability": "nonpayable",
          "type": "function"
        },
        {
          "inputs": [
            {
              "internalType": "address",
              "name": "underlying_",
              "type": "address"
            },
            {
              "internalType": "contract ComptrollerInterface",
              "name": "comptroller_",
              "type": "address"
            },
            {
              "internalType": "contract InterestRateModel",
              "name": "interestRateModel_",
              "type": "address"
            },
            {
              "internalType": "uint256",
              "name": "initialExchangeRateMantissa_",
              "type": "uint256"
            },
            {
              "internalType": "string",
              "name": "name_",
              "type": "string"
            },
            {
              "internalType": "string",
              "name": "symbol_",
              "type": "string"
            },
            {
              "internalType": "uint8",
              "name": "decimals_",
              "type": "uint8"
            },
            {
              "internalType": "address",
              "name": "admin_",
              "type": "address"
            },
            {
              "internalType": "address",
              "name": "accessControlManager_",
              "type": "address"
            },
            {
              "components": [
                {
                  "internalType": "address",
                  "name": "shortfall",
                  "type": "address"
                },
                {
                  "internalType": "address payable",
                  "name": "protocolShareReserve",
                  "type": "address"
                }
              ],
              "internalType": "struct VTokenInterface.RiskManagementInit",
              "name": "riskManagement",
              "type": "tuple"
            },
            {
              "internalType": "uint256",
              "name": "reserveFactorMantissa_",
              "type": "uint256"
            }
          ],
          "name": "initialize",
          "outputs": [],
          "stateMutability": "nonpayable",
          "type": "function"
        },
        {
          "inputs": [],
          "name": "interestRateModel",
          "outputs": [
            {
              "internalType": "contract InterestRateModel",
              "name": "",
              "type": "address"
            }
          ],
          "stateMutability": "view",
          "type": "function"
        },
        {
          "inputs": [],
          "name": "isTimeBased",
          "outputs": [
            {
              "internalType": "bool",
              "name": "",
              "type": "bool"
            }
          ],
          "stateMutability": "view",
          "type": "function"
        },
        {
          "inputs": [],
          "name": "isVToken",
          "outputs": [
            {
              "internalType": "bool",
              "name": "",
              "type": "bool"
            }
          ],
          "stateMutability": "pure",
          "type": "function"
        },
        {
          "inputs": [
            {
              "internalType": "address",
              "name": "borrower",
              "type": "address"
            },
            {
              "internalType": "uint256",
              "name": "repayAmount",
              "type": "uint256"
            },
            {
              "internalType": "contract VTokenInterface",
              "name": "vTokenCollateral",
              "type": "address"
            }
          ],
          "name": "liquidateBorrow",
          "outputs": [
            {
              "internalType": "uint256",
              "name": "",
              "type": "uint256"
            }
          ],
          "stateMutability": "nonpayable",
          "type": "function"
        },
        {
          "inputs": [
            {
              "internalType": "uint256",
              "name": "mintAmount",
              "type": "uint256"
            }
          ],
          "name": "mint",
          "outputs": [
            {
              "internalType": "uint256",
              "name": "",
              "type": "uint256"
            }
          ],
          "stateMutability": "nonpayable",
          "type": "function"
        },
        {
          "inputs": [
            {
              "internalType": "address",
              "name": "minter",
              "type": "address"
            },
            {
              "internalType": "uint256",
              "name": "mintAmount",
              "type": "uint256"
            }
          ],
          "name": "mintBehalf",
          "outputs": [
            {
              "internalType": "uint256",
              "name": "",
              "type": "uint256"
            }
          ],
          "stateMutability": "nonpayable",
          "type": "function"
        },
        {
          "inputs": [],
          "name": "name",
          "outputs": [
            {
              "internalType": "string",
              "name": "",
              "type": "string"
            }
          ],
          "stateMutability": "view",
          "type": "function"
        },
        {
          "inputs": [],
          "name": "owner",
          "outputs": [
            {
              "internalType": "address",
              "name": "",
              "type": "address"
            }
          ],
          "stateMutability": "view",
          "type": "function"
        },
        {
          "inputs": [],
          "name": "pendingOwner",
          "outputs": [
            {
              "internalType": "address",
              "name": "",
              "type": "address"
            }
          ],
          "stateMutability": "view",
          "type": "function"
        },
        {
          "inputs": [],
          "name": "protocolSeizeShareMantissa",
          "outputs": [
            {
              "internalType": "uint256",
              "name": "",
              "type": "uint256"
            }
          ],
          "stateMutability": "view",
          "type": "function"
        },
        {
          "inputs": [],
          "name": "protocolShareReserve",
          "outputs": [
            {
              "internalType": "address payable",
              "name": "",
              "type": "address"
            }
          ],
          "stateMutability": "view",
          "type": "function"
        },
        {
          "inputs": [
            {
              "internalType": "uint256",
              "name": "redeemTokens",
              "type": "uint256"
            }
          ],
          "name": "redeem",
          "outputs": [
            {
              "internalType": "uint256",
              "name": "",
              "type": "uint256"
            }
          ],
          "stateMutability": "nonpayable",
          "type": "function"
        },
        {
          "inputs": [
            {
              "internalType": "address",
              "name": "redeemer",
              "type": "address"
            },
            {
              "internalType": "uint256",
              "name": "redeemTokens",
              "type": "uint256"
            }
          ],
          "name": "redeemBehalf",
          "outputs": [
            {
              "internalType": "uint256",
              "name": "",
              "type": "uint256"
            }
          ],
          "stateMutability": "nonpayable",
          "type": "function"
        },
        {
          "inputs": [
            {
              "internalType": "uint256",
              "name": "redeemAmount",
              "type": "uint256"
            }
          ],
          "name": "redeemUnderlying",
          "outputs": [
            {
              "internalType": "uint256",
              "name": "",
              "type": "uint256"
            }
          ],
          "stateMutability": "nonpayable",
          "type": "function"
        },
        {
          "inputs": [
            {
              "internalType": "address",
              "name": "redeemer",
              "type": "address"
            },
            {
              "internalType": "uint256",
              "name": "redeemAmount",
              "type": "uint256"
            }
          ],
          "name": "redeemUnderlyingBehalf",
          "outputs": [
            {
              "internalType": "uint256",
              "name": "",
              "type": "uint256"
            }
          ],
          "stateMutability": "nonpayable",
          "type": "function"
        },
        {
          "inputs": [
            {
              "internalType": "uint256",
              "name": "reduceAmount",
              "type": "uint256"
            }
          ],
          "name": "reduceReserves",
          "outputs": [],
          "stateMutability": "nonpayable",
          "type": "function"
        },
        {
          "inputs": [],
          "name": "reduceReservesBlockDelta",
          "outputs": [
            {
              "internalType": "uint256",
              "name": "",
              "type": "uint256"
            }
          ],
          "stateMutability": "view",
          "type": "function"
        },
        {
          "inputs": [],
          "name": "reduceReservesBlockNumber",
          "outputs": [
            {
              "internalType": "uint256",
              "name": "",
              "type": "uint256"
            }
          ],
          "stateMutability": "view",
          "type": "function"
        },
        {
          "inputs": [],
          "name": "renounceOwnership",
          "outputs": [],
          "stateMutability": "nonpayable",
          "type": "function"
        },
        {
          "inputs": [
            {
              "internalType": "uint256",
              "name": "repayAmount",
              "type": "uint256"
            }
          ],
          "name": "repayBorrow",
          "outputs": [
            {
              "internalType": "uint256",
              "name": "",
              "type": "uint256"
            }
          ],
          "stateMutability": "nonpayable",
          "type": "function"
        },
        {
          "inputs": [
            {
              "internalType": "address",
              "name": "borrower",
              "type": "address"
            },
            {
              "internalType": "uint256",
              "name": "repayAmount",
              "type": "uint256"
            }
          ],
          "name": "repayBorrowBehalf",
          "outputs": [
            {
              "internalType": "uint256",
              "name": "",
              "type": "uint256"
            }
          ],
          "stateMutability": "nonpayable",
          "type": "function"
        },
        {
          "inputs": [],
          "name": "reserveFactorMantissa",
          "outputs": [
            {
              "internalType": "uint256",
              "name": "",
              "type": "uint256"
            }
          ],
          "stateMutability": "view",
          "type": "function"
        },
        {
          "inputs": [
            {
              "internalType": "address",
              "name": "liquidator",
              "type": "address"
            },
            {
              "internalType": "address",
              "name": "borrower",
              "type": "address"
            },
            {
              "internalType": "uint256",
              "name": "seizeTokens",
              "type": "uint256"
            }
          ],
          "name": "seize",
          "outputs": [],
          "stateMutability": "nonpayable",
          "type": "function"
        },
        {
          "inputs": [
            {
              "internalType": "address",
              "name": "accessControlManager_",
              "type": "address"
            }
          ],
          "name": "setAccessControlManager",
          "outputs": [],
          "stateMutability": "nonpayable",
          "type": "function"
        },
        {
          "inputs": [
            {
              "internalType": "contract InterestRateModel",
              "name": "newInterestRateModel",
              "type": "address"
            }
          ],
          "name": "setInterestRateModel",
          "outputs": [],
          "stateMutability": "nonpayable",
          "type": "function"
        },
        {
          "inputs": [
            {
              "internalType": "uint256",
              "name": "newProtocolSeizeShareMantissa_",
              "type": "uint256"
            }
          ],
          "name": "setProtocolSeizeShare",
          "outputs": [],
          "stateMutability": "nonpayable",
          "type": "function"
        },
        {
          "inputs": [
            {
              "internalType": "address payable",
              "name": "protocolShareReserve_",
              "type": "address"
            }
          ],
          "name": "setProtocolShareReserve",
          "outputs": [],
          "stateMutability": "nonpayable",
          "type": "function"
        },
        {
          "inputs": [
            {
              "internalType": "uint256",
              "name": "_newReduceReservesBlockOrTimestampDelta",
              "type": "uint256"
            }
          ],
          "name": "setReduceReservesBlockDelta",
          "outputs": [],
          "stateMutability": "nonpayable",
          "type": "function"
        },
        {
          "inputs": [
            {
              "internalType": "uint256",
              "name": "newReserveFactorMantissa",
              "type": "uint256"
            }
          ],
          "name": "setReserveFactor",
          "outputs": [],
          "stateMutability": "nonpayable",
          "type": "function"
        },
        {
          "inputs": [
            {
              "internalType": "address",
              "name": "shortfall_",
              "type": "address"
            }
          ],
          "name": "setShortfallContract",
          "outputs": [],
          "stateMutability": "nonpayable",
          "type": "function"
        },
        {
          "inputs": [],
          "name": "shortfall",
          "outputs": [
            {
              "internalType": "address",
              "name": "",
              "type": "address"
            }
          ],
          "stateMutability": "view",
          "type": "function"
        },
        {
          "inputs": [],
          "name": "supplyRatePerBlock",
          "outputs": [
            {
              "internalType": "uint256",
              "name": "",
              "type": "uint256"
            }
          ],
          "stateMutability": "view",
          "type": "function"
        },
        {
          "inputs": [
            {
              "internalType": "contract IERC20Upgradeable",
              "name": "token",
              "type": "address"
            }
          ],
          "name": "sweepToken",
          "outputs": [],
          "stateMutability": "nonpayable",
          "type": "function"
        },
        {
          "inputs": [],
          "name": "symbol",
          "outputs": [
            {
              "internalType": "string",
              "name": "",
              "type": "string"
            }
          ],
          "stateMutability": "view",
          "type": "function"
        },
        {
          "inputs": [],
          "name": "totalBorrows",
          "outputs": [
            {
              "internalType": "uint256",
              "name": "",
              "type": "uint256"
            }
          ],
          "stateMutability": "view",
          "type": "function"
        },
        {
          "inputs": [],
          "name": "totalBorrowsCurrent",
          "outputs": [
            {
              "internalType": "uint256",
              "name": "",
              "type": "uint256"
            }
          ],
          "stateMutability": "nonpayable",
          "type": "function"
        },
        {
          "inputs": [],
          "name": "totalReserves",
          "outputs": [
            {
              "internalType": "uint256",
              "name": "",
              "type": "uint256"
            }
          ],
          "stateMutability": "view",
          "type": "function"
        },
        {
          "inputs": [],
          "name": "totalSupply",
          "outputs": [
            {
              "internalType": "uint256",
              "name": "",
              "type": "uint256"
            }
          ],
          "stateMutability": "view",
          "type": "function"
        },
        {
          "inputs": [
            {
              "internalType": "address",
              "name": "dst",
              "type": "address"
            },
            {
              "internalType": "uint256",
              "name": "amount",
              "type": "uint256"
            }
          ],
          "name": "transfer",
          "outputs": [
            {
              "internalType": "bool",
              "name": "",
              "type": "bool"
            }
          ],
          "stateMutability": "nonpayable",
          "type": "function"
        },
        {
          "inputs": [
            {
              "internalType": "address",
              "name": "src",
              "type": "address"
            },
            {
              "internalType": "address",
              "name": "dst",
              "type": "address"
            },
            {
              "internalType": "uint256",
              "name": "amount",
              "type": "uint256"
            }
          ],
          "name": "transferFrom",
          "outputs": [
            {
              "internalType": "bool",
              "name": "",
              "type": "bool"
            }
          ],
          "stateMutability": "nonpayable",
          "type": "function"
        },
        {
          "inputs": [
            {
              "internalType": "address",
              "name": "newOwner",
              "type": "address"
            }
          ],
          "name": "transferOwnership",
          "outputs": [],
          "stateMutability": "nonpayable",
          "type": "function"
        },
        {
          "inputs": [],
          "name": "underlying",
          "outputs": [
            {
              "internalType": "address",
              "name": "",
              "type": "address"
            }
          ],
          "stateMutability": "view",
          "type": "function"
        }
      ]
    },
    "VToken_vUSDC_Core": {
      "address": "0x3cb752d175740043Ec463673094e06ACDa2F9a2e",
      "abi": [
        {
          "inputs": [
            {
              "internalType": "address",
              "name": "beacon",
              "type": "address"
            },
            {
              "internalType": "bytes",
              "name": "data",
              "type": "bytes"
            }
          ],
          "stateMutability": "payable",
          "type": "constructor"
        },
        {
          "anonymous": false,
          "inputs": [
            {
              "indexed": false,
              "internalType": "address",
              "name": "previousAdmin",
              "type": "address"
            },
            {
              "indexed": false,
              "internalType": "address",
              "name": "newAdmin",
              "type": "address"
            }
          ],
          "name": "AdminChanged",
          "type": "event"
        },
        {
          "anonymous": false,
          "inputs": [
            {
              "indexed": true,
              "internalType": "address",
              "name": "beacon",
              "type": "address"
            }
          ],
          "name": "BeaconUpgraded",
          "type": "event"
        },
        {
          "anonymous": false,
          "inputs": [
            {
              "indexed": true,
              "internalType": "address",
              "name": "implementation",
              "type": "address"
            }
          ],
          "name": "Upgraded",
          "type": "event"
        },
        {
          "stateMutability": "payable",
          "type": "fallback"
        },
        {
          "stateMutability": "payable",
          "type": "receive"
        }
      ]
    },
    "VToken_vWETH_Core": {
      "address": "0xEB8A79bD44cF4500943bf94a2b4434c95C008599",
      "abi": [
        {
          "inputs": [
            {
              "internalType": "address",
              "name": "beacon",
              "type": "address"
            },
            {
              "internalType": "bytes",
              "name": "data",
              "type": "bytes"
            }
          ],
          "stateMutability": "payable",
          "type": "constructor"
        },
        {
          "anonymous": false,
          "inputs": [
            {
              "indexed": false,
              "internalType": "address",
              "name": "previousAdmin",
              "type": "address"
            },
            {
              "indexed": false,
              "internalType": "address",
              "name": "newAdmin",
              "type": "address"
            }
          ],
          "name": "AdminChanged",
          "type": "event"
        },
        {
          "anonymous": false,
          "inputs": [
            {
              "indexed": true,
              "internalType": "address",
              "name": "beacon",
              "type": "address"
            }
          ],
          "name": "BeaconUpgraded",
          "type": "event"
        },
        {
          "anonymous": false,
          "inputs": [
            {
              "indexed": true,
              "internalType": "address",
              "name": "implementation",
              "type": "address"
            }
          ],
          "name": "Upgraded",
          "type": "event"
        },
        {
          "stateMutability": "payable",
          "type": "fallback"
        },
        {
          "stateMutability": "payable",
          "type": "receive"
        }
      ]
    },
    "VToken_vcbBTC_Core": {
      "address": "0x7bBd1005bB24Ec84705b04e1f2DfcCad533b6D72",
      "abi": [
        {
          "inputs": [
            {
              "internalType": "address",
              "name": "beacon",
              "type": "address"
            },
            {
              "internalType": "bytes",
              "name": "data",
              "type": "bytes"
            }
          ],
          "stateMutability": "payable",
          "type": "constructor"
        },
        {
          "anonymous": false,
          "inputs": [
            {
              "indexed": false,
              "internalType": "address",
              "name": "previousAdmin",
              "type": "address"
            },
            {
              "indexed": false,
              "internalType": "address",
              "name": "newAdmin",
              "type": "address"
            }
          ],
          "name": "AdminChanged",
          "type": "event"
        },
        {
          "anonymous": false,
          "inputs": [
            {
              "indexed": true,
              "internalType": "address",
              "name": "beacon",
              "type": "address"
            }
          ],
          "name": "BeaconUpgraded",
          "type": "event"
        },
        {
          "anonymous": false,
          "inputs": [
            {
              "indexed": true,
              "internalType": "address",
              "name": "implementation",
              "type": "address"
            }
          ],
          "name": "Upgraded",
          "type": "event"
        },
        {
          "stateMutability": "payable",
          "type": "fallback"
        },
        {
          "stateMutability": "payable",
          "type": "receive"
        }
      ]
<<<<<<< HEAD
=======
    },
    "VToken_vwsuperOETHb": {
      "address": "0x8Dcf936167fba65fA89719415D89Db33B8e46Ad3",
      "abi": [
        {
          "inputs": [
            {
              "internalType": "address",
              "name": "beacon",
              "type": "address"
            },
            {
              "internalType": "bytes",
              "name": "data",
              "type": "bytes"
            }
          ],
          "stateMutability": "payable",
          "type": "constructor"
        },
        {
          "anonymous": false,
          "inputs": [
            {
              "indexed": false,
              "internalType": "address",
              "name": "previousAdmin",
              "type": "address"
            },
            {
              "indexed": false,
              "internalType": "address",
              "name": "newAdmin",
              "type": "address"
            }
          ],
          "name": "AdminChanged",
          "type": "event"
        },
        {
          "anonymous": false,
          "inputs": [
            {
              "indexed": true,
              "internalType": "address",
              "name": "beacon",
              "type": "address"
            }
          ],
          "name": "BeaconUpgraded",
          "type": "event"
        },
        {
          "anonymous": false,
          "inputs": [
            {
              "indexed": true,
              "internalType": "address",
              "name": "implementation",
              "type": "address"
            }
          ],
          "name": "Upgraded",
          "type": "event"
        },
        {
          "stateMutability": "payable",
          "type": "fallback"
        },
        {
          "stateMutability": "payable",
          "type": "receive"
        }
      ]
>>>>>>> 3599be03
    }
  }
}<|MERGE_RESOLUTION|>--- conflicted
+++ resolved
@@ -9487,83 +9487,6 @@
           "type": "receive"
         }
       ]
-<<<<<<< HEAD
-=======
-    },
-    "VToken_vwsuperOETHb": {
-      "address": "0x8Dcf936167fba65fA89719415D89Db33B8e46Ad3",
-      "abi": [
-        {
-          "inputs": [
-            {
-              "internalType": "address",
-              "name": "beacon",
-              "type": "address"
-            },
-            {
-              "internalType": "bytes",
-              "name": "data",
-              "type": "bytes"
-            }
-          ],
-          "stateMutability": "payable",
-          "type": "constructor"
-        },
-        {
-          "anonymous": false,
-          "inputs": [
-            {
-              "indexed": false,
-              "internalType": "address",
-              "name": "previousAdmin",
-              "type": "address"
-            },
-            {
-              "indexed": false,
-              "internalType": "address",
-              "name": "newAdmin",
-              "type": "address"
-            }
-          ],
-          "name": "AdminChanged",
-          "type": "event"
-        },
-        {
-          "anonymous": false,
-          "inputs": [
-            {
-              "indexed": true,
-              "internalType": "address",
-              "name": "beacon",
-              "type": "address"
-            }
-          ],
-          "name": "BeaconUpgraded",
-          "type": "event"
-        },
-        {
-          "anonymous": false,
-          "inputs": [
-            {
-              "indexed": true,
-              "internalType": "address",
-              "name": "implementation",
-              "type": "address"
-            }
-          ],
-          "name": "Upgraded",
-          "type": "event"
-        },
-        {
-          "stateMutability": "payable",
-          "type": "fallback"
-        },
-        {
-          "stateMutability": "payable",
-          "type": "receive"
-        }
-      ]
->>>>>>> 3599be03
     }
   }
 }