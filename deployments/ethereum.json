--- conflicted
+++ resolved
@@ -6037,41 +6037,749 @@
         }
       ]
     },
-<<<<<<< HEAD
     "NativeTokenGateway_vWETH_Core": {
       "address": "0x062c7E0FB3E893d0fbB635F6911CDe7C2fB7E346",
-=======
+      "abi": [
+        {
+          "inputs": [
+            {
+              "internalType": "contract IVToken",
+              "name": "vWrappedNativeToken",
+              "type": "address"
+            }
+          ],
+          "stateMutability": "nonpayable",
+          "type": "constructor"
+        },
+        {
+          "inputs": [],
+          "name": "NativeTokenTransferFailed",
+          "type": "error"
+        },
+        {
+          "inputs": [],
+          "name": "ZeroAddressNotAllowed",
+          "type": "error"
+        },
+        {
+          "inputs": [],
+          "name": "ZeroValueNotAllowed",
+          "type": "error"
+        },
+        {
+          "anonymous": false,
+          "inputs": [
+            {
+              "indexed": true,
+              "internalType": "address",
+              "name": "previousOwner",
+              "type": "address"
+            },
+            {
+              "indexed": true,
+              "internalType": "address",
+              "name": "newOwner",
+              "type": "address"
+            }
+          ],
+          "name": "OwnershipTransferStarted",
+          "type": "event"
+        },
+        {
+          "anonymous": false,
+          "inputs": [
+            {
+              "indexed": true,
+              "internalType": "address",
+              "name": "previousOwner",
+              "type": "address"
+            },
+            {
+              "indexed": true,
+              "internalType": "address",
+              "name": "newOwner",
+              "type": "address"
+            }
+          ],
+          "name": "OwnershipTransferred",
+          "type": "event"
+        },
+        {
+          "anonymous": false,
+          "inputs": [
+            {
+              "indexed": true,
+              "internalType": "address",
+              "name": "receiver",
+              "type": "address"
+            },
+            {
+              "indexed": false,
+              "internalType": "uint256",
+              "name": "amount",
+              "type": "uint256"
+            }
+          ],
+          "name": "SweepNative",
+          "type": "event"
+        },
+        {
+          "anonymous": false,
+          "inputs": [
+            {
+              "indexed": true,
+              "internalType": "address",
+              "name": "token",
+              "type": "address"
+            },
+            {
+              "indexed": true,
+              "internalType": "address",
+              "name": "receiver",
+              "type": "address"
+            },
+            {
+              "indexed": false,
+              "internalType": "uint256",
+              "name": "amount",
+              "type": "uint256"
+            }
+          ],
+          "name": "SweepToken",
+          "type": "event"
+        },
+        {
+          "anonymous": false,
+          "inputs": [
+            {
+              "indexed": true,
+              "internalType": "address",
+              "name": "sender",
+              "type": "address"
+            },
+            {
+              "indexed": true,
+              "internalType": "address",
+              "name": "vToken",
+              "type": "address"
+            },
+            {
+              "indexed": false,
+              "internalType": "uint256",
+              "name": "amount",
+              "type": "uint256"
+            }
+          ],
+          "name": "TokensBorrowedAndUnwrapped",
+          "type": "event"
+        },
+        {
+          "anonymous": false,
+          "inputs": [
+            {
+              "indexed": true,
+              "internalType": "address",
+              "name": "sender",
+              "type": "address"
+            },
+            {
+              "indexed": true,
+              "internalType": "address",
+              "name": "vToken",
+              "type": "address"
+            },
+            {
+              "indexed": false,
+              "internalType": "uint256",
+              "name": "amount",
+              "type": "uint256"
+            }
+          ],
+          "name": "TokensRedeemedAndUnwrapped",
+          "type": "event"
+        },
+        {
+          "anonymous": false,
+          "inputs": [
+            {
+              "indexed": true,
+              "internalType": "address",
+              "name": "sender",
+              "type": "address"
+            },
+            {
+              "indexed": true,
+              "internalType": "address",
+              "name": "vToken",
+              "type": "address"
+            },
+            {
+              "indexed": false,
+              "internalType": "uint256",
+              "name": "amount",
+              "type": "uint256"
+            }
+          ],
+          "name": "TokensWrappedAndRepaid",
+          "type": "event"
+        },
+        {
+          "anonymous": false,
+          "inputs": [
+            {
+              "indexed": true,
+              "internalType": "address",
+              "name": "sender",
+              "type": "address"
+            },
+            {
+              "indexed": true,
+              "internalType": "address",
+              "name": "vToken",
+              "type": "address"
+            },
+            {
+              "indexed": false,
+              "internalType": "uint256",
+              "name": "amount",
+              "type": "uint256"
+            }
+          ],
+          "name": "TokensWrappedAndSupplied",
+          "type": "event"
+        },
+        {
+          "stateMutability": "payable",
+          "type": "fallback"
+        },
+        {
+          "inputs": [],
+          "name": "acceptOwnership",
+          "outputs": [],
+          "stateMutability": "nonpayable",
+          "type": "function"
+        },
+        {
+          "inputs": [
+            {
+              "internalType": "uint256",
+              "name": "borrowAmount",
+              "type": "uint256"
+            }
+          ],
+          "name": "borrowAndUnwrap",
+          "outputs": [],
+          "stateMutability": "nonpayable",
+          "type": "function"
+        },
+        {
+          "inputs": [],
+          "name": "owner",
+          "outputs": [
+            {
+              "internalType": "address",
+              "name": "",
+              "type": "address"
+            }
+          ],
+          "stateMutability": "view",
+          "type": "function"
+        },
+        {
+          "inputs": [],
+          "name": "pendingOwner",
+          "outputs": [
+            {
+              "internalType": "address",
+              "name": "",
+              "type": "address"
+            }
+          ],
+          "stateMutability": "view",
+          "type": "function"
+        },
+        {
+          "inputs": [
+            {
+              "internalType": "uint256",
+              "name": "redeemAmount",
+              "type": "uint256"
+            }
+          ],
+          "name": "redeemUnderlyingAndUnwrap",
+          "outputs": [],
+          "stateMutability": "nonpayable",
+          "type": "function"
+        },
+        {
+          "inputs": [],
+          "name": "renounceOwnership",
+          "outputs": [],
+          "stateMutability": "nonpayable",
+          "type": "function"
+        },
+        {
+          "inputs": [],
+          "name": "sweepNative",
+          "outputs": [],
+          "stateMutability": "nonpayable",
+          "type": "function"
+        },
+        {
+          "inputs": [
+            {
+              "internalType": "contract IERC20",
+              "name": "token",
+              "type": "address"
+            }
+          ],
+          "name": "sweepToken",
+          "outputs": [],
+          "stateMutability": "nonpayable",
+          "type": "function"
+        },
+        {
+          "inputs": [
+            {
+              "internalType": "address",
+              "name": "newOwner",
+              "type": "address"
+            }
+          ],
+          "name": "transferOwnership",
+          "outputs": [],
+          "stateMutability": "nonpayable",
+          "type": "function"
+        },
+        {
+          "inputs": [],
+          "name": "vWNativeToken",
+          "outputs": [
+            {
+              "internalType": "contract IVToken",
+              "name": "",
+              "type": "address"
+            }
+          ],
+          "stateMutability": "view",
+          "type": "function"
+        },
+        {
+          "inputs": [],
+          "name": "wNativeToken",
+          "outputs": [
+            {
+              "internalType": "contract IWrappedNative",
+              "name": "",
+              "type": "address"
+            }
+          ],
+          "stateMutability": "view",
+          "type": "function"
+        },
+        {
+          "inputs": [],
+          "name": "wrapAndRepay",
+          "outputs": [],
+          "stateMutability": "payable",
+          "type": "function"
+        },
+        {
+          "inputs": [
+            {
+              "internalType": "address",
+              "name": "minter",
+              "type": "address"
+            }
+          ],
+          "name": "wrapAndSupply",
+          "outputs": [],
+          "stateMutability": "payable",
+          "type": "function"
+        },
+        {
+          "stateMutability": "payable",
+          "type": "receive"
+        }
+      ]
+    },
+    "NativeTokenGateway_vWETH_LiquidStakedETH": {
+      "address": "0x664488124Df6D48670fE38930F0e4Ce2a4faEdE1",
+      "abi": [
+        {
+          "inputs": [
+            {
+              "internalType": "contract IVToken",
+              "name": "vWrappedNativeToken",
+              "type": "address"
+            }
+          ],
+          "stateMutability": "nonpayable",
+          "type": "constructor"
+        },
+        {
+          "inputs": [],
+          "name": "NativeTokenTransferFailed",
+          "type": "error"
+        },
+        {
+          "inputs": [],
+          "name": "ZeroAddressNotAllowed",
+          "type": "error"
+        },
+        {
+          "inputs": [],
+          "name": "ZeroValueNotAllowed",
+          "type": "error"
+        },
+        {
+          "anonymous": false,
+          "inputs": [
+            {
+              "indexed": true,
+              "internalType": "address",
+              "name": "previousOwner",
+              "type": "address"
+            },
+            {
+              "indexed": true,
+              "internalType": "address",
+              "name": "newOwner",
+              "type": "address"
+            }
+          ],
+          "name": "OwnershipTransferStarted",
+          "type": "event"
+        },
+        {
+          "anonymous": false,
+          "inputs": [
+            {
+              "indexed": true,
+              "internalType": "address",
+              "name": "previousOwner",
+              "type": "address"
+            },
+            {
+              "indexed": true,
+              "internalType": "address",
+              "name": "newOwner",
+              "type": "address"
+            }
+          ],
+          "name": "OwnershipTransferred",
+          "type": "event"
+        },
+        {
+          "anonymous": false,
+          "inputs": [
+            {
+              "indexed": true,
+              "internalType": "address",
+              "name": "receiver",
+              "type": "address"
+            },
+            {
+              "indexed": false,
+              "internalType": "uint256",
+              "name": "amount",
+              "type": "uint256"
+            }
+          ],
+          "name": "SweepNative",
+          "type": "event"
+        },
+        {
+          "anonymous": false,
+          "inputs": [
+            {
+              "indexed": true,
+              "internalType": "address",
+              "name": "token",
+              "type": "address"
+            },
+            {
+              "indexed": true,
+              "internalType": "address",
+              "name": "receiver",
+              "type": "address"
+            },
+            {
+              "indexed": false,
+              "internalType": "uint256",
+              "name": "amount",
+              "type": "uint256"
+            }
+          ],
+          "name": "SweepToken",
+          "type": "event"
+        },
+        {
+          "anonymous": false,
+          "inputs": [
+            {
+              "indexed": true,
+              "internalType": "address",
+              "name": "sender",
+              "type": "address"
+            },
+            {
+              "indexed": true,
+              "internalType": "address",
+              "name": "vToken",
+              "type": "address"
+            },
+            {
+              "indexed": false,
+              "internalType": "uint256",
+              "name": "amount",
+              "type": "uint256"
+            }
+          ],
+          "name": "TokensBorrowedAndUnwrapped",
+          "type": "event"
+        },
+        {
+          "anonymous": false,
+          "inputs": [
+            {
+              "indexed": true,
+              "internalType": "address",
+              "name": "sender",
+              "type": "address"
+            },
+            {
+              "indexed": true,
+              "internalType": "address",
+              "name": "vToken",
+              "type": "address"
+            },
+            {
+              "indexed": false,
+              "internalType": "uint256",
+              "name": "amount",
+              "type": "uint256"
+            }
+          ],
+          "name": "TokensRedeemedAndUnwrapped",
+          "type": "event"
+        },
+        {
+          "anonymous": false,
+          "inputs": [
+            {
+              "indexed": true,
+              "internalType": "address",
+              "name": "sender",
+              "type": "address"
+            },
+            {
+              "indexed": true,
+              "internalType": "address",
+              "name": "vToken",
+              "type": "address"
+            },
+            {
+              "indexed": false,
+              "internalType": "uint256",
+              "name": "amount",
+              "type": "uint256"
+            }
+          ],
+          "name": "TokensWrappedAndRepaid",
+          "type": "event"
+        },
+        {
+          "anonymous": false,
+          "inputs": [
+            {
+              "indexed": true,
+              "internalType": "address",
+              "name": "sender",
+              "type": "address"
+            },
+            {
+              "indexed": true,
+              "internalType": "address",
+              "name": "vToken",
+              "type": "address"
+            },
+            {
+              "indexed": false,
+              "internalType": "uint256",
+              "name": "amount",
+              "type": "uint256"
+            }
+          ],
+          "name": "TokensWrappedAndSupplied",
+          "type": "event"
+        },
+        {
+          "stateMutability": "payable",
+          "type": "fallback"
+        },
+        {
+          "inputs": [],
+          "name": "acceptOwnership",
+          "outputs": [],
+          "stateMutability": "nonpayable",
+          "type": "function"
+        },
+        {
+          "inputs": [
+            {
+              "internalType": "uint256",
+              "name": "borrowAmount",
+              "type": "uint256"
+            }
+          ],
+          "name": "borrowAndUnwrap",
+          "outputs": [],
+          "stateMutability": "nonpayable",
+          "type": "function"
+        },
+        {
+          "inputs": [],
+          "name": "owner",
+          "outputs": [
+            {
+              "internalType": "address",
+              "name": "",
+              "type": "address"
+            }
+          ],
+          "stateMutability": "view",
+          "type": "function"
+        },
+        {
+          "inputs": [],
+          "name": "pendingOwner",
+          "outputs": [
+            {
+              "internalType": "address",
+              "name": "",
+              "type": "address"
+            }
+          ],
+          "stateMutability": "view",
+          "type": "function"
+        },
+        {
+          "inputs": [
+            {
+              "internalType": "uint256",
+              "name": "redeemAmount",
+              "type": "uint256"
+            }
+          ],
+          "name": "redeemUnderlyingAndUnwrap",
+          "outputs": [],
+          "stateMutability": "nonpayable",
+          "type": "function"
+        },
+        {
+          "inputs": [],
+          "name": "renounceOwnership",
+          "outputs": [],
+          "stateMutability": "nonpayable",
+          "type": "function"
+        },
+        {
+          "inputs": [],
+          "name": "sweepNative",
+          "outputs": [],
+          "stateMutability": "nonpayable",
+          "type": "function"
+        },
+        {
+          "inputs": [
+            {
+              "internalType": "contract IERC20",
+              "name": "token",
+              "type": "address"
+            }
+          ],
+          "name": "sweepToken",
+          "outputs": [],
+          "stateMutability": "nonpayable",
+          "type": "function"
+        },
+        {
+          "inputs": [
+            {
+              "internalType": "address",
+              "name": "newOwner",
+              "type": "address"
+            }
+          ],
+          "name": "transferOwnership",
+          "outputs": [],
+          "stateMutability": "nonpayable",
+          "type": "function"
+        },
+        {
+          "inputs": [],
+          "name": "vWNativeToken",
+          "outputs": [
+            {
+              "internalType": "contract IVToken",
+              "name": "",
+              "type": "address"
+            }
+          ],
+          "stateMutability": "view",
+          "type": "function"
+        },
+        {
+          "inputs": [],
+          "name": "wNativeToken",
+          "outputs": [
+            {
+              "internalType": "contract IWrappedNative",
+              "name": "",
+              "type": "address"
+            }
+          ],
+          "stateMutability": "view",
+          "type": "function"
+        },
+        {
+          "inputs": [],
+          "name": "wrapAndRepay",
+          "outputs": [],
+          "stateMutability": "payable",
+          "type": "function"
+        },
+        {
+          "inputs": [
+            {
+              "internalType": "address",
+              "name": "minter",
+              "type": "address"
+            }
+          ],
+          "name": "wrapAndSupply",
+          "outputs": [],
+          "stateMutability": "payable",
+          "type": "function"
+        },
+        {
+          "stateMutability": "payable",
+          "type": "receive"
+        }
+      ]
+    },
     "PoolLens": {
       "address": "0x57bea400aE7E51855a2e1E1523475d9d2eB0742F",
->>>>>>> a57cdcb4
       "abi": [
         {
           "inputs": [
             {
-              "internalType": "contract IVToken",
-              "name": "vWrappedNativeToken",
-              "type": "address"
-            }
-          ],
-<<<<<<< HEAD
-          "stateMutability": "nonpayable",
-          "type": "constructor"
-        },
-        {
-          "inputs": [],
-          "name": "NativeTokenTransferFailed",
-          "type": "error"
-        },
-        {
-          "inputs": [],
-          "name": "ZeroAddressNotAllowed",
-          "type": "error"
-        },
-        {
-          "inputs": [],
-          "name": "ZeroValueNotAllowed",
-          "type": "error"
-=======
+              "internalType": "address",
+              "name": "poolRegistryAddress",
+              "type": "address"
+            }
+          ],
           "name": "getAllPools",
           "outputs": [
             {
@@ -6236,881 +6944,6 @@
           ],
           "stateMutability": "view",
           "type": "function"
->>>>>>> a57cdcb4
-        },
-        {
-          "anonymous": false,
-          "inputs": [
-            {
-              "indexed": true,
-              "internalType": "address",
-              "name": "previousOwner",
-              "type": "address"
-            },
-            {
-              "indexed": true,
-              "internalType": "address",
-              "name": "newOwner",
-              "type": "address"
-            }
-          ],
-          "name": "OwnershipTransferStarted",
-          "type": "event"
-        },
-        {
-          "anonymous": false,
-          "inputs": [
-            {
-              "indexed": true,
-              "internalType": "address",
-              "name": "previousOwner",
-              "type": "address"
-            },
-            {
-              "indexed": true,
-              "internalType": "address",
-              "name": "newOwner",
-              "type": "address"
-            }
-          ],
-          "name": "OwnershipTransferred",
-          "type": "event"
-        },
-        {
-          "anonymous": false,
-          "inputs": [
-            {
-              "indexed": true,
-              "internalType": "address",
-              "name": "receiver",
-              "type": "address"
-            },
-            {
-              "indexed": false,
-              "internalType": "uint256",
-              "name": "amount",
-              "type": "uint256"
-            }
-          ],
-          "name": "SweepNative",
-          "type": "event"
-        },
-        {
-          "anonymous": false,
-          "inputs": [
-            {
-              "indexed": true,
-              "internalType": "address",
-              "name": "token",
-              "type": "address"
-            },
-            {
-              "indexed": true,
-              "internalType": "address",
-              "name": "receiver",
-              "type": "address"
-            },
-            {
-              "indexed": false,
-              "internalType": "uint256",
-              "name": "amount",
-              "type": "uint256"
-            }
-          ],
-          "name": "SweepToken",
-          "type": "event"
-        },
-        {
-          "anonymous": false,
-          "inputs": [
-            {
-              "indexed": true,
-              "internalType": "address",
-              "name": "sender",
-              "type": "address"
-            },
-            {
-              "indexed": true,
-              "internalType": "address",
-              "name": "vToken",
-              "type": "address"
-            },
-            {
-              "indexed": false,
-              "internalType": "uint256",
-              "name": "amount",
-              "type": "uint256"
-            }
-          ],
-          "name": "TokensBorrowedAndUnwrapped",
-          "type": "event"
-        },
-        {
-          "anonymous": false,
-          "inputs": [
-            {
-              "indexed": true,
-              "internalType": "address",
-              "name": "sender",
-              "type": "address"
-            },
-            {
-              "indexed": true,
-              "internalType": "address",
-              "name": "vToken",
-              "type": "address"
-            },
-            {
-              "indexed": false,
-              "internalType": "uint256",
-              "name": "amount",
-              "type": "uint256"
-            }
-          ],
-          "name": "TokensRedeemedAndUnwrapped",
-          "type": "event"
-        },
-        {
-          "anonymous": false,
-          "inputs": [
-            {
-              "indexed": true,
-              "internalType": "address",
-              "name": "sender",
-              "type": "address"
-            },
-            {
-              "indexed": true,
-              "internalType": "address",
-              "name": "vToken",
-              "type": "address"
-            },
-            {
-              "indexed": false,
-              "internalType": "uint256",
-              "name": "amount",
-              "type": "uint256"
-            }
-          ],
-          "name": "TokensWrappedAndRepaid",
-          "type": "event"
-        },
-        {
-          "anonymous": false,
-          "inputs": [
-            {
-              "indexed": true,
-              "internalType": "address",
-              "name": "sender",
-              "type": "address"
-            },
-            {
-              "indexed": true,
-              "internalType": "address",
-              "name": "vToken",
-              "type": "address"
-            },
-            {
-              "indexed": false,
-              "internalType": "uint256",
-              "name": "amount",
-              "type": "uint256"
-            }
-          ],
-          "name": "TokensWrappedAndSupplied",
-          "type": "event"
-        },
-        {
-          "stateMutability": "payable",
-          "type": "fallback"
-        },
-        {
-          "inputs": [],
-          "name": "acceptOwnership",
-          "outputs": [],
-          "stateMutability": "nonpayable",
-          "type": "function"
-        },
-        {
-          "inputs": [
-            {
-              "internalType": "uint256",
-              "name": "borrowAmount",
-              "type": "uint256"
-            }
-          ],
-          "name": "borrowAndUnwrap",
-          "outputs": [],
-          "stateMutability": "nonpayable",
-          "type": "function"
-        },
-        {
-          "inputs": [],
-          "name": "owner",
-          "outputs": [
-            {
-              "internalType": "address",
-              "name": "",
-              "type": "address"
-            }
-          ],
-          "stateMutability": "view",
-          "type": "function"
-        },
-        {
-          "inputs": [],
-          "name": "pendingOwner",
-          "outputs": [
-            {
-              "internalType": "address",
-              "name": "",
-              "type": "address"
-            }
-          ],
-          "stateMutability": "view",
-          "type": "function"
-        },
-        {
-          "inputs": [
-            {
-              "internalType": "uint256",
-              "name": "redeemAmount",
-              "type": "uint256"
-            }
-          ],
-          "name": "redeemUnderlyingAndUnwrap",
-          "outputs": [],
-          "stateMutability": "nonpayable",
-          "type": "function"
-        },
-        {
-          "inputs": [],
-          "name": "renounceOwnership",
-          "outputs": [],
-          "stateMutability": "nonpayable",
-          "type": "function"
-        },
-        {
-          "inputs": [],
-          "name": "sweepNative",
-          "outputs": [],
-          "stateMutability": "nonpayable",
-          "type": "function"
-        },
-        {
-          "inputs": [
-            {
-              "internalType": "contract IERC20",
-              "name": "token",
-              "type": "address"
-            }
-          ],
-          "name": "sweepToken",
-          "outputs": [],
-          "stateMutability": "nonpayable",
-          "type": "function"
-        },
-        {
-          "inputs": [
-            {
-              "internalType": "address",
-              "name": "newOwner",
-              "type": "address"
-            }
-          ],
-          "name": "transferOwnership",
-          "outputs": [],
-          "stateMutability": "nonpayable",
-          "type": "function"
-        },
-        {
-          "inputs": [],
-          "name": "vWNativeToken",
-          "outputs": [
-            {
-              "internalType": "contract IVToken",
-              "name": "",
-              "type": "address"
-            }
-          ],
-          "stateMutability": "view",
-          "type": "function"
-        },
-        {
-          "inputs": [],
-          "name": "wNativeToken",
-          "outputs": [
-            {
-              "internalType": "contract IWrappedNative",
-              "name": "",
-              "type": "address"
-            }
-          ],
-          "stateMutability": "view",
-          "type": "function"
-        },
-        {
-          "inputs": [],
-          "name": "wrapAndRepay",
-          "outputs": [],
-          "stateMutability": "payable",
-          "type": "function"
-        },
-        {
-          "inputs": [
-            {
-              "internalType": "address",
-              "name": "minter",
-              "type": "address"
-            }
-          ],
-          "name": "wrapAndSupply",
-          "outputs": [],
-          "stateMutability": "payable",
-          "type": "function"
-        },
-        {
-          "stateMutability": "payable",
-          "type": "receive"
-        }
-      ]
-    },
-    "NativeTokenGateway_vWETH_LiquidStakedETH": {
-      "address": "0x664488124Df6D48670fE38930F0e4Ce2a4faEdE1",
-      "abi": [
-        {
-          "inputs": [
-            {
-              "internalType": "contract IVToken",
-              "name": "vWrappedNativeToken",
-              "type": "address"
-            }
-          ],
-          "stateMutability": "nonpayable",
-          "type": "constructor"
-        },
-        {
-          "inputs": [],
-          "name": "NativeTokenTransferFailed",
-          "type": "error"
-        },
-        {
-          "inputs": [],
-          "name": "ZeroAddressNotAllowed",
-          "type": "error"
-        },
-        {
-          "inputs": [],
-          "name": "ZeroValueNotAllowed",
-          "type": "error"
-        },
-        {
-          "anonymous": false,
-          "inputs": [
-            {
-              "indexed": true,
-              "internalType": "address",
-              "name": "previousOwner",
-              "type": "address"
-            },
-            {
-              "indexed": true,
-              "internalType": "address",
-              "name": "newOwner",
-              "type": "address"
-            }
-          ],
-          "name": "OwnershipTransferStarted",
-          "type": "event"
-        },
-        {
-          "anonymous": false,
-          "inputs": [
-            {
-              "indexed": true,
-              "internalType": "address",
-              "name": "previousOwner",
-              "type": "address"
-            },
-            {
-              "indexed": true,
-              "internalType": "address",
-              "name": "newOwner",
-              "type": "address"
-            }
-          ],
-          "name": "OwnershipTransferred",
-          "type": "event"
-        },
-        {
-          "anonymous": false,
-          "inputs": [
-            {
-              "indexed": true,
-              "internalType": "address",
-              "name": "receiver",
-              "type": "address"
-            },
-            {
-              "indexed": false,
-              "internalType": "uint256",
-              "name": "amount",
-              "type": "uint256"
-            }
-          ],
-          "name": "SweepNative",
-          "type": "event"
-        },
-        {
-          "anonymous": false,
-          "inputs": [
-            {
-              "indexed": true,
-              "internalType": "address",
-              "name": "token",
-              "type": "address"
-            },
-            {
-              "indexed": true,
-              "internalType": "address",
-              "name": "receiver",
-              "type": "address"
-            },
-            {
-              "indexed": false,
-              "internalType": "uint256",
-              "name": "amount",
-              "type": "uint256"
-            }
-          ],
-          "name": "SweepToken",
-          "type": "event"
-        },
-        {
-          "anonymous": false,
-          "inputs": [
-            {
-              "indexed": true,
-              "internalType": "address",
-              "name": "sender",
-              "type": "address"
-            },
-            {
-              "indexed": true,
-              "internalType": "address",
-              "name": "vToken",
-              "type": "address"
-            },
-            {
-              "indexed": false,
-              "internalType": "uint256",
-              "name": "amount",
-              "type": "uint256"
-            }
-          ],
-          "name": "TokensBorrowedAndUnwrapped",
-          "type": "event"
-        },
-        {
-          "anonymous": false,
-          "inputs": [
-            {
-              "indexed": true,
-              "internalType": "address",
-              "name": "sender",
-              "type": "address"
-            },
-            {
-              "indexed": true,
-              "internalType": "address",
-              "name": "vToken",
-              "type": "address"
-            },
-            {
-              "indexed": false,
-              "internalType": "uint256",
-              "name": "amount",
-              "type": "uint256"
-            }
-          ],
-          "name": "TokensRedeemedAndUnwrapped",
-          "type": "event"
-        },
-        {
-          "anonymous": false,
-          "inputs": [
-            {
-              "indexed": true,
-              "internalType": "address",
-              "name": "sender",
-              "type": "address"
-            },
-            {
-              "indexed": true,
-              "internalType": "address",
-              "name": "vToken",
-              "type": "address"
-            },
-            {
-              "indexed": false,
-              "internalType": "uint256",
-              "name": "amount",
-              "type": "uint256"
-            }
-          ],
-          "name": "TokensWrappedAndRepaid",
-          "type": "event"
-        },
-        {
-          "anonymous": false,
-          "inputs": [
-            {
-              "indexed": true,
-              "internalType": "address",
-              "name": "sender",
-              "type": "address"
-            },
-            {
-              "indexed": true,
-              "internalType": "address",
-              "name": "vToken",
-              "type": "address"
-            },
-            {
-              "indexed": false,
-              "internalType": "uint256",
-              "name": "amount",
-              "type": "uint256"
-            }
-          ],
-          "name": "TokensWrappedAndSupplied",
-          "type": "event"
-        },
-        {
-          "stateMutability": "payable",
-          "type": "fallback"
-        },
-        {
-          "inputs": [],
-          "name": "acceptOwnership",
-          "outputs": [],
-          "stateMutability": "nonpayable",
-          "type": "function"
-        },
-        {
-          "inputs": [
-            {
-              "internalType": "uint256",
-              "name": "borrowAmount",
-              "type": "uint256"
-            }
-          ],
-          "name": "borrowAndUnwrap",
-          "outputs": [],
-          "stateMutability": "nonpayable",
-          "type": "function"
-        },
-        {
-          "inputs": [],
-          "name": "owner",
-          "outputs": [
-            {
-              "internalType": "address",
-              "name": "",
-              "type": "address"
-            }
-          ],
-          "stateMutability": "view",
-          "type": "function"
-        },
-        {
-          "inputs": [],
-          "name": "pendingOwner",
-          "outputs": [
-            {
-              "internalType": "address",
-              "name": "",
-              "type": "address"
-            }
-          ],
-          "stateMutability": "view",
-          "type": "function"
-        },
-        {
-          "inputs": [
-            {
-              "internalType": "uint256",
-              "name": "redeemAmount",
-              "type": "uint256"
-            }
-          ],
-          "name": "redeemUnderlyingAndUnwrap",
-          "outputs": [],
-          "stateMutability": "nonpayable",
-          "type": "function"
-        },
-        {
-          "inputs": [],
-          "name": "renounceOwnership",
-          "outputs": [],
-          "stateMutability": "nonpayable",
-          "type": "function"
-        },
-        {
-          "inputs": [],
-          "name": "sweepNative",
-          "outputs": [],
-          "stateMutability": "nonpayable",
-          "type": "function"
-        },
-        {
-          "inputs": [
-            {
-              "internalType": "contract IERC20",
-              "name": "token",
-              "type": "address"
-            }
-          ],
-          "name": "sweepToken",
-          "outputs": [],
-          "stateMutability": "nonpayable",
-          "type": "function"
-        },
-        {
-          "inputs": [
-            {
-              "internalType": "address",
-              "name": "newOwner",
-              "type": "address"
-            }
-          ],
-          "name": "transferOwnership",
-          "outputs": [],
-          "stateMutability": "nonpayable",
-          "type": "function"
-        },
-        {
-          "inputs": [],
-          "name": "vWNativeToken",
-          "outputs": [
-            {
-              "internalType": "contract IVToken",
-              "name": "",
-              "type": "address"
-            }
-          ],
-          "stateMutability": "view",
-          "type": "function"
-        },
-        {
-          "inputs": [],
-          "name": "wNativeToken",
-          "outputs": [
-            {
-              "internalType": "contract IWrappedNative",
-              "name": "",
-              "type": "address"
-            }
-          ],
-          "stateMutability": "view",
-          "type": "function"
-        },
-        {
-          "inputs": [],
-          "name": "wrapAndRepay",
-          "outputs": [],
-          "stateMutability": "payable",
-          "type": "function"
-        },
-        {
-          "inputs": [
-            {
-              "internalType": "address",
-              "name": "minter",
-              "type": "address"
-            }
-          ],
-          "name": "wrapAndSupply",
-          "outputs": [],
-          "stateMutability": "payable",
-          "type": "function"
-        },
-        {
-          "stateMutability": "payable",
-          "type": "receive"
-        }
-      ]
-    },
-    "PoolLens": {
-      "address": "0x5A44D6dc0330A92674F9FAdE1e4eB40b3D2aDf04",
-      "abi": [
-        {
-          "inputs": [
-            {
-              "internalType": "address",
-              "name": "poolRegistryAddress",
-              "type": "address"
-            }
-          ],
-          "name": "getAllPools",
-          "outputs": [
-            {
-              "components": [
-                {
-                  "internalType": "string",
-                  "name": "name",
-                  "type": "string"
-                },
-                {
-                  "internalType": "address",
-                  "name": "creator",
-                  "type": "address"
-                },
-                {
-                  "internalType": "address",
-                  "name": "comptroller",
-                  "type": "address"
-                },
-                {
-                  "internalType": "uint256",
-                  "name": "blockPosted",
-                  "type": "uint256"
-                },
-                {
-                  "internalType": "uint256",
-                  "name": "timestampPosted",
-                  "type": "uint256"
-                },
-                {
-                  "internalType": "string",
-                  "name": "category",
-                  "type": "string"
-                },
-                {
-                  "internalType": "string",
-                  "name": "logoURL",
-                  "type": "string"
-                },
-                {
-                  "internalType": "string",
-                  "name": "description",
-                  "type": "string"
-                },
-                {
-                  "internalType": "address",
-                  "name": "priceOracle",
-                  "type": "address"
-                },
-                {
-                  "internalType": "uint256",
-                  "name": "closeFactor",
-                  "type": "uint256"
-                },
-                {
-                  "internalType": "uint256",
-                  "name": "liquidationIncentive",
-                  "type": "uint256"
-                },
-                {
-                  "internalType": "uint256",
-                  "name": "minLiquidatableCollateral",
-                  "type": "uint256"
-                },
-                {
-                  "components": [
-                    {
-                      "internalType": "address",
-                      "name": "vToken",
-                      "type": "address"
-                    },
-                    {
-                      "internalType": "uint256",
-                      "name": "exchangeRateCurrent",
-                      "type": "uint256"
-                    },
-                    {
-                      "internalType": "uint256",
-                      "name": "supplyRatePerBlock",
-                      "type": "uint256"
-                    },
-                    {
-                      "internalType": "uint256",
-                      "name": "borrowRatePerBlock",
-                      "type": "uint256"
-                    },
-                    {
-                      "internalType": "uint256",
-                      "name": "reserveFactorMantissa",
-                      "type": "uint256"
-                    },
-                    {
-                      "internalType": "uint256",
-                      "name": "supplyCaps",
-                      "type": "uint256"
-                    },
-                    {
-                      "internalType": "uint256",
-                      "name": "borrowCaps",
-                      "type": "uint256"
-                    },
-                    {
-                      "internalType": "uint256",
-                      "name": "totalBorrows",
-                      "type": "uint256"
-                    },
-                    {
-                      "internalType": "uint256",
-                      "name": "totalReserves",
-                      "type": "uint256"
-                    },
-                    {
-                      "internalType": "uint256",
-                      "name": "totalSupply",
-                      "type": "uint256"
-                    },
-                    {
-                      "internalType": "uint256",
-                      "name": "totalCash",
-                      "type": "uint256"
-                    },
-                    {
-                      "internalType": "bool",
-                      "name": "isListed",
-                      "type": "bool"
-                    },
-                    {
-                      "internalType": "uint256",
-                      "name": "collateralFactorMantissa",
-                      "type": "uint256"
-                    },
-                    {
-                      "internalType": "address",
-                      "name": "underlyingAssetAddress",
-                      "type": "address"
-                    },
-                    {
-                      "internalType": "uint256",
-                      "name": "vTokenDecimals",
-                      "type": "uint256"
-                    },
-                    {
-                      "internalType": "uint256",
-                      "name": "underlyingDecimals",
-                      "type": "uint256"
-                    }
-                  ],
-                  "internalType": "struct PoolLens.VTokenMetadata[]",
-                  "name": "vTokens",
-                  "type": "tuple[]"
-                }
-              ],
-              "internalType": "struct PoolLens.PoolData[]",
-              "name": "",
-              "type": "tuple[]"
-            }
-          ],
-          "stateMutability": "view",
-          "type": "function"
         },
         {
           "inputs": [
