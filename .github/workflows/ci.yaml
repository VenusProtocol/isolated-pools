--- conflicted
+++ resolved
@@ -25,27 +25,4 @@
       - name: Run hardhat tests
         run: docker run --name ${GITHUB_SHA::7} isolated:${GITHUB_SHA::7} bash -c "yarn hardhat:compile && yarn hardhat:test"
       - name: Clear
-        run: docker rm ${GITHUB_SHA::7}
-<<<<<<< HEAD
-      - name: Run compound tests
-        run: docker run --name ${GITHUB_SHA::7} isolated:${GITHUB_SHA::7} bash -c "yarn test"
-      - name: Clear
-        run: docker rm ${GITHUB_SHA::7}
-=======
-      
-      # - name: Install solc
-      #   run: wget https://github.com/ethereum/solidity/releases/download/v0.8.13/solc-static-linux && sudo mv solc-static-linux /usr/bin/solc && sudo chmod +x /usr/bin/solc
-      # - uses: actions/checkout@v2
-      # - name: Use Node.js
-      #   uses: actions/setup-node@v2
-      #   with: 
-      #     node-version: "12.x"
-      # - name: Install yarn
-      #   run: npm install --global yarn
-      # - name: Install dependencies
-      #   run: yarn install
-      # - name: Run hardhat test
-      #   run: yarn hardhat:test
-      # - name: Run compound test
-      #   run: yarn test
->>>>>>> 8c3ada70
+        run: docker rm ${GITHUB_SHA::7}