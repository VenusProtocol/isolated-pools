name: CI
on:
  push:
    branches: [main, develop]
  pull_request:
    branches: [main, develop]
  workflow_dispatch:
jobs:
  lint:
    name: Lint
    runs-on: ubuntu-22.04
    steps:
      - name: Check out code
        uses: actions/checkout@v2

      - name: Setup Node.js environment
        uses: actions/setup-node@v2
        with:
          node-version: 18
          cache: "yarn"

      - name: Install dependencies
        # Hack to get around failing "ethereumjs-abi The remote archive doesn't match the expected checksum" error
        run: YARN_CHECKSUM_BEHAVIOR=update yarn

      - name: Check linting of solidity and typescript
        run: yarn lint

  test:
    name: Test
    runs-on: ubuntu-22.04
    env:
      NODE_OPTIONS: --max-old-space-size=4096
    steps:
      - uses: actions/checkout@v2

      - uses: actions/setup-node@v2
        with:
          node-version: 18
          cache: "yarn"

      - name: Install deps
        run: yarn

      - name: Run hardhat compile and tests coverage
        run: |
          source .env.example
          yarn hardhat:compile && yarn hardhat:coverage

      - name: Code Coverage Report
        uses: irongut/CodeCoverageSummary@v1.3.0
        with:
          filename: coverage/**/cobertura-coverage.xml
          badge: true
          fail_below_min: false
          format: markdown
          hide_branch_rate: false
          hide_complexity: true
          indicators: true
          output: both
          thresholds: "50 80"

      - name: Add Coverage PR Comment
        uses: marocchino/sticky-pull-request-comment@v2
        if: github.event_name == 'pull_request'
        with:
          recreate: true
          path: code-coverage-results.md

  deploy:
    name: Deploy
    runs-on: ubuntu-22.04
    steps:
      - name: Check out code
        uses: actions/checkout@v2

      - name: Setup Node.js environment
        uses: actions/setup-node@v2
        with:
          node-version: 18
          cache: "yarn"

      - name: Install dependencies
        # Hack to get around failing "ethereumjs-abi The remote archive doesn't match the expected checksum" error
        run: YARN_CHECKSUM_BEHAVIOR=update yarn

      - name: Build
        run: yarn build

      - name: Verify deployments work
        run: yarn hardhat deploy

  export-deployments:
    runs-on: ubuntu-latest
    permissions:
      contents: write

    steps:
      - name: Check out code
        uses: actions/checkout@v2
        with:
          ref: ${{ github.head_ref }}
          token: ${{ secrets.VENUS_TOOLS_TOKEN }}

      - name: Setup Node.js environment
        uses: actions/setup-node@v2
        with:
          node-version: 18
          cache: "yarn"

      - name: Install dependencies
        # Hack to get around failing "ethereumjs-abi The remote archive doesn't match the expected checksum" error
        run: YARN_CHECKSUM_BEHAVIOR=update yarn

      - name: Export deployments
        run: |
<<<<<<< HEAD
          yarn hardhat export --network bsctestnet --export ./deployments/bsctestnet.json
          yarn hardhat export --network bscmainnet --export ./deployments/bscmainnet.json
          yarn hardhat export --network sepolia --export ./deployments/sepolia.json
          yarn hardhat export --network ethereum --export ./deployments/ethereum.json
=======
          for NETWORK in bsctestnet bscmainnet ethereum sepolia; do
            yarn hardhat export --network ${NETWORK} --export ./deployments/${NETWORK}.json
            jq -M '{name, chainId, addresses: .contracts | map_values(.address)}' ./deployments/${NETWORK}.json > ./deployments/${NETWORK}_addresses.json
          done
>>>>>>> ecc9215d
          yarn prettier

      - uses: stefanzweifel/git-auto-commit-action@v5
        with:
          commit_message: "feat: updating deployment files"
          file_pattern: "deployments/*.json"<|MERGE_RESOLUTION|>--- conflicted
+++ resolved
@@ -114,17 +114,10 @@
 
       - name: Export deployments
         run: |
-<<<<<<< HEAD
-          yarn hardhat export --network bsctestnet --export ./deployments/bsctestnet.json
-          yarn hardhat export --network bscmainnet --export ./deployments/bscmainnet.json
-          yarn hardhat export --network sepolia --export ./deployments/sepolia.json
-          yarn hardhat export --network ethereum --export ./deployments/ethereum.json
-=======
           for NETWORK in bsctestnet bscmainnet ethereum sepolia; do
             yarn hardhat export --network ${NETWORK} --export ./deployments/${NETWORK}.json
             jq -M '{name, chainId, addresses: .contracts | map_values(.address)}' ./deployments/${NETWORK}.json > ./deployments/${NETWORK}_addresses.json
           done
->>>>>>> ecc9215d
           yarn prettier
 
       - uses: stefanzweifel/git-auto-commit-action@v5
