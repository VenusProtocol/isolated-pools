{
  "name": "@venusprotocol/isolated-pools",
  "version": "2.3.0-dev.8",
  "description": "",
  "files": [
    "artifacts",
    "typechain",
    "dist",
    "contracts",
    "deployments"
  ],
  "scripts": {
    "test": "hardhat test",
    "test:integration": "hardhat test tests/integration/index.ts",
    "test:fork": "hardhat test tests/hardhat/Fork/*",
    "hardhat:compile": "hardhat compile",
    "hardhat:coverage": "hardhat coverage",
    "lint": "yarn lint:sol && yarn lint:ts && yarn prettier:check",
    "lint:sol": "solhint \"contracts/**/*.sol\"",
    "lint:sol:fix": "prettier --write \"contracts/**/*.sol\"",
    "lint:ts": "eslint --ext .js,.ts .",
    "lint:ts:fix": "eslint --fix --ext .js,.ts .",
    "prettier": "prettier --write \"**/*.{js,json,md,sol,ts,yaml,yml}\"",
    "prettier:check": "prettier --check \"**/*.{js,json,md,sol,ts,yaml,yml}\"",
    "build": "rm -rf dist && hardhat compile && tsc --declaration",
    "docgen": "hardhat docgen",
    "prepare": "husky install"
  },
  "repository": {
    "type": "git",
    "url": "git+https://github.com/VenusProtocol/isolated-pools.git"
  },
  "keywords": [],
  "author": "",
  "license": "ISC",
  "bugs": {
    "url": "https://github.com/VenusProtocol/isolated-pools/issues"
  },
  "homepage": "https://github.com/VenusProtocol/isolated-pools#readme",
  "engines": {
    "node": ">=18.0.0"
  },
  "dependencies": {
    "@nomiclabs/hardhat-ethers": "^2.2.3",
    "@openzeppelin/contracts": "^4.8.3",
    "@openzeppelin/contracts-upgradeable": "^4.8.3",
    "@openzeppelin/hardhat-upgrades": "^1.21.0",
    "@solidity-parser/parser": "^0.13.2",
    "ethers": "^5.7.0",
    "hardhat-deploy": "^0.11.14",
    "module-alias": "^2.2.2"
  },
  "devDependencies": {
    "@commitlint/cli": "^17.0.3",
    "@commitlint/config-conventional": "^17.0.3",
    "@defi-wonderland/smock": "^2.2.0",
    "@nomicfoundation/hardhat-chai-matchers": "^1.0.3",
    "@nomicfoundation/hardhat-network-helpers": "^1.0.4",
    "@nomicfoundation/hardhat-toolbox": "^2.0.0",
    "@nomiclabs/hardhat-etherscan": "^3.0.3",
    "@semantic-release/changelog": "^6.0.1",
    "@semantic-release/git": "^10.0.1",
    "@semantic-release/npm": "^9.0.1",
    "@trivago/prettier-plugin-sort-imports": "3.4.0",
    "@typechain/ethers-v5": "^7.2.0",
    "@typechain/hardhat": "^2.3.1",
    "@types/chai": "^4.3.1",
    "@types/debug": "^4.1.12",
    "@types/mocha": "^9.1.1",
    "@types/node": "^12.20.50",
    "@typescript-eslint/eslint-plugin": "^5.27.1",
    "@typescript-eslint/parser": "^5.27.1",
    "@venusprotocol/governance-contracts": "1.4.0-dev.8",
    "@venusprotocol/oracle": "1.8.0-dev.7",
    "@venusprotocol/protocol-reserve": "1.2.0-dev.2",
<<<<<<< HEAD
    "@venusprotocol/venus-protocol": "6.1.0-dev.4",
=======
    "@venusprotocol/venus-protocol": "6.1.0-dev.6",
>>>>>>> 451dd76b
    "bignumber.js": "9.0.0",
    "chai": "^4.3.6",
    "dotenv": "^10.0.0",
    "eslint": "^7.32.0",
    "eslint-config-prettier": "8.5.0",
    "eslint-plugin-import": "^2.26.0",
    "eslint-plugin-node": "^11.1.0",
    "eslint-plugin-prettier": "3.4.1",
    "eslint-plugin-promise": "^5.2.0",
    "hardhat": "^2.16.1",
    "hardhat-deploy": "^0.11.26",
    "hardhat-deploy-ethers": "^0.3.0-beta.13",
    "hardhat-gas-reporter": "^1.0.8",
    "husky": "^8.0.1",
    "prettier": "2.7.1",
    "prettier-plugin-solidity": "1.1.3",
    "semantic-release": "^19.0.3",
    "solhint": "^3.3.7",
    "solidity-coverage": "^0.8.4",
    "solidity-docgen": "^0.6.0-beta.29",
    "solparse": "^2.2.8",
    "ts-node": "^10.7.0",
    "typechain": "^5.2.0",
    "typescript": "^4.6.3"
  },
  "resolutions": {
    "scrypt.js": "https://registry.npmjs.org/@compound-finance/ethereumjs-wallet/-/ethereumjs-wallet-0.6.3.tgz",
    "ganache-core": "github:compound-finance/ganache-core.git#jflatow/unbreak-fork",
    "solidity-parser-antlr": "https://github.com/solidity-parser/parser#0.8.2"
  },
  "publishConfig": {
    "access": "public",
    "provenance": true
  },
  "_moduleAliases": {
    "@nomiclabs/hardhat-ethers": "node_modules/hardhat-deploy-ethers"
  },
  "packageManager": "yarn@1.22.1"
}<|MERGE_RESOLUTION|>--- conflicted
+++ resolved
@@ -73,11 +73,7 @@
     "@venusprotocol/governance-contracts": "1.4.0-dev.8",
     "@venusprotocol/oracle": "1.8.0-dev.7",
     "@venusprotocol/protocol-reserve": "1.2.0-dev.2",
-<<<<<<< HEAD
-    "@venusprotocol/venus-protocol": "6.1.0-dev.4",
-=======
     "@venusprotocol/venus-protocol": "6.1.0-dev.6",
->>>>>>> 451dd76b
     "bignumber.js": "9.0.0",
     "chai": "^4.3.6",
     "dotenv": "^10.0.0",
