--- conflicted
+++ resolved
@@ -73,13 +73,8 @@
     "@typescript-eslint/parser": "^5.27.1",
     "@venusprotocol/governance-contracts": "1.4.0",
     "@venusprotocol/oracle": "1.8.0",
-<<<<<<< HEAD
-    "@venusprotocol/protocol-reserve": "1.3.0-dev.1",
-    "@venusprotocol/venus-protocol": "7.0.0",
-=======
     "@venusprotocol/protocol-reserve": "1.3.0",
     "@venusprotocol/venus-protocol": "7.1.0",
->>>>>>> 88722191
     "bignumber.js": "9.0.0",
     "chai": "^4.3.6",
     "dotenv": "^10.0.0",
