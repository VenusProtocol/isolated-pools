--- conflicted
+++ resolved
@@ -208,19 +208,11 @@
     AccessControlManager: governanceOpbnbMainnet.AccessControlManager.address,
   },
   arbitrumsepolia: {
-<<<<<<< HEAD
-    VTreasury: "0x4e7ab1fD841E1387Df4c91813Ae03819C33D5bdB",
-    NormalTimelock: ARBITRUM_SEPOLIA_MULTISIG,
-    FastTrackTimelock: ARBITRUM_SEPOLIA_MULTISIG,
-    CriticalTimelock: ARBITRUM_SEPOLIA_MULTISIG,
-    AccessControlManager: "0xa36AD96441cB931D8dFEAAaC97D3FaB4B39E590F",
-=======
     VTreasury: venusProtocolArbitrumSepolia.VTreasuryV8.address,
     NormalTimelock: ARBITRUM_SEPOLIA_MULTISIG,
     FastTrackTimelock: ARBITRUM_SEPOLIA_MULTISIG,
     CriticalTimelock: ARBITRUM_SEPOLIA_MULTISIG,
     AccessControlManager: governanceArbitrumSepolia.AccessControlManager.address,
->>>>>>> 435b04f6
   },
 };
 
@@ -3573,10 +3565,6 @@
     preconfiguredAddresses: preconfiguredAddresses.opbnbmainnet,
   },
   arbitrumsepolia: {
-<<<<<<< HEAD
-    tokensConfig: [],
-    poolConfig: [],
-=======
     tokensConfig: [
       {
         isMock: true,
@@ -3716,7 +3704,6 @@
         rewards: [],
       },
     ],
->>>>>>> 435b04f6
     accessControlConfig: [
       ...poolRegistryPermissions(),
       ...normalTimelockPermissions(preconfiguredAddresses.arbitrumsepolia.NormalTimelock),
