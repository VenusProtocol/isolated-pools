import { contracts as governanceBscMainnet } from "@venusprotocol/governance-contracts/deployments/bscmainnet.json";
import { contracts as governanceBscTestnet } from "@venusprotocol/governance-contracts/deployments/bsctestnet.json";
import { contracts as governanceEthereum } from "@venusprotocol/governance-contracts/deployments/ethereum.json";
import { contracts as governanceOpbnbMainnet } from "@venusprotocol/governance-contracts/deployments/opbnbmainnet.json";
import { contracts as governanceOpbnbTestnet } from "@venusprotocol/governance-contracts/deployments/opbnbtestnet.json";
import { contracts as governanceSepolia } from "@venusprotocol/governance-contracts/deployments/sepolia.json";
import { contracts as venusProtocolBscMainnet } from "@venusprotocol/venus-protocol/deployments/bscmainnet.json";
import { contracts as venusProtocolBscTestnet } from "@venusprotocol/venus-protocol/deployments/bsctestnet.json";
import { contracts as venusProtocolEthereum } from "@venusprotocol/venus-protocol/deployments/ethereum.json";
import { contracts as venusProtocolOpbnbMainnet } from "@venusprotocol/venus-protocol/deployments/opbnbmainnet.json";
import { contracts as venusProtocolOpbnbTestnet } from "@venusprotocol/venus-protocol/deployments/opbnbtestnet.json";
import { contracts as venusProtocolSepolia } from "@venusprotocol/venus-protocol/deployments/sepolia.json";
import { ethers } from "hardhat";
import { DeploymentsExtension } from "hardhat-deploy/types";

import { convertToUnit } from "./utils";

export type NetworkConfig = {
  hardhat: DeploymentConfig;
  bsctestnet: DeploymentConfig;
  bscmainnet: DeploymentConfig;
  sepolia: DeploymentConfig;
  ethereum: DeploymentConfig;
  opbnbtestnet: DeploymentConfig;
  opbnbmainnet: DeploymentConfig;
};

export type PreconfiguredAddresses = { [contract: string]: string };

export type DeploymentConfig = {
  tokensConfig: TokenConfig[];
  poolConfig: PoolConfig[];
  accessControlConfig: AccessControlEntry[];
  preconfiguredAddresses: PreconfiguredAddresses;
};

export type TokenConfig = {
  isMock: boolean;
  name?: string;
  symbol: string;
  decimals?: number;
  tokenAddress: string;
  faucetInitialLiquidity?: boolean;
};

export type PoolConfig = {
  id: string;
  name: string;
  closeFactor: string;
  liquidationIncentive: string;
  minLiquidatableCollateral: string;
  vtokens: VTokenConfig[];
  rewards?: RewardConfig[];
};

// NOTE: markets, supplySpeeds, borrowSpeeds array sizes should match
export type RewardConfig = {
  asset: string;
  markets: string[]; // underlying asset symbol of a the e.g ["BNX","CAKE"]
  supplySpeeds: string[];
  borrowSpeeds: string[];
};

export type SpeedConfig = {
  borrowSpeed: string;
  supplySpeed: string;
};

export type VTokenConfig = {
  name: string;
  symbol: string;
  asset: string; // This should match a name property from a TokenCofig
  rateModel: string;
  baseRatePerYear: string;
  multiplierPerYear: string;
  jumpMultiplierPerYear: string;
  kink_: string;
  collateralFactor: string;
  liquidationThreshold: string;
  reserveFactor: string;
  initialSupply: string;
  supplyCap: string;
  borrowCap: string;
  vTokenReceiver: string;
  reduceReservesBlockDelta: string;
};

export type AccessControlEntry = {
  caller: string;
  target: string;
  method: string;
};

export enum InterestRateModels {
  WhitePaper,
  JumpRate,
}

const ANY_CONTRACT = ethers.constants.AddressZero;

const BSC_BLOCKS_PER_YEAR = 10_512_000; // assuming a block is mined every 3 seconds
const ETH_BLOCKS_PER_YEAR = 2_628_000; // assuming a block is mined every 12 seconds
const OPBNB_BLOCKS_PER_YEAR = 31_536_000; // assuming a block is mined every 1 seconds

export type BlocksPerYear = {
  [key: string]: number;
};

export const blocksPerYear: BlocksPerYear = {
  hardhat: BSC_BLOCKS_PER_YEAR,
  bsctestnet: BSC_BLOCKS_PER_YEAR,
  bscmainnet: BSC_BLOCKS_PER_YEAR,
  sepolia: ETH_BLOCKS_PER_YEAR,
  ethereum: ETH_BLOCKS_PER_YEAR,
  opbnbtestnet: OPBNB_BLOCKS_PER_YEAR,
  opbnbmainnet: OPBNB_BLOCKS_PER_YEAR,
};

export const SEPOLIA_MULTISIG = "0x94fa6078b6b8a26f0b6edffbe6501b22a10470fb";
export const ETHEREUM_MULTISIG = "0x285960C5B22fD66A736C7136967A3eB15e93CC67";
export const OPBNBTESTNET_MULTISIG = "0xb15f6EfEbC276A3b9805df81b5FB3D50C2A62BDf";
export const OPBNBMAINNET_MULTISIG = "0xC46796a21a3A9FAB6546aF3434F2eBfFd0604207";

const DEFAULT_REDUCE_RESERVES_BLOCK_DELTA = "7200";
const REDUCE_RESERVES_BLOCK_DELTA_OPBNBTESTNET = "300";
const REDUCE_RESERVES_BLOCK_DELTA_OPBNBMAINNET = "86400";

export const preconfiguredAddresses = {
  hardhat: {
    VTreasury: "account:deployer",
  },
  bsctestnet: {
    VTreasury: venusProtocolBscTestnet.VTreasury.address,
    NormalTimelock: governanceBscTestnet.NormalTimelock.address,
    FastTrackTimelock: governanceBscTestnet.FastTrackTimelock.address,
    CriticalTimelock: governanceBscTestnet.CriticalTimelock.address,
    GovernorBravo: governanceBscTestnet.GovernorBravoDelegator.address,
    AccessControlManager: governanceBscTestnet.AccessControlManager.address,
    PancakeFactory: venusProtocolBscTestnet.pancakeFactory.address,
    WBNB: venusProtocolBscTestnet.WBNB.address,
    VBNB_CorePool: venusProtocolBscTestnet.vBNB.address,
    SwapRouter_CorePool: venusProtocolBscTestnet.SwapRouterCorePool.address,
    Unitroller: venusProtocolBscTestnet.Unitroller.address,
    Shortfall: "0x503574a82fE2A9f968d355C8AAc1Ba0481859369",
  },
  bscmainnet: {
    VTreasury: venusProtocolBscMainnet.VTreasury.address,
    NormalTimelock: governanceBscMainnet.NormalTimelock.address,
    FastTrackTimelock: governanceBscMainnet.FastTrackTimelock.address,
    CriticalTimelock: governanceBscMainnet.CriticalTimelock.address,
    GovernorBravo: governanceBscMainnet.GovernorBravoDelegator.address,
    AccessControlManager: governanceBscMainnet.AccessControlManager.address,
    PancakeFactory: venusProtocolBscMainnet.pancakeFactory.address,
    WBNB: venusProtocolBscMainnet.WBNB.address,
    VBNB_CorePool: venusProtocolBscMainnet.vBNB.address,
    SwapRouter_CorePool: venusProtocolBscMainnet.SwapRouterCorePool.address,
    Unitroller: venusProtocolBscMainnet.Unitroller.address,
    Shortfall: "0xf37530A8a810Fcb501AA0Ecd0B0699388F0F2209",
  },
  sepolia: {
    VTreasury: venusProtocolSepolia.VTreasuryV8.address,
    NormalTimelock: SEPOLIA_MULTISIG,
    FastTrackTimelock: SEPOLIA_MULTISIG,
    CriticalTimelock: SEPOLIA_MULTISIG,
    GovernorBravo: SEPOLIA_MULTISIG,
    AccessControlManager: governanceSepolia.AccessControlManager.address,
  },
  ethereum: {
    VTreasury: venusProtocolEthereum.VTreasuryV8.address,
    NormalTimelock: ETHEREUM_MULTISIG,
    FastTrackTimelock: ETHEREUM_MULTISIG,
    CriticalTimelock: ETHEREUM_MULTISIG,
    GovernorBravo: ETHEREUM_MULTISIG,
    AccessControlManager: governanceEthereum.AccessControlManager.address,
  },
  opbnbtestnet: {
    VTreasury: venusProtocolOpbnbTestnet.VTreasuryV8.address,
    NormalTimelock: OPBNBTESTNET_MULTISIG,
    FastTrackTimelock: OPBNBTESTNET_MULTISIG,
    CriticalTimelock: OPBNBTESTNET_MULTISIG,
    AccessControlManager: governanceOpbnbTestnet.AccessControlManager.address,
  },
  opbnbmainnet: {
    VTreasury: venusProtocolOpbnbMainnet.VTreasuryV8.address,
    NormalTimelock: OPBNBMAINNET_MULTISIG,
    FastTrackTimelock: OPBNBMAINNET_MULTISIG,
    CriticalTimelock: OPBNBMAINNET_MULTISIG,
    AccessControlManager: governanceOpbnbMainnet.AccessControlManager.address,
  },
};

const poolRegistryPermissions = (): AccessControlEntry[] => {
  const methods = [
    "setCollateralFactor(address,uint256,uint256)",
    "setMarketSupplyCaps(address[],uint256[])",
    "setMarketBorrowCaps(address[],uint256[])",
    "setLiquidationIncentive(uint256)",
    "setCloseFactor(uint256)",
    "setMinLiquidatableCollateral(uint256)",
    "supportMarket(address)",
  ];
  return methods.map(method => ({
    caller: "PoolRegistry",
    target: ANY_CONTRACT,
    method,
  }));
};

const deployerPermissions = (): AccessControlEntry[] => {
  const methods = [
    "swapPoolsAssets(address[],uint256[],address[][])",
    "addPool(string,address,uint256,uint256,uint256)",
    "addMarket(AddMarketInput)",
    "setRewardTokenSpeeds(address[],uint256[],uint256[])",
    "setReduceReservesBlockDelta(uint256)",
  ];
  return methods.map(method => ({
    caller: "account:deployer",
    target: ANY_CONTRACT,
    method,
  }));
};

const normalTimelockPermissions = (timelock: string): AccessControlEntry[] => {
  const methods = [
    "setCloseFactor(uint256)",
    "setReduceReservesBlockDelta(uint256)",
    "setCollateralFactor(address,uint256,uint256)",
    "setLiquidationIncentive(uint256)",
    "setMarketBorrowCaps(address[],uint256[])",
    "setMarketSupplyCaps(address[],uint256[])",
    "setActionsPaused(address[],uint256[],bool)",
    "setMinLiquidatableCollateral(uint256)",
    "addPool(string,address,uint256,uint256,uint256)",
    "addMarket(AddMarketInput)",
    "setPoolName(address,string)",
    "updatePoolMetadata(address,VenusPoolMetaData)",
    "setProtocolSeizeShare(uint256)",
    "setReserveFactor(uint256)",
    "setInterestRateModel(address)",
    "setRewardTokenSpeeds(address[],uint256[],uint256[])",
    "setLastRewardingBlock(address[],uint32[],uint32[])",
    "updateJumpRateModel(uint256,uint256,uint256,uint256)",
  ];
  return methods.map(method => ({
    caller: timelock,
    target: ANY_CONTRACT,
    method,
  }));
};

const fastTrackTimelockPermissions = (timelock: string): AccessControlEntry[] => {
  const methods = [
    "setCollateralFactor(address,uint256,uint256)",
    "setMarketBorrowCaps(address[],uint256[])",
    "setMarketSupplyCaps(address[],uint256[])",
    "setActionsPaused(address[],uint256[],bool)",
  ];
  return methods.map(method => ({
    caller: timelock,
    target: ANY_CONTRACT,
    method,
  }));
};

const criticalTimelockPermissions = fastTrackTimelockPermissions;

export const globalConfig: NetworkConfig = {
  hardhat: {
    tokensConfig: [
      {
        isMock: true,
        name: "Venus",
        symbol: "XVS",
        decimals: 18,
        tokenAddress: ethers.constants.AddressZero,
      },
      {
        isMock: true,
        name: "Binance USD",
        symbol: "BUSD",
        decimals: 18,
        tokenAddress: ethers.constants.AddressZero,
      },
      {
        isMock: true,
        name: "Binance-Peg BSC-USD",
        symbol: "USDT",
        decimals: 18,
        tokenAddress: ethers.constants.AddressZero,
      },
      {
        isMock: true,
        name: "Bitcoin BEP2",
        symbol: "BTCB",
        decimals: 18,
        tokenAddress: ethers.constants.AddressZero,
      },
      {
        isMock: true,
        name: "BinaryX",
        symbol: "BNX",
        decimals: 18,
        tokenAddress: ethers.constants.AddressZero,
      },
      {
        isMock: true,
        name: "Ankr",
        symbol: "ANKR",
        decimals: 18,
        tokenAddress: ethers.constants.AddressZero,
      },
      {
        isMock: true,
        name: "Ankr Staked BNB",
        symbol: "ankrBNB",
        decimals: 18,
        tokenAddress: ethers.constants.AddressZero,
      },
      {
        isMock: true,
        name: "MOBOX",
        symbol: "MBOX",
        decimals: 18,
        tokenAddress: ethers.constants.AddressZero,
      },
      {
        isMock: true,
        name: "NFT",
        symbol: "NFT",
        decimals: 18,
        tokenAddress: ethers.constants.AddressZero,
      },
      {
        isMock: true,
        name: "RACA",
        symbol: "RACA",
        decimals: 18,
        tokenAddress: ethers.constants.AddressZero,
      },
      {
        isMock: true,
        name: "pSTAKE Staked BNB",
        symbol: "stkBNB",
        decimals: 18,
        tokenAddress: ethers.constants.AddressZero,
      },
      {
        isMock: true,
        name: "USDD",
        symbol: "USDD",
        decimals: 18,
        tokenAddress: ethers.constants.AddressZero,
      },
      {
        isMock: true,
        name: "AUTO",
        symbol: "AUTO",
        decimals: 18,
        tokenAddress: ethers.constants.AddressZero,
      },
    ],
    poolConfig: [
      {
        id: "Pool1",
        name: "Pool 1",
        closeFactor: convertToUnit(0.05, 18),
        liquidationIncentive: convertToUnit(1, 18),
        minLiquidatableCollateral: convertToUnit(100, 18),
        vtokens: [
          {
            name: "Venus BNX",
            asset: "BNX",
            symbol: "vBNX",
            rateModel: InterestRateModels.JumpRate.toString(),
            baseRatePerYear: convertToUnit(1, 16), // 1%
            multiplierPerYear: convertToUnit(0.25, 18),
            jumpMultiplierPerYear: convertToUnit(4, 18),
            kink_: convertToUnit(0.5, 18),
            collateralFactor: convertToUnit(0.6, 18),
            liquidationThreshold: convertToUnit(0.7, 18),
            reserveFactor: convertToUnit(0.25, 18),
            initialSupply: convertToUnit(10, 18),
            supplyCap: convertToUnit(932019, 18),
            borrowCap: convertToUnit(478980, 18),
            vTokenReceiver: "account:deployer",
            reduceReservesBlockDelta: "100",
          },
          {
            name: "Venus BTCB",
            asset: "BTCB",
            symbol: "vBTCB",
            rateModel: InterestRateModels.JumpRate.toString(),
            baseRatePerYear: "0",
            multiplierPerYear: convertToUnit(0.15, 18),
            jumpMultiplierPerYear: convertToUnit(3, 18),
            kink_: convertToUnit(0.6, 18),
            collateralFactor: convertToUnit(0.7, 18),
            liquidationThreshold: convertToUnit(0.8, 18),
            reserveFactor: convertToUnit(0.25, 18),
            initialSupply: convertToUnit(10, 18),
            supplyCap: convertToUnit(1000, 18),
            borrowCap: convertToUnit(1000, 18),
            vTokenReceiver: "account:deployer",
            reduceReservesBlockDelta: "100",
          },
        ],
        rewards: [
          {
            asset: "XVS",
            markets: ["BNX", "BTCB"],
            supplySpeeds: [convertToUnit(23, 8), convertToUnit(23, 8)],
            borrowSpeeds: [convertToUnit(23, 8), convertToUnit(23, 8)],
          },
          {
            asset: "BNX",
            markets: ["BNX"],
            supplySpeeds: [convertToUnit(33, 8)],
            borrowSpeeds: [convertToUnit(33, 8)],
          },
        ],
      },
      {
        id: "Pool2",
        name: "Pool 2",
        closeFactor: convertToUnit(0.05, 18),
        liquidationIncentive: convertToUnit(1, 18),
        minLiquidatableCollateral: convertToUnit(100, 18),
        vtokens: [
          {
            name: "Venus ANKR",
            asset: "ANKR",
            symbol: "vANKR",
            rateModel: InterestRateModels.JumpRate.toString(),
            baseRatePerYear: "0",
            multiplierPerYear: convertToUnit(0.15, 18),
            jumpMultiplierPerYear: convertToUnit(3, 18),
            kink_: convertToUnit(0.6, 18),
            collateralFactor: convertToUnit(0.7, 18),
            liquidationThreshold: convertToUnit(0.8, 18),
            reserveFactor: convertToUnit(0.25, 18),
            initialSupply: convertToUnit(10, 18),
            supplyCap: convertToUnit(3000000, 18),
            borrowCap: convertToUnit(3000000, 18),
            vTokenReceiver: "account:deployer",
            reduceReservesBlockDelta: "100",
          },
          {
            name: "Venus ankrBNB",
            asset: "ankrBNB",
            symbol: "vankrBNB",
            rateModel: InterestRateModels.JumpRate.toString(),
            baseRatePerYear: convertToUnit(1, 16),
            multiplierPerYear: convertToUnit(0.25, 18),
            jumpMultiplierPerYear: convertToUnit(4, 18),
            kink_: convertToUnit(0.5, 18),
            collateralFactor: convertToUnit(0.6, 18),
            liquidationThreshold: convertToUnit(0.7, 18),
            reserveFactor: convertToUnit(0.25, 18),
            initialSupply: convertToUnit(10, 18),
            supplyCap: convertToUnit(100, 18),
            borrowCap: convertToUnit(100, 18),
            vTokenReceiver: "account:deployer",
            reduceReservesBlockDelta: "100",
          },
          {
            name: "Venus MBOX",
            asset: "MBOX",
            symbol: "vMBOX",
            rateModel: InterestRateModels.JumpRate.toString(),
            baseRatePerYear: "0",
            multiplierPerYear: convertToUnit(0.15, 18),
            jumpMultiplierPerYear: convertToUnit(3, 18),
            kink_: convertToUnit(0.6, 18),
            collateralFactor: convertToUnit(0.7, 18),
            liquidationThreshold: convertToUnit(0.8, 18),
            reserveFactor: convertToUnit(0.25, 18),
            initialSupply: convertToUnit(10, 18),
            supplyCap: convertToUnit(7000000, 18),
            borrowCap: convertToUnit(3184294, 18),
            vTokenReceiver: "account:deployer",
            reduceReservesBlockDelta: "100",
          },
          {
            name: "Venus NFT",
            asset: "NFT",
            symbol: "vNFT",
            rateModel: InterestRateModels.JumpRate.toString(),
            baseRatePerYear: convertToUnit(1, 16),
            multiplierPerYear: convertToUnit(0.25, 18),
            jumpMultiplierPerYear: convertToUnit(4, 18),
            kink_: convertToUnit(0.5, 18),
            collateralFactor: convertToUnit(0.6, 18),
            liquidationThreshold: convertToUnit(0.7, 18),
            reserveFactor: convertToUnit(0.25, 18),
            initialSupply: convertToUnit(10, 18),
            supplyCap: convertToUnit(84985800573, 18),
            borrowCap: convertToUnit(24654278679, 18),
            vTokenReceiver: "account:deployer",
            reduceReservesBlockDelta: "100",
          },
          {
            name: "Venus RACA",
            asset: "RACA",
            symbol: "vRACA",
            rateModel: InterestRateModels.JumpRate.toString(),
            baseRatePerYear: convertToUnit(1, 16),
            multiplierPerYear: convertToUnit(0.25, 18),
            jumpMultiplierPerYear: convertToUnit(4, 18),
            kink_: convertToUnit(0.5, 18),
            collateralFactor: convertToUnit(0.6, 18),
            liquidationThreshold: convertToUnit(0.7, 18),
            reserveFactor: convertToUnit(0.25, 18),
            initialSupply: convertToUnit(10, 18),
            supplyCap: convertToUnit(23758811062, 18),
            borrowCap: convertToUnit(3805812642, 18),
            vTokenReceiver: "account:deployer",
            reduceReservesBlockDelta: "100",
          },
          {
            name: "Venus stkBNB",
            asset: "stkBNB",
            symbol: "vstkBNB",
            rateModel: InterestRateModels.JumpRate.toString(),
            baseRatePerYear: convertToUnit(1, 16),
            multiplierPerYear: convertToUnit(0.25, 18),
            jumpMultiplierPerYear: convertToUnit(4, 18),
            kink_: convertToUnit(0.5, 18),
            collateralFactor: convertToUnit(0.6, 18),
            liquidationThreshold: convertToUnit(0.7, 18),
            reserveFactor: convertToUnit(0.25, 18),
            initialSupply: convertToUnit(10, 18),
            supplyCap: convertToUnit(1963, 18),
            borrowCap: convertToUnit(324, 18),
            vTokenReceiver: "account:deployer",
            reduceReservesBlockDelta: "100",
          },
          {
            name: "Venus USDD",
            asset: "USDD",
            symbol: "vUSDD",
            rateModel: InterestRateModels.JumpRate.toString(),
            baseRatePerYear: "0",
            multiplierPerYear: convertToUnit(0.15, 18),
            jumpMultiplierPerYear: convertToUnit(3, 18),
            kink_: convertToUnit(0.6, 18),
            collateralFactor: convertToUnit(0.7, 18),
            liquidationThreshold: convertToUnit(0.8, 18),
            reserveFactor: convertToUnit(0.1, 18),
            initialSupply: convertToUnit(10, 18),
            supplyCap: convertToUnit(10601805, 18),
            borrowCap: convertToUnit(1698253, 18),
            vTokenReceiver: "account:deployer",
            reduceReservesBlockDelta: "100",
          },
        ],
        rewards: [
          {
            asset: "XVS",
            markets: ["ANKR", "ankrBNB", "MBOX", "NFT", "RACA", "stkBNB", "USDD"],
            supplySpeeds: [
              convertToUnit(23, 8),
              convertToUnit(23, 8),
              convertToUnit(23, 8),
              convertToUnit(23, 8),
              convertToUnit(23, 8),
              convertToUnit(23, 8),
              convertToUnit(23, 8),
            ],
            borrowSpeeds: [
              convertToUnit(23, 8),
              convertToUnit(23, 8),
              convertToUnit(23, 8),
              convertToUnit(23, 8),
              convertToUnit(23, 8),
              convertToUnit(23, 8),
              convertToUnit(23, 8),
            ],
          },
          {
            asset: "ANKR",
            markets: ["ANKR", "ankrBNB"],
            supplySpeeds: [convertToUnit(20, 8), convertToUnit(20, 8)],
            borrowSpeeds: [convertToUnit(20, 8), convertToUnit(20, 8)],
          },
          {
            asset: "MBOX",
            markets: ["MBOX"],
            supplySpeeds: [convertToUnit(25, 8)],
            borrowSpeeds: [convertToUnit(25, 8)],
          },
          {
            asset: "NFT",
            markets: ["NFT"],
            supplySpeeds: [convertToUnit(22, 8)],
            borrowSpeeds: [convertToUnit(22, 8)],
          },
          {
            asset: "RACA",
            markets: ["RACA"],
            supplySpeeds: [convertToUnit(27, 8)],
            borrowSpeeds: [convertToUnit(27, 8)],
          },
        ],
      },
    ],
    accessControlConfig: [...poolRegistryPermissions(), ...deployerPermissions()],
    preconfiguredAddresses: preconfiguredAddresses.hardhat,
  },
  bsctestnet: {
    tokensConfig: [
      {
        isMock: false,
        name: "Venus",
        symbol: "XVS",
        decimals: 18,
        tokenAddress: "0xB9e0E753630434d7863528cc73CB7AC638a7c8ff",
      },
      {
        isMock: false,
        name: "Tether",
        symbol: "USDT",
        decimals: 6,
        tokenAddress: "0xA11c8D9DC9b66E209Ef60F0C8D969D3CD988782c",
        faucetInitialLiquidity: false,
      },
      {
        isMock: false,
        name: "HAY",
        symbol: "HAY",
        decimals: 18,
        tokenAddress: "0xe73774DfCD551BF75650772dC2cC56a2B6323453",
        faucetInitialLiquidity: true,
      },
      {
        isMock: false,
        name: "USDD",
        symbol: "USDD",
        decimals: 18,
        tokenAddress: "0x2E2466e22FcbE0732Be385ee2FBb9C59a1098382",
        faucetInitialLiquidity: true,
      },
      {
        isMock: false,
        name: "Biswap",
        symbol: "BSW",
        decimals: 18,
        tokenAddress: "0x7FCC76fc1F573d8Eb445c236Cc282246bC562bCE",
        faucetInitialLiquidity: true,
      },
      {
        isMock: false,
        name: "AlpacaToken",
        symbol: "ALPACA",
        decimals: 18,
        tokenAddress: "0x6923189d91fdF62dBAe623a55273F1d20306D9f2",
        faucetInitialLiquidity: true,
      },
      {
        isMock: false,
        name: "Ankr",
        symbol: "ANKR",
        decimals: 18,
        tokenAddress: "0xe4a90EB942CF2DA7238e8F6cC9EF510c49FC8B4B",
        faucetInitialLiquidity: true,
      },
      {
        isMock: false,
        name: "Radio Caca V2",
        symbol: "RACA",
        decimals: 18,
        tokenAddress: "0xD60cC803d888A3e743F21D0bdE4bF2cAfdEA1F26",
        faucetInitialLiquidity: true,
      },
      {
        isMock: false,
        name: "FLOKI",
        symbol: "FLOKI",
        decimals: 18,
        tokenAddress: "0xb22cF15FBc089d470f8e532aeAd2baB76bE87c88",
        faucetInitialLiquidity: true,
      },
      {
        isMock: false,
        name: "Ankr Staked BNB",
        symbol: "ankrBNB",
        decimals: 18,
        tokenAddress: "0x167F1F9EF531b3576201aa3146b13c57dbEda514",
        faucetInitialLiquidity: true,
      },
      {
        isMock: false,
        name: "Liquid Staking BNB",
        symbol: "BNBx",
        decimals: 18,
        tokenAddress: "0x327d6E6FAC0228070884e913263CFF9eFed4a2C8",
        faucetInitialLiquidity: true,
      },
      {
        isMock: false,
        name: "Staked BNB",
        symbol: "stkBNB",
        decimals: 18,
        tokenAddress: "0x2999C176eBf66ecda3a646E70CeB5FF4d5fCFb8C",
        faucetInitialLiquidity: true,
      },
      {
        isMock: false,
        name: "BitTorrent",
        symbol: "BTT",
        decimals: 18,
        tokenAddress: "0xE98344A7c691B200EF47c9b8829110087D832C64",
        faucetInitialLiquidity: true,
      },
      {
        isMock: false,
        name: "APENFT",
        symbol: "NFT",
        decimals: 18,
        tokenAddress: "0xc440e4F21AFc2C3bDBA1Af7D0E338ED35d3e25bA",
        faucetInitialLiquidity: true,
      },
      {
        isMock: false,
        name: "WINk",
        symbol: "WIN",
        decimals: 18,
        tokenAddress: "0x2E6Af3f3F059F43D764060968658c9F3c8f9479D",
        faucetInitialLiquidity: true,
      },
      {
        isMock: false,
        name: "TRON",
        symbol: "TRX",
        decimals: 6,
        tokenAddress: "0x7D21841DC10BA1C5797951EFc62fADBBDD06704B",
        faucetInitialLiquidity: false,
      },
      {
        isMock: false,
        name: "Wrapped BNB",
        symbol: "WBNB",
        decimals: 18,
        tokenAddress: "0xae13d989daC2f0dEbFf460aC112a837C89BAa7cd",
      },
      {
        isMock: true,
        name: "Stader (Wormhole)",
        symbol: "SD",
        decimals: 18,
        tokenAddress: ethers.constants.AddressZero,
      },
      {
        isMock: false,
        name: "Trust Wallet",
        symbol: "TWT",
        decimals: 18,
        tokenAddress: "0xb99c6b26fdf3678c6e2aff8466e3625a0e7182f8",
      },
      {
        isMock: false,
        name: "agEUR",
        symbol: "agEUR",
        decimals: 18,
        tokenAddress: "0x63061de4A25f24279AAab80400040684F92Ee319",
      },
      {
        isMock: false,
        name: "ANGLE_bsc",
        symbol: "ANGLE",
        decimals: 18,
        tokenAddress: "0xD1Bc731d188ACc3f52a6226B328a89056B0Ec71a",
      },
      {
        isMock: false,
        name: "Synclub Staked BNB",
        symbol: "SnBNB",
        decimals: 18,
        tokenAddress: "0xd2aF6A916Bc77764dc63742BC30f71AF4cF423F4",
      },
      {
        isMock: false,
        name: "PLANET",
        symbol: "PLANET",
        decimals: 18,
        tokenAddress: "0x52b4E1A2ba407813F829B4b3943A1e57768669A9",
      },
    ],
    poolConfig: [
      {
        id: "StableCoins",
        name: "Stable Coins",
        closeFactor: convertToUnit("0.5", 18),
        liquidationIncentive: convertToUnit("1.1", 18),
        minLiquidatableCollateral: convertToUnit("100", 18),
        vtokens: [
          {
            name: "Venus HAY (Stable Coins)",
            asset: "HAY",
            symbol: "vHAY_StableCoins",
            rateModel: InterestRateModels.JumpRate.toString(),
            baseRatePerYear: convertToUnit("0.02", 18),
            multiplierPerYear: convertToUnit("0.1", 18),
            jumpMultiplierPerYear: convertToUnit("3", 18),
            kink_: convertToUnit("0.8", 18),
            collateralFactor: convertToUnit("0.65", 18),
            liquidationThreshold: convertToUnit("0.7", 18),
            reserveFactor: convertToUnit("0.2", 18),
            initialSupply: convertToUnit(10_000, 18),
            supplyCap: convertToUnit(500_000, 18),
            borrowCap: convertToUnit(200_000, 18),
            vTokenReceiver: preconfiguredAddresses.bsctestnet.VTreasury,
            reduceReservesBlockDelta: "100",
          },
          {
            name: "Venus USDT (Stable Coins)",
            asset: "USDT",
            symbol: "vUSDT_StableCoins",
            rateModel: InterestRateModels.JumpRate.toString(),
            baseRatePerYear: convertToUnit("0.02", 18),
            multiplierPerYear: convertToUnit("0.05", 18),
            jumpMultiplierPerYear: convertToUnit("2.5", 18),
            kink_: convertToUnit("0.6", 18),
            collateralFactor: convertToUnit("0.8", 18),
            liquidationThreshold: convertToUnit("0.88", 18),
            reserveFactor: convertToUnit("0.1", 18),
            initialSupply: convertToUnit(10_000, 6), // USDT has 6 decimals on testnet
            supplyCap: convertToUnit(1_000_000, 6), // USDT has 6 decimals on testnet
            borrowCap: convertToUnit(400_000, 6), // USDT has 6 decimals on testnet
            vTokenReceiver: preconfiguredAddresses.bscmainnet.VTreasury,
            reduceReservesBlockDelta: "100",
          },
          {
            name: "Venus USDD (Stable Coins)",
            asset: "USDD",
            symbol: "vUSDD_StableCoins",
            rateModel: InterestRateModels.JumpRate.toString(),
            baseRatePerYear: convertToUnit("0.02", 18),
            multiplierPerYear: convertToUnit("0.1", 18),
            jumpMultiplierPerYear: convertToUnit("3", 18),
            kink_: convertToUnit("0.8", 18),
            collateralFactor: convertToUnit("0.65", 18),
            liquidationThreshold: convertToUnit("0.7", 18),
            reserveFactor: convertToUnit("0.1", 18),
            initialSupply: convertToUnit(10_000, 18),
            supplyCap: convertToUnit(1_000_000, 18),
            borrowCap: convertToUnit(400_000, 18),
            vTokenReceiver: "0x3DdfA8eC3052539b6C9549F12cEA2C295cfF5296",
            reduceReservesBlockDelta: "100",
          },
          {
            name: "Venus agEUR (Stablecoins)",
            asset: "agEUR",
            symbol: "vagEUR_Stablecoins",
            rateModel: InterestRateModels.JumpRate.toString(),
            baseRatePerYear: convertToUnit("0.02", 18),
            multiplierPerYear: convertToUnit("0.1", 18),
            jumpMultiplierPerYear: convertToUnit("2.5", 18),
            kink_: convertToUnit("0.5", 18),
            collateralFactor: convertToUnit("0.75", 18),
            liquidationThreshold: convertToUnit("0.8", 18),
            reserveFactor: convertToUnit("0.1", 18),
            initialSupply: convertToUnit(9000, 18),
            supplyCap: convertToUnit(100000, 18),
            borrowCap: convertToUnit(50000, 18),
            vTokenReceiver: "0xc444949e0054a23c44fc45789738bdf64aed2391",
            reduceReservesBlockDelta: "100",
          },
        ],
        rewards: [
          {
            asset: "HAY",
            markets: ["HAY"],
            supplySpeeds: ["1860119047619047"], // 1500 HAY over 28 days (806400 blocks)
            borrowSpeeds: ["1860119047619047"], // 1500 HAY over 28 days (806400 blocks)
          },
          {
            asset: "HAY",
            markets: ["HAY"],
            supplySpeeds: ["1240079365079365"], // 1000 HAY over 28 days (806400 blocks)
            borrowSpeeds: ["1240079365079365"], // 1000 HAY over 28 days (806400 blocks)
          },
          {
            asset: "ANGLE",
            markets: ["agEUR"],
            supplySpeeds: ["0"],
            borrowSpeeds: ["87549603174603174"], // 17650 ANGLE over 7 days (201600 blocks)
          },
        ],
      },
      {
        id: "DeFi",
        name: "DeFi",
        closeFactor: convertToUnit("0.5", 18),
        liquidationIncentive: convertToUnit("1.1", 18),
        minLiquidatableCollateral: convertToUnit("100", 18),
        vtokens: [
          {
            name: "Venus BSW (DeFi)",
            asset: "BSW",
            symbol: "vBSW_DeFi",
            rateModel: InterestRateModels.JumpRate.toString(),
            baseRatePerYear: convertToUnit("0.02", 18),
            multiplierPerYear: convertToUnit("0.2", 18),
            jumpMultiplierPerYear: convertToUnit("3", 18),
            kink_: convertToUnit("0.5", 18),
            collateralFactor: convertToUnit("0.25", 18),
            liquidationThreshold: convertToUnit("0.3", 18),
            reserveFactor: convertToUnit("0.25", 18),
            initialSupply: convertToUnit("475750", 18),
            supplyCap: convertToUnit("15000000", 18),
            borrowCap: convertToUnit("10500000", 18),
            vTokenReceiver: "0x109E8083a64c7DedE513e8b580c5b08B96f9cE73",
            reduceReservesBlockDelta: "100",
          },
          {
            name: "Venus ALPACA (DeFi)",
            asset: "ALPACA",
            symbol: "vALPACA_DeFi",
            rateModel: InterestRateModels.JumpRate.toString(),
            baseRatePerYear: convertToUnit("0.02", 18),
            multiplierPerYear: convertToUnit("0.2", 18),
            jumpMultiplierPerYear: convertToUnit("3", 18),
            kink_: convertToUnit("0.5", 18),
            collateralFactor: convertToUnit("0.25", 18),
            liquidationThreshold: convertToUnit("0.3", 18),
            reserveFactor: convertToUnit("0.25", 18),
            initialSupply: convertToUnit("5189", 18),
            supplyCap: convertToUnit("2500000", 18),
            borrowCap: convertToUnit("1750000", 18),
            vTokenReceiver: "0xAD9CADe20100B8b945da48e1bCbd805C38d8bE77",
            reduceReservesBlockDelta: "100",
          },
          {
            name: "Venus USDT (DeFi)",
            asset: "USDT",
            symbol: "vUSDT_DeFi",
            rateModel: InterestRateModels.JumpRate.toString(),
            baseRatePerYear: convertToUnit("0.03", 18),
            multiplierPerYear: convertToUnit("0.1", 18),
            jumpMultiplierPerYear: convertToUnit("2.5", 18),
            kink_: convertToUnit("0.6", 18),
            collateralFactor: convertToUnit("0.8", 18),
            liquidationThreshold: convertToUnit("0.88", 18),
            reserveFactor: convertToUnit("0.1", 18),
            initialSupply: convertToUnit("10000", 6), // USDT has 6 decimals on testnet
            supplyCap: convertToUnit("18600000", 6), // USDT has 6 decimals on testnet
            borrowCap: convertToUnit("14880000", 6), // USDT has 6 decimals on testnet
            vTokenReceiver: preconfiguredAddresses.bscmainnet.VTreasury,
            reduceReservesBlockDelta: "100",
          },
          {
            name: "Venus USDD (DeFi)",
            asset: "USDD",
            symbol: "vUSDD_DeFi",
            rateModel: InterestRateModels.JumpRate.toString(),
            baseRatePerYear: convertToUnit("0.03", 18),
            multiplierPerYear: convertToUnit("0.1", 18),
            jumpMultiplierPerYear: convertToUnit("2.5", 18),
            kink_: convertToUnit("0.6", 18),
            collateralFactor: convertToUnit("0.65", 18),
            liquidationThreshold: convertToUnit("0.7", 18),
            reserveFactor: convertToUnit("0.1", 18),
            initialSupply: convertToUnit("10000", 18),
            supplyCap: convertToUnit("2000000", 18),
            borrowCap: convertToUnit("1600000", 18),
            vTokenReceiver: "0x3DdfA8eC3052539b6C9549F12cEA2C295cfF5296",
            reduceReservesBlockDelta: "100",
          },
          {
            name: "Venus ANKR (DeFi)",
            asset: "ANKR",
            symbol: "vANKR_DeFi",
            rateModel: InterestRateModels.JumpRate.toString(),
            baseRatePerYear: convertToUnit("0.02", 18),
            multiplierPerYear: convertToUnit("0.2", 18),
            jumpMultiplierPerYear: convertToUnit("3", 18),
            kink_: convertToUnit("0.5", 18),
            collateralFactor: convertToUnit("0.25", 18),
            liquidationThreshold: convertToUnit("0.3", 18),
            reserveFactor: convertToUnit("0.25", 18),
            initialSupply: convertToUnit("500000", 18),
            supplyCap: convertToUnit("9508802", 18),
            borrowCap: convertToUnit("6656161", 18),
            vTokenReceiver: "0xAE1c38847Fb90A13a2a1D7E5552cCD80c62C6508",
            reduceReservesBlockDelta: "100",
          },
          {
            name: "Venus ankrBNB (DeFi)",
            asset: "ankrBNB",
            symbol: "vankrBNB_DeFi",
            rateModel: InterestRateModels.JumpRate.toString(),
            baseRatePerYear: convertToUnit("0.035", 18),
            multiplierPerYear: convertToUnit("0.1", 18),
            jumpMultiplierPerYear: convertToUnit("3", 18),
            kink_: convertToUnit("0.8", 18),
            collateralFactor: convertToUnit("0", 18),
            liquidationThreshold: convertToUnit("0", 18),
            reserveFactor: convertToUnit("0.25", 18),
            initialSupply: convertToUnit("39", 18),
            supplyCap: convertToUnit("5000", 18),
            borrowCap: convertToUnit("4000", 18),
            vTokenReceiver: "0xAE1c38847Fb90A13a2a1D7E5552cCD80c62C6508",
            reduceReservesBlockDelta: "100",
          },
          {
            name: "Venus PLANET (DeFi)",
            asset: "PLANET",
            symbol: "vPLANET_DeFi",
            rateModel: InterestRateModels.JumpRate.toString(),
            baseRatePerYear: convertToUnit("0.02", 18),
            multiplierPerYear: convertToUnit("0.2", 18),
            jumpMultiplierPerYear: convertToUnit("3", 18),
            kink_: convertToUnit("0.45", 18),
            collateralFactor: convertToUnit("0.2", 18),
            liquidationThreshold: convertToUnit("0.3", 18),
            reserveFactor: convertToUnit("0.25", 18),
            initialSupply: convertToUnit("174983000", 18),
            supplyCap: convertToUnit("1000000000", 18),
            borrowCap: convertToUnit("500000000", 18),
            vTokenReceiver: "0x0554d6079eBc222AD12405E52b264Bdb5B65D1cf",
            reduceReservesBlockDelta: "100",
          },
          {
            name: "Venus TWT (DeFi)",
            asset: "TWT",
            symbol: "vTWT_DeFi",
            rateModel: InterestRateModels.JumpRate.toString(),
            baseRatePerYear: convertToUnit("0.02", 18),
            multiplierPerYear: convertToUnit("0.2", 18),
            jumpMultiplierPerYear: convertToUnit("3", 18),
            kink_: convertToUnit("0.5", 18),
            collateralFactor: convertToUnit("0.5", 18),
            liquidationThreshold: convertToUnit("0.6", 18),
            reserveFactor: convertToUnit("0.25", 18),
            initialSupply: convertToUnit("10000", 18),
            supplyCap: convertToUnit("1000000", 18),
            borrowCap: convertToUnit("500000", 18),
            vTokenReceiver: "0x0848dB7cB495E7b9aDA1D4dC972b9A526D014D84",
            reduceReservesBlockDelta: "100",
          },
        ],
        rewards: [
          {
            asset: "BSW",
            markets: ["BSW"],
            supplySpeeds: ["16753472222222222"], // 14475 BSW over 30 days (864000 blocks)
            borrowSpeeds: ["16753472222222222"], // 14475 BSW over 30 days (864000 blocks)
          },
          {
            asset: "ANKR",
            markets: ["ankrBNB"],
            supplySpeeds: ["289351851851851851"], // 250000 ANKR over 30 days (864000 blocks)
            borrowSpeeds: ["289351851851851851"], // 250000 ANKR over 30 days (864000 blocks)
          },
          {
            asset: "USDT",
            markets: ["PLANET"],
            supplySpeeds: ["1860"], // 1500 USDT over 28 days (806400 blocks)
            borrowSpeeds: ["1860"], // 1500 USDT over 28 days (806400 blocks)
          },
        ],
      },
      {
        id: "GameFi",
        name: "GameFi",
        closeFactor: convertToUnit("0.5", 18),
        liquidationIncentive: convertToUnit("1.1", 18),
        minLiquidatableCollateral: convertToUnit("100", 18),
        vtokens: [
          {
            name: "Venus RACA (GameFi)",
            asset: "RACA",
            symbol: "vRACA_GameFi",
            rateModel: InterestRateModels.JumpRate.toString(),
            baseRatePerYear: convertToUnit("0.02", 18),
            multiplierPerYear: convertToUnit("0.2", 18),
            jumpMultiplierPerYear: convertToUnit("3", 18),
            kink_: convertToUnit("0.5", 18),
            collateralFactor: convertToUnit("0.25", 18),
            liquidationThreshold: convertToUnit("0.3", 18),
            reserveFactor: convertToUnit("0.25", 18),
            initialSupply: convertToUnit("175000000", 18),
            supplyCap: convertToUnit("4000000000", 18),
            borrowCap: convertToUnit("2800000000", 18),
            vTokenReceiver: "0x6Ee74536B3Ff10Ff639aa781B7220121287F6Fa5",
            reduceReservesBlockDelta: "100",
          },
          {
            name: "Venus FLOKI (GameFi)",
            asset: "FLOKI",
            symbol: "vFLOKI_GameFi",
            rateModel: InterestRateModels.JumpRate.toString(),
            baseRatePerYear: convertToUnit("0.02", 18),
            multiplierPerYear: convertToUnit("0.2", 18),
            jumpMultiplierPerYear: convertToUnit("3", 18),
            kink_: convertToUnit("0.5", 18),
            collateralFactor: convertToUnit("0.25", 18),
            liquidationThreshold: convertToUnit("0.3", 18),
            reserveFactor: convertToUnit("0.25", 18),
            initialSupply: convertToUnit("1512860000", 18), // FLOKI has 18 decimals on testnet
            supplyCap: convertToUnit("40000000000", 18), // FLOKI has 18 decimals on testnet
            borrowCap: convertToUnit("28000000000", 18), // FLOKI has 18 decimals on testnet
            vTokenReceiver: "0x17e98a24f992BB7bcd62d6722d714A3C74814B94",
            reduceReservesBlockDelta: "100",
          },
          {
            name: "Venus USDT (GameFi)",
            asset: "USDT",
            symbol: "vUSDT_GameFi",
            rateModel: InterestRateModels.JumpRate.toString(),
            baseRatePerYear: convertToUnit("0.03", 18),
            multiplierPerYear: convertToUnit("0.1", 18),
            jumpMultiplierPerYear: convertToUnit("2.5", 18),
            kink_: convertToUnit("0.6", 18),
            collateralFactor: convertToUnit("0.8", 18),
            liquidationThreshold: convertToUnit("0.88", 18),
            reserveFactor: convertToUnit("0.1", 18),
            initialSupply: convertToUnit("10000", 6), // USDT has 6 decimals on testnet
            supplyCap: convertToUnit("18600000", 6), // USDT has 6 decimals on testnet
            borrowCap: convertToUnit("14880000", 6), // USDT has 6 decimals on testnet
            vTokenReceiver: preconfiguredAddresses.bscmainnet.VTreasury,
            reduceReservesBlockDelta: "100",
          },
          {
            name: "Venus USDD (GameFi)",
            asset: "USDD",
            symbol: "vUSDD_GameFi",
            rateModel: InterestRateModels.JumpRate.toString(),
            baseRatePerYear: convertToUnit("0.03", 18),
            multiplierPerYear: convertToUnit("0.1", 18),
            jumpMultiplierPerYear: convertToUnit("2.5", 18),
            kink_: convertToUnit("0.6", 18),
            collateralFactor: convertToUnit("0.65", 18),
            liquidationThreshold: convertToUnit("0.7", 18),
            reserveFactor: convertToUnit("0.1", 18),
            initialSupply: convertToUnit("10000", 18),
            supplyCap: convertToUnit("2000000", 18),
            borrowCap: convertToUnit("1600000", 18),
            vTokenReceiver: "0x3DdfA8eC3052539b6C9549F12cEA2C295cfF5296",
            reduceReservesBlockDelta: "100",
          },
        ],
        rewards: [
          {
            asset: "FLOKI",
            markets: ["FLOKI"],
            supplySpeeds: ["230305570295138888888"], // 198984012.735 FLOKI over 30 days (864000 blocks), 18 decimals on testnet
            borrowSpeeds: ["230305570295138888888"], // 198984012.735 FLOKI over 30 days (864000 blocks), 18 decimals on testnet
          },
          {
            asset: "RACA",
            markets: ["RACA"],
            supplySpeeds: ["6076388888888888888"], // 5250000 RACA over 30 days (864000 blocks)
            borrowSpeeds: ["6076388888888888888"], // 5250000 RACA over 30 days (864000 blocks)
          },
        ],
      },
      {
        id: "LiquidStakedBNB",
        name: "Liquid Staked BNB",
        closeFactor: convertToUnit("0.5", 18),
        liquidationIncentive: convertToUnit("1.1", 18),
        minLiquidatableCollateral: convertToUnit("100", 18),
        vtokens: [
          {
            name: "Venus ankrBNB (Liquid Staked BNB)",
            asset: "ankrBNB",
            symbol: "vankrBNB_LiquidStakedBNB",
            rateModel: InterestRateModels.JumpRate.toString(),
            baseRatePerYear: convertToUnit("0.02", 18),
            multiplierPerYear: convertToUnit("0.2", 18),
            jumpMultiplierPerYear: convertToUnit("3", 18),
            kink_: convertToUnit("0.5", 18),
            collateralFactor: convertToUnit("0.35", 18),
            liquidationThreshold: convertToUnit("0.4", 18),
            reserveFactor: convertToUnit("0.25", 18),
            initialSupply: convertToUnit("40", 18),
            supplyCap: convertToUnit("8000", 18),
            borrowCap: convertToUnit("5600", 18),
            vTokenReceiver: "0xAE1c38847Fb90A13a2a1D7E5552cCD80c62C6508",
            reduceReservesBlockDelta: "100",
          },
          {
            name: "Venus BNBx (Liquid Staked BNB)",
            asset: "BNBx",
            symbol: "vBNBx_LiquidStakedBNB",
            rateModel: InterestRateModels.JumpRate.toString(),
            baseRatePerYear: convertToUnit("0.02", 18),
            multiplierPerYear: convertToUnit("0.2", 18),
            jumpMultiplierPerYear: convertToUnit("3", 18),
            kink_: convertToUnit("0.5", 18),
            collateralFactor: convertToUnit("0.35", 18),
            liquidationThreshold: convertToUnit("0.4", 18),
            reserveFactor: convertToUnit("0.25", 18),
            initialSupply: convertToUnit("39.36", 18),
            supplyCap: convertToUnit("1818", 18),
            borrowCap: convertToUnit("1272", 18),
            vTokenReceiver: "0xF0348E1748FCD45020151C097D234DbbD5730BE7",
            reduceReservesBlockDelta: "100",
          },
          {
            name: "Venus stkBNB (Liquid Staked BNB)",
            asset: "stkBNB",
            symbol: "vstkBNB_LiquidStakedBNB",
            rateModel: InterestRateModels.JumpRate.toString(),
            baseRatePerYear: convertToUnit("0.02", 18),
            multiplierPerYear: convertToUnit("0.2", 18),
            jumpMultiplierPerYear: convertToUnit("3", 18),
            kink_: convertToUnit("0.5", 18),
            collateralFactor: convertToUnit("0.35", 18),
            liquidationThreshold: convertToUnit("0.4", 18),
            reserveFactor: convertToUnit("0.25", 18),
            initialSupply: convertToUnit("40", 18),
            supplyCap: convertToUnit("540", 18),
            borrowCap: convertToUnit("378", 18),
            vTokenReceiver: "0xccc022502d6c65e1166fd34147040f05880f7972",
            reduceReservesBlockDelta: "100",
          },
          {
            name: "Venus WBNB (Liquid Staked BNB)",
            asset: "WBNB",
            symbol: "vWBNB_LiquidStakedBNB",
            rateModel: InterestRateModels.JumpRate.toString(),
            baseRatePerYear: convertToUnit("0.02", 18),
            multiplierPerYear: convertToUnit("0.2", 18),
            jumpMultiplierPerYear: convertToUnit("3", 18),
            kink_: convertToUnit("0.5", 18),
            collateralFactor: convertToUnit("0.45", 18),
            liquidationThreshold: convertToUnit("0.5", 18),
            reserveFactor: convertToUnit("0.25", 18),
            initialSupply: convertToUnit("35", 18),
            supplyCap: convertToUnit("80000", 18),
            borrowCap: convertToUnit("56000", 18),
            vTokenReceiver: preconfiguredAddresses.bscmainnet.VTreasury,
            reduceReservesBlockDelta: "100",
          },
          {
            name: "Venus USDT (Liquid Staked BNB)",
            asset: "USDT",
            symbol: "vUSDT_LiquidStakedBNB",
            rateModel: InterestRateModels.JumpRate.toString(),
            baseRatePerYear: convertToUnit("0.03", 18),
            multiplierPerYear: convertToUnit("0.1", 18),
            jumpMultiplierPerYear: convertToUnit("2.5", 18),
            kink_: convertToUnit("0.6", 18),
            collateralFactor: convertToUnit("0.8", 18),
            liquidationThreshold: convertToUnit("0.88", 18),
            reserveFactor: convertToUnit("0.1", 18),
            initialSupply: convertToUnit("10000", 6), // USDT has 6 decimals on testnet
            supplyCap: convertToUnit("18600000", 6), // USDT has 6 decimals on testnet
            borrowCap: convertToUnit("14880000", 6), // USDT has 6 decimals on testnet
            vTokenReceiver: preconfiguredAddresses.bscmainnet.VTreasury,
            reduceReservesBlockDelta: "100",
          },
          {
            name: "Venus USDD (Liquid Staked BNB)",
            asset: "USDD",
            symbol: "vUSDD_LiquidStakedBNB",
            rateModel: InterestRateModels.JumpRate.toString(),
            baseRatePerYear: convertToUnit("0.03", 18),
            multiplierPerYear: convertToUnit("0.1", 18),
            jumpMultiplierPerYear: convertToUnit("2.5", 18),
            kink_: convertToUnit("0.6", 18),
            collateralFactor: convertToUnit("0.65", 18),
            liquidationThreshold: convertToUnit("0.7", 18),
            reserveFactor: convertToUnit("0.1", 18),
            initialSupply: convertToUnit("10000", 18),
            supplyCap: convertToUnit("2000000", 18),
            borrowCap: convertToUnit("1600000", 18),
            vTokenReceiver: "0x3DdfA8eC3052539b6C9549F12cEA2C295cfF5296",
            reduceReservesBlockDelta: "100",
          },
          {
            name: "Venus SnBNB (Liquid Staked BNB)",
            asset: "SnBNB",
            symbol: "vSnBNB_LiquidStakedBNB",
            rateModel: InterestRateModels.JumpRate.toString(),
            baseRatePerYear: convertToUnit("0.02", 18),
            multiplierPerYear: convertToUnit("0.2", 18),
            jumpMultiplierPerYear: convertToUnit("3", 18),
            kink_: convertToUnit("0.5", 18),
            collateralFactor: convertToUnit("0.87", 18),
            liquidationThreshold: convertToUnit("0.9", 18),
            reserveFactor: convertToUnit("0.25", 18),
            initialSupply: convertToUnit("47", 18),
            supplyCap: convertToUnit("1000", 18),
            borrowCap: convertToUnit("100", 18),
            vTokenReceiver: "0xDC2D855A95Ee70d7282BebD35c96f905CDE31f55",
            reduceReservesBlockDelta: "100",
          },
        ],
        rewards: [
          {
            asset: "ankrBNB",
            markets: ["ankrBNB"],
            supplySpeeds: ["26620370370370"], // 23 ankrBNB over 30 days (864000 blocks)
            borrowSpeeds: ["26620370370370"], // 23 ankrBNB over 30 days (864000 blocks)
          },
          {
            asset: "stkBNB",
            markets: ["stkBNB"],
            supplySpeeds: ["4629629629629"], // 4 stkBNB over 30 days (864000 blocks)
            borrowSpeeds: ["1504629629629"], // 1.3 stkBNB over 30 days (864000 blocks)
          },
          {
            asset: "SD",
            markets: ["BNBx"],
            supplySpeeds: ["3703703703703703"], // 3200 SD over 30 days (864000 blocks)
            borrowSpeeds: ["3703703703703703"], // 3200 SD over 30 days (864000 blocks)
          },
          {
            asset: "SD",
            markets: ["BNBx"],
            supplySpeeds: ["1157407407407407"], // 1000 SD over 30 days (864000 blocks)
            borrowSpeeds: ["1157407407407407"], // 1000 SD over 30 days (864000 blocks)
          },
          {
            asset: "HAY",
            markets: ["SnBNB"],
            supplySpeeds: ["930059523809523"], // 1500 HAY over 56 days (1612800 blocks)
            borrowSpeeds: ["930059523809523"], // 1500 HAY over 56 days (1612800 blocks)
          },
        ],
      },
      {
        id: "Tron",
        name: "Tron",
        closeFactor: convertToUnit("0.5", 18),
        liquidationIncentive: convertToUnit("1.1", 18),
        minLiquidatableCollateral: convertToUnit("100", 18),
        vtokens: [
          {
            name: "Venus BTT (Tron)",
            asset: "BTT",
            symbol: "vBTT_Tron",
            rateModel: InterestRateModels.JumpRate.toString(),
            baseRatePerYear: convertToUnit("0.02", 18),
            multiplierPerYear: convertToUnit("0.2", 18),
            jumpMultiplierPerYear: convertToUnit("3", 18),
            kink_: convertToUnit("0.5", 18),
            collateralFactor: convertToUnit("0.25", 18),
            liquidationThreshold: convertToUnit("0.3", 18),
            reserveFactor: convertToUnit("0.25", 18),
            initialSupply: convertToUnit("16753000000", 18),
            supplyCap: convertToUnit("1500000000000", 18),
            borrowCap: convertToUnit("1050000000000", 18),
            vTokenReceiver: "0x3DdfA8eC3052539b6C9549F12cEA2C295cfF5296",
            reduceReservesBlockDelta: "100",
          },
          {
            name: "Venus NFT (Tron)",
            asset: "NFT",
            symbol: "vNFT_Tron",
            rateModel: InterestRateModels.JumpRate.toString(),
            baseRatePerYear: convertToUnit("0.02", 18),
            multiplierPerYear: convertToUnit("0.2", 18),
            jumpMultiplierPerYear: convertToUnit("3", 18),
            kink_: convertToUnit("0.5", 18),
            collateralFactor: convertToUnit("0.25", 18),
            liquidationThreshold: convertToUnit("0.3", 18),
            reserveFactor: convertToUnit("0.25", 18),
            initialSupply: convertToUnit("27153000000", 18), // NFT has 18 decimals on testnet
            supplyCap: convertToUnit("4000000000", 18), // NFT has 18 decimals on testnet
            borrowCap: convertToUnit("2800000000", 18), // NFT has 18 decimals on testnet
            vTokenReceiver: "0x3DdfA8eC3052539b6C9549F12cEA2C295cfF5296",
            reduceReservesBlockDelta: "100",
          },
          {
            name: "Venus WIN (Tron)",
            asset: "WIN",
            symbol: "vWIN_Tron",
            rateModel: InterestRateModels.JumpRate.toString(),
            baseRatePerYear: convertToUnit("0.02", 18),
            multiplierPerYear: convertToUnit("0.2", 18),
            jumpMultiplierPerYear: convertToUnit("3", 18),
            kink_: convertToUnit("0.5", 18),
            collateralFactor: convertToUnit("0.25", 18),
            liquidationThreshold: convertToUnit("0.3", 18),
            reserveFactor: convertToUnit("0.25", 18),
            initialSupply: convertToUnit("134000000", 18),
            supplyCap: convertToUnit("3000000000", 18),
            borrowCap: convertToUnit("2100000000", 18),
            vTokenReceiver: "0x3DdfA8eC3052539b6C9549F12cEA2C295cfF5296",
            reduceReservesBlockDelta: "100",
          },
          {
            name: "Venus TRX (Tron)",
            asset: "TRX",
            symbol: "vTRX_Tron",
            rateModel: InterestRateModels.JumpRate.toString(),
            baseRatePerYear: convertToUnit("0.02", 18),
            multiplierPerYear: convertToUnit("0.2", 18),
            jumpMultiplierPerYear: convertToUnit("3", 18),
            kink_: convertToUnit("0.5", 18),
            collateralFactor: convertToUnit("0.25", 18),
            liquidationThreshold: convertToUnit("0.3", 18),
            reserveFactor: convertToUnit("0.25", 18),
            initialSupply: convertToUnit("129000", 6), // Note 6 decimals
            supplyCap: convertToUnit("11000000", 6), // Note 6 decimals
            borrowCap: convertToUnit("7700000", 6), // Note 6 decimals
            vTokenReceiver: "0x3DdfA8eC3052539b6C9549F12cEA2C295cfF5296",
            reduceReservesBlockDelta: "100",
          },
          {
            name: "Venus USDT (Tron)",
            asset: "USDT",
            symbol: "vUSDT_Tron",
            rateModel: InterestRateModels.JumpRate.toString(),
            baseRatePerYear: convertToUnit("0.03", 18),
            multiplierPerYear: convertToUnit("0.1", 18),
            jumpMultiplierPerYear: convertToUnit("2.5", 18),
            kink_: convertToUnit("0.6", 18),
            collateralFactor: convertToUnit("0.8", 18),
            liquidationThreshold: convertToUnit("0.88", 18),
            reserveFactor: convertToUnit("0.1", 18),
            initialSupply: convertToUnit("10000", 6), // USDT has 6 decimals on testnet
            supplyCap: convertToUnit("18600000", 6), // USDT has 6 decimals on testnet
            borrowCap: convertToUnit("14880000", 6), // USDT has 6 decimals on testnet
            vTokenReceiver: preconfiguredAddresses.bscmainnet.VTreasury,
            reduceReservesBlockDelta: "100",
          },
          {
            name: "Venus USDD (Tron)",
            asset: "USDD",
            symbol: "vUSDD_Tron",
            rateModel: InterestRateModels.JumpRate.toString(),
            baseRatePerYear: convertToUnit("0.03", 18),
            multiplierPerYear: convertToUnit("0.1", 18),
            jumpMultiplierPerYear: convertToUnit("2.5", 18),
            kink_: convertToUnit("0.6", 18),
            collateralFactor: convertToUnit("0.65", 18),
            liquidationThreshold: convertToUnit("0.7", 18),
            reserveFactor: convertToUnit("0.1", 18),
            initialSupply: convertToUnit("10000", 18),
            supplyCap: convertToUnit("2000000", 18),
            borrowCap: convertToUnit("1600000", 18),
            vTokenReceiver: "0x3DdfA8eC3052539b6C9549F12cEA2C295cfF5296",
            reduceReservesBlockDelta: "100",
          },
        ],
        rewards: [
          {
            asset: "BTT",
            markets: ["BTT"],
            supplySpeeds: ["19969071901620370370370"], // 17253278123 BTT over 30 days (864000 blocks)
            borrowSpeeds: ["19969071901620370370370"], // 17253278123 BTT over 30 days (864000 blocks)
          },
          {
            asset: "WIN",
            markets: ["WIN"],
            supplySpeeds: ["24805131365740740740"], // 21431633.5 WIN over 30 days (864000 blocks)
            borrowSpeeds: ["24805131365740740740"], // 21431633.5 WIN over 30 days (864000 blocks)
          },
          {
            asset: "TRX",
            markets: ["TRX"],
            supplySpeeds: ["45461"], // 39278.5 TRX over 30 days (864000 blocks)
            borrowSpeeds: ["45461"], // 39278.5 TRX over 30 days (864000 blocks)
          },
          {
            asset: "USDD",
            markets: ["USDD"],
            supplySpeeds: ["14467592592592592"], // 12500 USDD over 30 days (864000 blocks)
            borrowSpeeds: ["14467592592592592"], // 12500 USDD over 30 days (864000 blocks)
          },
        ],
      },
    ],
    accessControlConfig: [
      ...poolRegistryPermissions(),
      ...normalTimelockPermissions(preconfiguredAddresses.bsctestnet.NormalTimelock),
      ...fastTrackTimelockPermissions(preconfiguredAddresses.bsctestnet.FastTrackTimelock),
      ...criticalTimelockPermissions(preconfiguredAddresses.bsctestnet.CriticalTimelock),
    ],
    preconfiguredAddresses: preconfiguredAddresses.bsctestnet,
  },
  bscmainnet: {
    tokensConfig: [
      {
        isMock: false,
        name: "Venus",
        symbol: "XVS",
        decimals: 18,
        tokenAddress: "0xcF6BB5389c92Bdda8a3747Ddb454cB7a64626C63",
      },
      {
        isMock: false,
        name: "Binance-Peg BSC-USD",
        symbol: "USDT",
        decimals: 18,
        tokenAddress: "0x55d398326f99059fF775485246999027B3197955",
      },
      {
        isMock: false,
        name: "Hay Destablecoin",
        symbol: "HAY",
        decimals: 18,
        tokenAddress: "0x0782b6d8c4551B9760e74c0545a9bCD90bdc41E5",
      },
      {
        isMock: false,
        name: "Decentralized USD",
        symbol: "USDD",
        decimals: 18,
        tokenAddress: "0xd17479997F34dd9156Deef8F95A52D81D265be9c",
      },
      {
        isMock: false,
        name: "Biswap",
        symbol: "BSW",
        decimals: 18,
        tokenAddress: "0x965f527d9159dce6288a2219db51fc6eef120dd1",
      },
      {
        isMock: false,
        name: "AlpacaToken",
        symbol: "ALPACA",
        decimals: 18,
        tokenAddress: "0x8f0528ce5ef7b51152a59745befdd91d97091d2f",
      },
      {
        isMock: false,
        name: "Ankr",
        symbol: "ANKR",
        decimals: 18,
        tokenAddress: "0xf307910A4c7bbc79691fD374889b36d8531B08e3",
      },
      {
        isMock: false,
        name: "Radio Caca V2",
        symbol: "RACA",
        decimals: 18,
        tokenAddress: "0x12BB890508c125661E03b09EC06E404bc9289040",
      },
      {
        isMock: false,
        name: "FLOKI",
        symbol: "FLOKI",
        decimals: 9,
        tokenAddress: "0xfb5B838b6cfEEdC2873aB27866079AC55363D37E",
      },
      {
        isMock: false,
        name: "Ankr Staked BNB",
        symbol: "ankrBNB",
        decimals: 18,
        tokenAddress: "0x52F24a5e03aee338Da5fd9Df68D2b6FAe1178827",
      },
      {
        isMock: false,
        name: "Liquid Staking BNB",
        symbol: "BNBx",
        decimals: 18,
        tokenAddress: "0x1bdd3cf7f79cfb8edbb955f20ad99211551ba275",
      },
      {
        isMock: false,
        name: "Staked BNB",
        symbol: "stkBNB",
        decimals: 18,
        tokenAddress: "0xc2E9d07F66A89c44062459A47a0D2Dc038E4fb16",
      },
      {
        isMock: false,
        name: "BitTorrent",
        symbol: "BTT",
        decimals: 18,
        tokenAddress: "0x352Cb5E19b12FC216548a2677bD0fce83BaE434B",
      },
      {
        isMock: false,
        name: "APENFT",
        symbol: "NFT",
        decimals: 6,
        tokenAddress: "0x20eE7B720f4E4c4FFcB00C4065cdae55271aECCa",
      },
      {
        isMock: false,
        name: "WINk",
        symbol: "WIN",
        decimals: 18,
        tokenAddress: "0xaeF0d72a118ce24feE3cD1d43d383897D05B4e99",
      },
      {
        isMock: false,
        name: "TRON",
        symbol: "TRX",
        decimals: 6,
        tokenAddress: "0xCE7de646e7208a4Ef112cb6ed5038FA6cC6b12e3",
      },
      {
        isMock: false,
        name: "Wrapped BNB",
        symbol: "WBNB",
        decimals: 18,
        tokenAddress: "0xbb4CdB9CBd36B01bD1cBaEBF2De08d9173bc095c",
      },
      {
        isMock: false,
        name: "Stader (Wormhole)",
        symbol: "SD",
        decimals: 18,
        tokenAddress: "0x3BC5AC0dFdC871B365d159f728dd1B9A0B5481E8",
      },
      {
        isMock: false,
        name: "Trust Wallet",
        symbol: "TWT",
        decimals: 18,
        tokenAddress: "0x4b0f1812e5df2a09796481ff14017e6005508003",
      },
      {
        isMock: false,
        name: "agEUR",
        symbol: "agEUR",
        decimals: 18,
        tokenAddress: "0x12f31b73d812c6bb0d735a218c086d44d5fe5f89",
      },
      {
        isMock: false,
        name: "ANGLE_bsc",
        symbol: "ANGLE",
        decimals: 18,
        tokenAddress: "0x97B6897AAd7aBa3861c04C0e6388Fc02AF1F227f",
      },
      {
        isMock: false,
        name: "Synclub Staked BNB",
        symbol: "SnBNB",
        decimals: 18,
        tokenAddress: "0xB0b84D294e0C75A6abe60171b70edEb2EFd14A1B",
      },
      {
        isMock: false,
        name: "PLANET",
        symbol: "PLANET",
        decimals: 18,
        tokenAddress: "0xca6d678e74f553f0e59cccc03ae644a3c2c5ee7d",
      },
    ],
    poolConfig: [
      {
        id: "Stablecoins",
        name: "Stablecoins",
        closeFactor: convertToUnit("0.5", 18),
        liquidationIncentive: convertToUnit("1.1", 18),
        minLiquidatableCollateral: convertToUnit("100", 18),
        vtokens: [
          {
            name: "Venus HAY (Stablecoins)",
            asset: "HAY",
            symbol: "vHAY_Stablecoins",
            rateModel: InterestRateModels.JumpRate.toString(),
            baseRatePerYear: convertToUnit("0.02", 18),
            multiplierPerYear: convertToUnit("0.1", 18),
            jumpMultiplierPerYear: convertToUnit("3", 18),
            kink_: convertToUnit("0.8", 18),
            collateralFactor: convertToUnit("0.65", 18),
            liquidationThreshold: convertToUnit("0.7", 18),
            reserveFactor: convertToUnit("0.2", 18),
            initialSupply: convertToUnit(25_000, 18),
            supplyCap: convertToUnit(500_000, 18),
            borrowCap: convertToUnit(200_000, 18),
            vTokenReceiver: "0x09702Ea135d9D707DD51f530864f2B9220aAD87B",
            reduceReservesBlockDelta: "28800",
          },
          {
            name: "Venus USDT (Stablecoins)",
            asset: "USDT",
            symbol: "vUSDT_Stablecoins",
            rateModel: InterestRateModels.JumpRate.toString(),
            baseRatePerYear: "0",
            multiplierPerYear: convertToUnit("0.125", 18),
            jumpMultiplierPerYear: convertToUnit("2.5", 18),
            kink_: convertToUnit("0.8", 18),
            collateralFactor: convertToUnit("0.8", 18),
            liquidationThreshold: convertToUnit("0.88", 18),
            reserveFactor: convertToUnit("0.1", 18),
            initialSupply: convertToUnit(10_000, 18),
            supplyCap: convertToUnit(1_000_000, 18),
            borrowCap: convertToUnit(400_000, 18),
            vTokenReceiver: preconfiguredAddresses.bscmainnet.VTreasury,
            reduceReservesBlockDelta: "28800",
          },
          {
            name: "Venus USDD (Stablecoins)",
            asset: "USDD",
            symbol: "vUSDD_Stablecoins",
            rateModel: InterestRateModels.JumpRate.toString(),
            baseRatePerYear: convertToUnit("0.02", 18),
            multiplierPerYear: convertToUnit("0.1", 18),
            jumpMultiplierPerYear: convertToUnit("3", 18),
            kink_: convertToUnit("0.8", 18),
            collateralFactor: convertToUnit("0.65", 18),
            liquidationThreshold: convertToUnit("0.7", 18),
            reserveFactor: convertToUnit("0.1", 18),
            initialSupply: convertToUnit(10_000, 18),
            supplyCap: convertToUnit(1_000_000, 18),
            borrowCap: convertToUnit(400_000, 18),
            vTokenReceiver: "0x3DdfA8eC3052539b6C9549F12cEA2C295cfF5296",
            reduceReservesBlockDelta: "28800",
          },
          {
            name: "Venus agEUR (Stablecoins)",
            asset: "agEUR",
            symbol: "vagEUR_Stablecoins",
            rateModel: InterestRateModels.JumpRate.toString(),
            baseRatePerYear: convertToUnit("0.02", 18),
            multiplierPerYear: convertToUnit("0.1", 18),
            jumpMultiplierPerYear: convertToUnit("2.5", 18),
            kink_: convertToUnit("0.5", 18),
            collateralFactor: convertToUnit("0.75", 18),
            liquidationThreshold: convertToUnit("0.8", 18),
            reserveFactor: convertToUnit("0.1", 18),
            initialSupply: convertToUnit(9000, 18),
            supplyCap: convertToUnit(100000, 18),
            borrowCap: convertToUnit(50000, 18),
            vTokenReceiver: "0xc444949e0054a23c44fc45789738bdf64aed2391", // community wallet
            reduceReservesBlockDelta: "28800",
          },
        ],
        rewards: [
          {
            asset: "HAY",
            markets: ["HAY"],
            supplySpeeds: ["1860119047619047"], // 1500 HAY over 28 days (806400 blocks)
            borrowSpeeds: ["1860119047619047"], // 1500 HAY over 28 days (806400 blocks)
          },
          {
            asset: "HAY",
            markets: ["HAY"],
            supplySpeeds: ["1240079365079365"], // 1000 HAY over 28 days (806400 blocks)
            borrowSpeeds: ["1240079365079365"], // 1000 HAY over 28 days (806400 blocks)
          },
          {
            asset: "ANGLE",
            markets: ["agEUR"],
            supplySpeeds: ["0"],
            borrowSpeeds: ["87549603174603174"], // 17650 ANGLE over 7 days (201600 blocks)
          },
        ],
      },
      {
        id: "DeFi",
        name: "DeFi",
        closeFactor: convertToUnit("0.5", 18),
        liquidationIncentive: convertToUnit("1.1", 18),
        minLiquidatableCollateral: convertToUnit("100", 18),
        vtokens: [
          {
            name: "Venus BSW (DeFi)",
            asset: "BSW",
            symbol: "vBSW_DeFi",
            rateModel: InterestRateModels.JumpRate.toString(),
            baseRatePerYear: convertToUnit("0.02", 18),
            multiplierPerYear: convertToUnit("0.2", 18),
            jumpMultiplierPerYear: convertToUnit("3", 18),
            kink_: convertToUnit("0.5", 18),
            collateralFactor: convertToUnit("0.25", 18),
            liquidationThreshold: convertToUnit("0.3", 18),
            reserveFactor: convertToUnit("0.25", 18),
            initialSupply: convertToUnit("475750", 18),
            supplyCap: convertToUnit("15000000", 18),
            borrowCap: convertToUnit("10500000", 18),
            vTokenReceiver: "0x109E8083a64c7DedE513e8b580c5b08B96f9cE73", // biswap team treasury
            reduceReservesBlockDelta: "28800",
          },
          {
            name: "Venus ALPACA (DeFi)",
            asset: "ALPACA",
            symbol: "vALPACA_DeFi",
            rateModel: InterestRateModels.JumpRate.toString(),
            baseRatePerYear: convertToUnit("0.02", 18),
            multiplierPerYear: convertToUnit("0.2", 18),
            jumpMultiplierPerYear: convertToUnit("3", 18),
            kink_: convertToUnit("0.5", 18),
            collateralFactor: convertToUnit("0.25", 18),
            liquidationThreshold: convertToUnit("0.3", 18),
            reserveFactor: convertToUnit("0.25", 18),
            initialSupply: convertToUnit("5189", 18),
            supplyCap: convertToUnit("2500000", 18),
            borrowCap: convertToUnit("1750000", 18),
            vTokenReceiver: "0xAD9CADe20100B8b945da48e1bCbd805C38d8bE77", // alpaca team treasury
            reduceReservesBlockDelta: "28800",
          },
          {
            name: "Venus USDT (DeFi)",
            asset: "USDT",
            symbol: "vUSDT_DeFi",
            rateModel: InterestRateModels.JumpRate.toString(),
            baseRatePerYear: convertToUnit("0.02", 18),
            multiplierPerYear: convertToUnit("0.175", 18),
            jumpMultiplierPerYear: convertToUnit("2.5", 18),
            kink_: convertToUnit("0.8", 18),
            collateralFactor: convertToUnit("0.8", 18),
            liquidationThreshold: convertToUnit("0.88", 18),
            reserveFactor: convertToUnit("0.1", 18),
            initialSupply: convertToUnit("10000", 18),
            supplyCap: convertToUnit("18600000", 18),
            borrowCap: convertToUnit("14880000", 18),
            vTokenReceiver: preconfiguredAddresses.bscmainnet.VTreasury,
            reduceReservesBlockDelta: "28800",
          },
          {
            name: "Venus USDD (DeFi)",
            asset: "USDD",
            symbol: "vUSDD_DeFi",
            rateModel: InterestRateModels.JumpRate.toString(),
            baseRatePerYear: convertToUnit("0.03", 18),
            multiplierPerYear: convertToUnit("0.1", 18),
            jumpMultiplierPerYear: convertToUnit("2.5", 18),
            kink_: convertToUnit("0.6", 18),
            collateralFactor: convertToUnit("0.65", 18),
            liquidationThreshold: convertToUnit("0.7", 18),
            reserveFactor: convertToUnit("0.1", 18),
            initialSupply: convertToUnit("10000", 18),
            supplyCap: convertToUnit("2000000", 18),
            borrowCap: convertToUnit("1600000", 18),
            vTokenReceiver: "0x3DdfA8eC3052539b6C9549F12cEA2C295cfF5296", // tron ecosystem treasury
            reduceReservesBlockDelta: "28800",
          },
          {
            name: "Venus ANKR (DeFi)",
            asset: "ANKR",
            symbol: "vANKR_DeFi",
            rateModel: InterestRateModels.JumpRate.toString(),
            baseRatePerYear: convertToUnit("0.02", 18),
            multiplierPerYear: convertToUnit("0.2", 18),
            jumpMultiplierPerYear: convertToUnit("3", 18),
            kink_: convertToUnit("0.5", 18),
            collateralFactor: convertToUnit("0.25", 18),
            liquidationThreshold: convertToUnit("0.3", 18),
            reserveFactor: convertToUnit("0.25", 18),
            initialSupply: convertToUnit("500000", 18),
            supplyCap: convertToUnit("9508802", 18),
            borrowCap: convertToUnit("6656161", 18),
            vTokenReceiver: "0xAE1c38847Fb90A13a2a1D7E5552cCD80c62C6508", // ankr team treasury
            reduceReservesBlockDelta: "28800",
          },

          {
            name: "Venus ankrBNB (DeFi)",
            asset: "ankrBNB",
            symbol: "vankrBNB_DeFi",
            rateModel: InterestRateModels.JumpRate.toString(),
            baseRatePerYear: convertToUnit("0.035", 18),
            multiplierPerYear: convertToUnit("0.1", 18),
            jumpMultiplierPerYear: convertToUnit("3", 18),
            kink_: convertToUnit("0.8", 18),
            collateralFactor: convertToUnit("0", 18),
            liquidationThreshold: convertToUnit("0", 18),
            reserveFactor: convertToUnit("0.25", 18),
            initialSupply: convertToUnit("39", 18),
            supplyCap: convertToUnit("5000", 18),
            borrowCap: convertToUnit("4000", 18),
            vTokenReceiver: "0xAE1c38847Fb90A13a2a1D7E5552cCD80c62C6508", // ankr team treasury
            reduceReservesBlockDelta: "28800",
          },
          {
            name: "Venus PLANET (DeFi)",
            asset: "PLANET",
            symbol: "vPLANET_DeFi",
            rateModel: InterestRateModels.JumpRate.toString(),
            baseRatePerYear: convertToUnit("0.02", 18),
            multiplierPerYear: convertToUnit("0.2", 18),
            jumpMultiplierPerYear: convertToUnit("3", 18),
            kink_: convertToUnit("0.45", 18),
            collateralFactor: convertToUnit("0.2", 18),
            liquidationThreshold: convertToUnit("0.3", 18),
            reserveFactor: convertToUnit("0.25", 18),
            initialSupply: convertToUnit("174983000", 18),
            supplyCap: convertToUnit("1000000000", 18),
            borrowCap: convertToUnit("500000000", 18),
            vTokenReceiver: "0x0554d6079eBc222AD12405E52b264Bdb5B65D1cf",
            reduceReservesBlockDelta: "28800",
          },
          {
            name: "Venus TWT (DeFi)",
            asset: "TWT",
            symbol: "vTWT_DeFi",
            rateModel: InterestRateModels.JumpRate.toString(),
            baseRatePerYear: convertToUnit("0.02", 18),
            multiplierPerYear: convertToUnit("0.2", 18),
            jumpMultiplierPerYear: convertToUnit("3", 18),
            kink_: convertToUnit("0.5", 18),
            collateralFactor: convertToUnit("0.5", 18),
            liquidationThreshold: convertToUnit("0.6", 18),
            reserveFactor: convertToUnit("0.25", 18),
            initialSupply: convertToUnit("10000", 18),
            supplyCap: convertToUnit("1000000", 18),
            borrowCap: convertToUnit("500000", 18),
            vTokenReceiver: "0x0848dB7cB495E7b9aDA1D4dC972b9A526D014D84",
            reduceReservesBlockDelta: "28800",
          },
        ],
        rewards: [
          {
            asset: "BSW",
            markets: ["BSW"],
            supplySpeeds: ["16753472222222222"], // 14475 BSW over 30 days (864000 blocks)
            borrowSpeeds: ["16753472222222222"], // 14475 BSW over 30 days (864000 blocks)
          },

          {
            asset: "ANKR",
            markets: ["ankrBNB"],
            supplySpeeds: ["289351851851851851"], // 250000 ANKR over 30 days (864000 blocks)
            borrowSpeeds: ["289351851851851851"], // 250000 ANKR over 30 days (864000 blocks)
          },
          {
            asset: "USDT",
            markets: ["PLANET"],
            supplySpeeds: ["1860119047619047"], // 1500 USDT over 28 days (806400 blocks)
            borrowSpeeds: ["1860119047619047"], // 1500 USDT over 28 days (806400 blocks)
          },
        ],
      },
      {
        id: "GameFi",
        name: "GameFi",
        closeFactor: convertToUnit("0.5", 18),
        liquidationIncentive: convertToUnit("1.1", 18),
        minLiquidatableCollateral: convertToUnit("100", 18),
        vtokens: [
          {
            name: "Venus RACA (GameFi)",
            asset: "RACA",
            symbol: "vRACA_GameFi",
            rateModel: InterestRateModels.JumpRate.toString(),
            baseRatePerYear: convertToUnit("0.02", 18),
            multiplierPerYear: convertToUnit("0.2", 18),
            jumpMultiplierPerYear: convertToUnit("3", 18),
            kink_: convertToUnit("0.5", 18),
            collateralFactor: convertToUnit("0.25", 18),
            liquidationThreshold: convertToUnit("0.3", 18),
            reserveFactor: convertToUnit("0.25", 18),
            initialSupply: convertToUnit("175000000", 18),
            supplyCap: convertToUnit("4000000000", 18),
            borrowCap: convertToUnit("2800000000", 18),
            vTokenReceiver: "0x6Ee74536B3Ff10Ff639aa781B7220121287F6Fa5",
            reduceReservesBlockDelta: "28800",
          },
          {
            name: "Venus FLOKI (GameFi)",
            asset: "FLOKI",
            symbol: "vFLOKI_GameFi",
            rateModel: InterestRateModels.JumpRate.toString(),
            baseRatePerYear: convertToUnit("0.02", 18),
            multiplierPerYear: convertToUnit("0.2", 18),
            jumpMultiplierPerYear: convertToUnit("3", 18),
            kink_: convertToUnit("0.5", 18),
            collateralFactor: convertToUnit("0.25", 18),
            liquidationThreshold: convertToUnit("0.3", 18),
            reserveFactor: convertToUnit("0.25", 18),
            initialSupply: convertToUnit("1512860000", 9), // Note 9 decimals
            supplyCap: convertToUnit("40000000000", 9), // Note 9 decimals
            borrowCap: convertToUnit("28000000000", 9), // Note 9 decimals
            vTokenReceiver: "0x17e98a24f992BB7bcd62d6722d714A3C74814B94",
            reduceReservesBlockDelta: "28800",
          },
          {
            name: "Venus USDT (GameFi)",
            asset: "USDT",
            symbol: "vUSDT_GameFi",
            rateModel: InterestRateModels.JumpRate.toString(),
            baseRatePerYear: convertToUnit("0.02", 18),
            multiplierPerYear: convertToUnit("0.175", 18),
            jumpMultiplierPerYear: convertToUnit("2.5", 18),
            kink_: convertToUnit("0.8", 18),
            collateralFactor: convertToUnit("0.8", 18),
            liquidationThreshold: convertToUnit("0.88", 18),
            reserveFactor: convertToUnit("0.1", 18),
            initialSupply: convertToUnit("10000", 18),
            supplyCap: convertToUnit("18600000", 18),
            borrowCap: convertToUnit("14880000", 18),
            vTokenReceiver: preconfiguredAddresses.bscmainnet.VTreasury,
            reduceReservesBlockDelta: "28800",
          },
          {
            name: "Venus USDD (GameFi)",
            asset: "USDD",
            symbol: "vUSDD_GameFi",
            rateModel: InterestRateModels.JumpRate.toString(),
            baseRatePerYear: convertToUnit("0.03", 18),
            multiplierPerYear: convertToUnit("0.1", 18),
            jumpMultiplierPerYear: convertToUnit("2.5", 18),
            kink_: convertToUnit("0.6", 18),
            collateralFactor: convertToUnit("0.65", 18),
            liquidationThreshold: convertToUnit("0.7", 18),
            reserveFactor: convertToUnit("0.1", 18),
            initialSupply: convertToUnit("10000", 18),
            supplyCap: convertToUnit("2000000", 18),
            borrowCap: convertToUnit("1600000", 18),
            vTokenReceiver: "0x3DdfA8eC3052539b6C9549F12cEA2C295cfF5296",
            reduceReservesBlockDelta: "28800",
          },
        ],
        rewards: [
          {
            asset: "FLOKI",
            markets: ["FLOKI"],
            supplySpeeds: ["230305570295"], // 198984012.735 FLOKI over 30 days (864000 blocks)
            borrowSpeeds: ["230305570295"], // 198984012.735 FLOKI over 30 days (864000 blocks)
          },
          {
            asset: "RACA",
            markets: ["RACA"],
            supplySpeeds: ["6076388888888888888"], // 5250000 RACA over 30 days (864000 blocks)
            borrowSpeeds: ["6076388888888888888"], // 5250000 RACA over 30 days (864000 blocks)
          },
        ],
      },
      {
        id: "LiquidStakedBNB",
        name: "Liquid Staked BNB",
        closeFactor: convertToUnit("0.5", 18),
        liquidationIncentive: convertToUnit("1.1", 18),
        minLiquidatableCollateral: convertToUnit("100", 18),
        vtokens: [
          {
            name: "Venus ankrBNB (Liquid Staked BNB)",
            asset: "ankrBNB",
            symbol: "vankrBNB_LiquidStakedBNB",
            rateModel: InterestRateModels.JumpRate.toString(),
            baseRatePerYear: convertToUnit("0.02", 18),
            multiplierPerYear: convertToUnit("0.2", 18),
            jumpMultiplierPerYear: convertToUnit("3", 18),
            kink_: convertToUnit("0.5", 18),
            collateralFactor: convertToUnit("0.35", 18),
            liquidationThreshold: convertToUnit("0.4", 18),
            reserveFactor: convertToUnit("0.25", 18),
            initialSupply: convertToUnit("40", 18),
            supplyCap: convertToUnit("8000", 18),
            borrowCap: convertToUnit("5600", 18),
            vTokenReceiver: "0xAE1c38847Fb90A13a2a1D7E5552cCD80c62C6508",
            reduceReservesBlockDelta: "28800",
          },
          {
            name: "Venus BNBx (Liquid Staked BNB)",
            asset: "BNBx",
            symbol: "vBNBx_LiquidStakedBNB",
            rateModel: InterestRateModels.JumpRate.toString(),
            baseRatePerYear: convertToUnit("0.02", 18),
            multiplierPerYear: convertToUnit("0.2", 18),
            jumpMultiplierPerYear: convertToUnit("3", 18),
            kink_: convertToUnit("0.5", 18),
            collateralFactor: convertToUnit("0.35", 18),
            liquidationThreshold: convertToUnit("0.4", 18),
            reserveFactor: convertToUnit("0.25", 18),
            initialSupply: convertToUnit("39.36", 18),
            supplyCap: convertToUnit("1818", 18),
            borrowCap: convertToUnit("1272", 18),
            vTokenReceiver: "0xF0348E1748FCD45020151C097D234DbbD5730BE7",
            reduceReservesBlockDelta: "28800",
          },
          {
            name: "Venus stkBNB (Liquid Staked BNB)",
            asset: "stkBNB",
            symbol: "vstkBNB_LiquidStakedBNB",
            rateModel: InterestRateModels.JumpRate.toString(),
            baseRatePerYear: convertToUnit("0.02", 18),
            multiplierPerYear: convertToUnit("0.2", 18),
            jumpMultiplierPerYear: convertToUnit("3", 18),
            kink_: convertToUnit("0.5", 18),
            collateralFactor: convertToUnit("0.35", 18),
            liquidationThreshold: convertToUnit("0.4", 18),
            reserveFactor: convertToUnit("0.25", 18),
            initialSupply: convertToUnit("40", 18),
            supplyCap: convertToUnit("540", 18),
            borrowCap: convertToUnit("378", 18),
            vTokenReceiver: "0xccc022502d6c65e1166fd34147040f05880f7972",
            reduceReservesBlockDelta: "28800",
          },
          {
            name: "Venus WBNB (Liquid Staked BNB)",
            asset: "WBNB",
            symbol: "vWBNB_LiquidStakedBNB",
            rateModel: InterestRateModels.JumpRate.toString(),
            baseRatePerYear: convertToUnit("0.02", 18),
            multiplierPerYear: convertToUnit("0.2", 18),
            jumpMultiplierPerYear: convertToUnit("3", 18),
            kink_: convertToUnit("0.5", 18),
            collateralFactor: convertToUnit("0.45", 18),
            liquidationThreshold: convertToUnit("0.5", 18),
            reserveFactor: convertToUnit("0.25", 18),
            initialSupply: convertToUnit("35", 18),
            supplyCap: convertToUnit("80000", 18),
            borrowCap: convertToUnit("56000", 18),
            vTokenReceiver: preconfiguredAddresses.bscmainnet.VTreasury,
            reduceReservesBlockDelta: "28800",
          },
          {
            name: "Venus USDT (Liquid Staked BNB)",
            asset: "USDT",
            symbol: "vUSDT_LiquidStakedBNB",
            rateModel: InterestRateModels.JumpRate.toString(),
            baseRatePerYear: convertToUnit("0.03", 18),
            multiplierPerYear: convertToUnit("0.1", 18),
            jumpMultiplierPerYear: convertToUnit("2.5", 18),
            kink_: convertToUnit("0.6", 18),
            collateralFactor: convertToUnit("0.8", 18),
            liquidationThreshold: convertToUnit("0.88", 18),
            reserveFactor: convertToUnit("0.1", 18),
            initialSupply: convertToUnit("10000", 18),
            supplyCap: convertToUnit("18600000", 18),
            borrowCap: convertToUnit("14880000", 18),
            vTokenReceiver: preconfiguredAddresses.bscmainnet.VTreasury,
            reduceReservesBlockDelta: "28800",
          },
          {
            name: "Venus USDD (Liquid Staked BNB)",
            asset: "USDD",
            symbol: "vUSDD_LiquidStakedBNB",
            rateModel: InterestRateModels.JumpRate.toString(),
            baseRatePerYear: convertToUnit("0.03", 18),
            multiplierPerYear: convertToUnit("0.1", 18),
            jumpMultiplierPerYear: convertToUnit("2.5", 18),
            kink_: convertToUnit("0.6", 18),
            collateralFactor: convertToUnit("0.65", 18),
            liquidationThreshold: convertToUnit("0.7", 18),
            reserveFactor: convertToUnit("0.1", 18),
            initialSupply: convertToUnit("10000", 18),
            supplyCap: convertToUnit("2000000", 18),
            borrowCap: convertToUnit("1600000", 18),
            vTokenReceiver: "0x3DdfA8eC3052539b6C9549F12cEA2C295cfF5296",
            reduceReservesBlockDelta: "28800",
          },
          {
            name: "Venus SnBNB (Liquid Staked BNB)",
            asset: "SnBNB",
            symbol: "vSnBNB_LiquidStakedBNB",
            rateModel: InterestRateModels.JumpRate.toString(),
            baseRatePerYear: convertToUnit("0.02", 18),
            multiplierPerYear: convertToUnit("0.2", 18),
            jumpMultiplierPerYear: convertToUnit("3", 18),
            kink_: convertToUnit("0.5", 18),
            collateralFactor: convertToUnit("0.87", 18),
            liquidationThreshold: convertToUnit("0.9", 18),
            reserveFactor: convertToUnit("0.25", 18),
            initialSupply: convertToUnit("47", 18),
            supplyCap: convertToUnit("1000", 18),
            borrowCap: convertToUnit("100", 18),
            vTokenReceiver: "0xDC2D855A95Ee70d7282BebD35c96f905CDE31f55",
            reduceReservesBlockDelta: "28800",
          },
        ],
        rewards: [
          {
            asset: "ankrBNB",
            markets: ["ankrBNB"],
            supplySpeeds: ["26620370370370"], // 23 ankrBNB over 30 days (864000 blocks)
            borrowSpeeds: ["26620370370370"], // 23 ankrBNB over 30 days (864000 blocks)
          },
          {
            asset: "stkBNB",
            markets: ["stkBNB"],
            supplySpeeds: ["4629629629629"], // 4 stkBNB over 30 days (864000 blocks)
            borrowSpeeds: ["1504629629629"], // 1.3 stkBNB over 30 days (864000 blocks)
          },
          {
            asset: "SD",
            markets: ["BNBx"],
            supplySpeeds: ["3703703703703703"], // 3200 SD over 30 days (864000 blocks)
            borrowSpeeds: ["3703703703703703"], // 3200 SD over 30 days (864000 blocks)
          },
          {
            asset: "SD",
            markets: ["BNBx"],
            supplySpeeds: ["1157407407407407"], // 1000 SD over 30 days (864000 blocks)
            borrowSpeeds: ["1157407407407407"], // 1000 SD over 30 days (864000 blocks)
          },
          {
            asset: "HAY",
            markets: ["SnBNB"],
            supplySpeeds: ["930059523809523"], // 1500 HAY over 56 days (1612800 blocks)
            borrowSpeeds: ["930059523809523"], // 1500 HAY over 56 days (1612800 blocks)
          },
        ],
      },
      {
        id: "Tron",
        name: "Tron",
        closeFactor: convertToUnit("0.5", 18),
        liquidationIncentive: convertToUnit("1.1", 18),
        minLiquidatableCollateral: convertToUnit("100", 18),
        vtokens: [
          {
            name: "Venus BTT (Tron)",
            asset: "BTT",
            symbol: "vBTT_Tron",
            rateModel: InterestRateModels.JumpRate.toString(),
            baseRatePerYear: convertToUnit("0.02", 18),
            multiplierPerYear: convertToUnit("0.2", 18),
            jumpMultiplierPerYear: convertToUnit("3", 18),
            kink_: convertToUnit("0.5", 18),
            collateralFactor: convertToUnit("0.25", 18),
            liquidationThreshold: convertToUnit("0.3", 18),
            reserveFactor: convertToUnit("0.25", 18),
            initialSupply: convertToUnit("16753000000", 18),
            supplyCap: convertToUnit("1500000000000", 18),
            borrowCap: convertToUnit("1050000000000", 18),
            vTokenReceiver: "0x3DdfA8eC3052539b6C9549F12cEA2C295cfF5296",
            reduceReservesBlockDelta: "28800",
          },
          {
            name: "Venus NFT (Tron)",
            asset: "NFT",
            symbol: "vNFT_Tron",
            rateModel: InterestRateModels.JumpRate.toString(),
            baseRatePerYear: convertToUnit("0.02", 18),
            multiplierPerYear: convertToUnit("0.2", 18),
            jumpMultiplierPerYear: convertToUnit("3", 18),
            kink_: convertToUnit("0.5", 18),
            collateralFactor: convertToUnit("0.25", 18),
            liquidationThreshold: convertToUnit("0.3", 18),
            reserveFactor: convertToUnit("0.25", 18),
            initialSupply: convertToUnit("27153000000", 6), // Note 6 decimals
            supplyCap: convertToUnit("4000000000", 6), // Note 6 decimals
            borrowCap: convertToUnit("2800000000", 6), // Note 6 decimals
            vTokenReceiver: "0x3DdfA8eC3052539b6C9549F12cEA2C295cfF5296",
            reduceReservesBlockDelta: "28800",
          },
          {
            name: "Venus WIN (Tron)",
            asset: "WIN",
            symbol: "vWIN_Tron",
            rateModel: InterestRateModels.JumpRate.toString(),
            baseRatePerYear: convertToUnit("0.02", 18),
            multiplierPerYear: convertToUnit("0.2", 18),
            jumpMultiplierPerYear: convertToUnit("3", 18),
            kink_: convertToUnit("0.5", 18),
            collateralFactor: convertToUnit("0.25", 18),
            liquidationThreshold: convertToUnit("0.3", 18),
            reserveFactor: convertToUnit("0.25", 18),
            initialSupply: convertToUnit("134000000", 18),
            supplyCap: convertToUnit("3000000000", 18),
            borrowCap: convertToUnit("2100000000", 18),
            vTokenReceiver: "0x3DdfA8eC3052539b6C9549F12cEA2C295cfF5296",
            reduceReservesBlockDelta: "28800",
          },
          {
            name: "Venus TRX (Tron)",
            asset: "TRX",
            symbol: "vTRX_Tron",
            rateModel: InterestRateModels.JumpRate.toString(),
            baseRatePerYear: convertToUnit("0.02", 18),
            multiplierPerYear: convertToUnit("0.2", 18),
            jumpMultiplierPerYear: convertToUnit("3", 18),
            kink_: convertToUnit("0.5", 18),
            collateralFactor: convertToUnit("0.25", 18),
            liquidationThreshold: convertToUnit("0.3", 18),
            reserveFactor: convertToUnit("0.25", 18),
            initialSupply: convertToUnit("129000", 6), // Note 6 decimals
            supplyCap: convertToUnit("11000000", 6), // Note 6 decimals
            borrowCap: convertToUnit("7700000", 6), // Note 6 decimals
            vTokenReceiver: "0x3DdfA8eC3052539b6C9549F12cEA2C295cfF5296",
            reduceReservesBlockDelta: "28800",
          },
          {
            name: "Venus USDT (Tron)",
            asset: "USDT",
            symbol: "vUSDT_Tron",
            rateModel: InterestRateModels.JumpRate.toString(),
            baseRatePerYear: convertToUnit("0.03", 18),
            multiplierPerYear: convertToUnit("0.1", 18),
            jumpMultiplierPerYear: convertToUnit("2.5", 18),
            kink_: convertToUnit("0.6", 18),
            collateralFactor: convertToUnit("0.8", 18),
            liquidationThreshold: convertToUnit("0.88", 18),
            reserveFactor: convertToUnit("0.1", 18),
            initialSupply: convertToUnit("10000", 18),
            supplyCap: convertToUnit("18600000", 18),
            borrowCap: convertToUnit("14880000", 18),
            vTokenReceiver: preconfiguredAddresses.bscmainnet.VTreasury,
            reduceReservesBlockDelta: "28800",
          },
          {
            name: "Venus USDD (Tron)",
            asset: "USDD",
            symbol: "vUSDD_Tron",
            rateModel: InterestRateModels.JumpRate.toString(),
            baseRatePerYear: convertToUnit("0.03", 18),
            multiplierPerYear: convertToUnit("0.1", 18),
            jumpMultiplierPerYear: convertToUnit("2.5", 18),
            kink_: convertToUnit("0.6", 18),
            collateralFactor: convertToUnit("0.65", 18),
            liquidationThreshold: convertToUnit("0.7", 18),
            reserveFactor: convertToUnit("0.1", 18),
            initialSupply: convertToUnit("10000", 18),
            supplyCap: convertToUnit("2000000", 18),
            borrowCap: convertToUnit("1600000", 18),
            vTokenReceiver: "0x3DdfA8eC3052539b6C9549F12cEA2C295cfF5296",
            reduceReservesBlockDelta: "28800",
          },
        ],
        rewards: [
          {
            asset: "BTT",
            markets: ["BTT"],
            supplySpeeds: ["19969071901620370370370"], // 17253278123 BTT over 30 days (864000 blocks)
            borrowSpeeds: ["19969071901620370370370"], // 17253278123 BTT over 30 days (864000 blocks)
          },
          {
            asset: "WIN",
            markets: ["WIN"],
            supplySpeeds: ["24805131365740740740"], // 21431633.5 WIN over 30 days (864000 blocks)
            borrowSpeeds: ["24805131365740740740"], // 21431633.5 WIN over 30 days (864000 blocks)
          },
          {
            asset: "TRX",
            markets: ["TRX"],
            supplySpeeds: ["45461"], // 39278.5 TRX over 30 days (864000 blocks)
            borrowSpeeds: ["45461"], // 39278.5 TRX over 30 days (864000 blocks)
          },
          {
            asset: "USDD",
            markets: ["USDD"],
            supplySpeeds: ["14467592592592592"], // 12500 USDD over 30 days (864000 blocks)
            borrowSpeeds: ["14467592592592592"], // 12500 USDD over 30 days (864000 blocks)
          },
        ],
      },
    ],
    accessControlConfig: [
      ...poolRegistryPermissions(),
      ...normalTimelockPermissions(preconfiguredAddresses.bscmainnet.NormalTimelock),
      ...fastTrackTimelockPermissions(preconfiguredAddresses.bscmainnet.FastTrackTimelock),
      ...criticalTimelockPermissions(preconfiguredAddresses.bscmainnet.CriticalTimelock),
    ],
    preconfiguredAddresses: preconfiguredAddresses.bscmainnet,
  },
  sepolia: {
    tokensConfig: [
      {
        isMock: true,
        name: "Wrapped BTC",
        symbol: "WBTC",
        decimals: 8,
        tokenAddress: ethers.constants.AddressZero,
      },
      {
        isMock: false,
        name: "Wrapped Ether",
        symbol: "WETH",
        decimals: 18,
        tokenAddress: "0x7b79995e5f793A07Bc00c21412e50Ecae098E7f9",
      },
      {
        isMock: true,
        name: "Tether USD",
        symbol: "USDT",
        decimals: 6,
        tokenAddress: ethers.constants.AddressZero,
      },
      {
        isMock: true,
        name: "USD Coin",
        symbol: "USDC",
        decimals: 6,
        tokenAddress: ethers.constants.AddressZero,
      },
      {
        isMock: false,
        name: "Venus",
        symbol: "XVS",
        decimals: 18,
        tokenAddress: "0x66ebd019E86e0af5f228a0439EBB33f045CBe63E",
      },
      {
        isMock: true,
        name: "Curve DAO Token",
        symbol: "CRV",
        decimals: 18,
        tokenAddress: ethers.constants.AddressZero,
      },
      {
        isMock: true,
        name: "Curve.Fi USD Stablecoin",
        symbol: "crvUSD",
        decimals: 18,
        tokenAddress: ethers.constants.AddressZero,
      },
      {
        isMock: false,
        name: "Wrapped liquid staked Ether 2.0",
        symbol: "wstETH",
        decimals: 18,
        tokenAddress: "0x9b87ea90fdb55e1a0f17fbeddcf7eb0ac4d50493",
      },
      {
        isMock: true,
        name: "Wrapped eETH",
        symbol: "weETH",
        decimals: 18,
        tokenAddress: ethers.constants.AddressZero,
      },
      {
        isMock: true,
        name: "ether.fi ETH",
        symbol: "eETH",
        decimals: 18,
        tokenAddress: ethers.constants.AddressZero,
      },
      {
        isMock: true,
<<<<<<< HEAD
        name: "PT ether.fi weETH 26DEC2024",
        symbol: "PT-weETH-26DEC2024",
=======
        name: "Dai Stablecoin",
        symbol: "DAI",
>>>>>>> 02e602a0
        decimals: 18,
        tokenAddress: ethers.constants.AddressZero,
      },
    ],
    poolConfig: [
      {
        id: "Core",
        name: "Core",
        closeFactor: convertToUnit("0.5", 18),
        liquidationIncentive: convertToUnit("1.1", 18),
        minLiquidatableCollateral: convertToUnit("100", 18),
        vtokens: [
          {
            name: "Venus WBTC (Core)",
            asset: "WBTC",
            symbol: "vWBTC_Core",
            rateModel: InterestRateModels.JumpRate.toString(),
            baseRatePerYear: "0",
            multiplierPerYear: convertToUnit("0.05", 18),
            jumpMultiplierPerYear: convertToUnit("0.8", 18),
            kink_: convertToUnit("0.75", 18),
            collateralFactor: convertToUnit("0.75", 18),
            liquidationThreshold: convertToUnit("0.8", 18),
            reserveFactor: convertToUnit("0.2", 18),
            initialSupply: convertToUnit("0.3", 8), // 0.3 WBTC
            supplyCap: convertToUnit(300, 8),
            borrowCap: convertToUnit(250, 8),
            reduceReservesBlockDelta: DEFAULT_REDUCE_RESERVES_BLOCK_DELTA,
            vTokenReceiver: preconfiguredAddresses.sepolia.VTreasury,
          },
          {
            name: "Venus WETH (Core)",
            asset: "WETH",
            symbol: "vWETH_Core",
            rateModel: InterestRateModels.JumpRate.toString(),
            baseRatePerYear: "0",
            multiplierPerYear: convertToUnit("0.045", 18),
            jumpMultiplierPerYear: convertToUnit("0.8", 18),
            kink_: convertToUnit("0.8", 18),
            collateralFactor: convertToUnit("0.75", 18),
            liquidationThreshold: convertToUnit("0.8", 18),
            reserveFactor: convertToUnit("0.2", 18),
            initialSupply: convertToUnit(5, 18), // 5 WETH
            supplyCap: convertToUnit(5500, 18),
            borrowCap: convertToUnit(4600, 18),
            reduceReservesBlockDelta: DEFAULT_REDUCE_RESERVES_BLOCK_DELTA,
            vTokenReceiver: preconfiguredAddresses.sepolia.VTreasury,
          },
          {
            name: "Venus USDC (Core)",
            asset: "USDC",
            symbol: "vUSDC_Core",
            rateModel: InterestRateModels.JumpRate.toString(),
            baseRatePerYear: "0",
            multiplierPerYear: convertToUnit("0.07", 18),
            jumpMultiplierPerYear: convertToUnit("0.8", 18),
            kink_: convertToUnit("0.8", 18),
            collateralFactor: convertToUnit("0.8", 18),
            liquidationThreshold: convertToUnit("0.82", 18),
            reserveFactor: convertToUnit("0.1", 18),
            initialSupply: convertToUnit(10_000, 6), // 10,000 USDC
            supplyCap: convertToUnit(10_000_000, 6),
            borrowCap: convertToUnit(9_000_000, 6),
            reduceReservesBlockDelta: DEFAULT_REDUCE_RESERVES_BLOCK_DELTA,
            vTokenReceiver: preconfiguredAddresses.sepolia.VTreasury,
          },
          {
            name: "Venus USDT (Core)",
            asset: "USDT",
            symbol: "vUSDT_Core",
            rateModel: InterestRateModels.JumpRate.toString(),
            baseRatePerYear: "0",
            multiplierPerYear: convertToUnit("0.07", 18),
            jumpMultiplierPerYear: convertToUnit("0.8", 18),
            kink_: convertToUnit("0.8", 18),
            collateralFactor: convertToUnit("0.8", 18),
            liquidationThreshold: convertToUnit("0.82", 18),
            reserveFactor: convertToUnit("0.1", 18),
            initialSupply: convertToUnit(10_000, 6), // 10,000 USDT
            supplyCap: convertToUnit(10_000_000, 6),
            borrowCap: convertToUnit(9_000_000, 6),
            reduceReservesBlockDelta: DEFAULT_REDUCE_RESERVES_BLOCK_DELTA,
            vTokenReceiver: preconfiguredAddresses.sepolia.VTreasury,
          },
          {
            name: "Venus crvUSD (Core)",
            asset: "crvUSD",
            symbol: "vcrvUSD_Core",
            rateModel: InterestRateModels.JumpRate.toString(),
            baseRatePerYear: "0",
            multiplierPerYear: convertToUnit("0.07", 18),
            jumpMultiplierPerYear: convertToUnit("0.8", 18),
            kink_: convertToUnit("0.8", 18),
            collateralFactor: convertToUnit("0.8", 18),
            liquidationThreshold: convertToUnit("0.82", 18),
            reserveFactor: convertToUnit("0.1", 18),
            initialSupply: convertToUnit(10_000, 18),
            supplyCap: convertToUnit(10_000_000, 18),
            borrowCap: convertToUnit(9_000_000, 18),
            reduceReservesBlockDelta: DEFAULT_REDUCE_RESERVES_BLOCK_DELTA,
            vTokenReceiver: preconfiguredAddresses.sepolia.VTreasury,
          },
          {
            name: "Venus CRV (Core)",
            asset: "CRV",
            symbol: "vCRV_Core",
            rateModel: InterestRateModels.JumpRate.toString(),
            baseRatePerYear: convertToUnit("0.02", 18),
            multiplierPerYear: convertToUnit("0.15", 18),
            jumpMultiplierPerYear: convertToUnit(3, 18),
            kink_: convertToUnit("0.45", 18),
            collateralFactor: convertToUnit("0.35", 18),
            liquidationThreshold: convertToUnit("0.4", 18),
            reserveFactor: convertToUnit("0.25", 18),
            initialSupply: convertToUnit(20_000, 18),
            supplyCap: convertToUnit(5_000_000, 18),
            borrowCap: convertToUnit(2_500_000, 18),
            reduceReservesBlockDelta: DEFAULT_REDUCE_RESERVES_BLOCK_DELTA,
            vTokenReceiver: preconfiguredAddresses.sepolia.VTreasury,
          },
          {
            name: "Venus DAI (Core)",
            asset: "DAI",
            symbol: "vDAI_Core",
            rateModel: InterestRateModels.JumpRate.toString(),
            baseRatePerYear: "0",
            multiplierPerYear: convertToUnit("0.15", 18),
            jumpMultiplierPerYear: convertToUnit("2.5", 18),
            kink_: convertToUnit("0.8", 18),
            collateralFactor: convertToUnit("0.75", 18),
            liquidationThreshold: convertToUnit("0.77", 18),
            reserveFactor: convertToUnit("0.1", 18),
            initialSupply: convertToUnit("5000", 18), // 5000 DAI
            supplyCap: convertToUnit(50_000_000, 18),
            borrowCap: convertToUnit(45_000_000, 18),
            reduceReservesBlockDelta: DEFAULT_REDUCE_RESERVES_BLOCK_DELTA,
            vTokenReceiver: preconfiguredAddresses.sepolia.VTreasury,
          },
        ],
        rewards: [
          // XVS Rewards Over 90 days (648000 blocks)
          // WETH:    18 XVS for Suppliers
          //          27 XVS for Borrowers
          // WBTC:    54 XVS for Suppliers
          //          81 XVS for Borrowers
          // USDT:    54 XVS for Suppliers
          //          81 XVS for Borrowers
          // USDC:    54 XVS for Suppliers
          //          81 XVS for Borrowers
          // crvUSD:  24 XVS for Suppliers
          //          36 XVS for Borrowers
          {
            asset: "XVS",
            markets: ["WETH", "WBTC", "USDT", "USDC", "crvUSD"],
            supplySpeeds: ["27777777777777", "83333333333333", "83333333333333", "83333333333333", "37037037037036"],
            borrowSpeeds: ["41666666666666", "125000000000000", "125000000000000", "125000000000000", "55555555555555"],
          },
          {
            asset: "CRV",
            markets: ["crvUSD"],
            supplySpeeds: ["771604938271604"], // 500 CRV over 90 days (648000 blocks)
            borrowSpeeds: ["1157407407407407"], // 750 CRV over 90 days (648000 blocks)
          },
        ],
      },
      {
        id: "Stablecoins",
        name: "Stablecoins",
        closeFactor: convertToUnit("0.5", 18),
        liquidationIncentive: convertToUnit("1.1", 18),
        minLiquidatableCollateral: convertToUnit("100", 18),
        vtokens: [
          {
            name: "Venus USDC (Stablecoins)",
            asset: "USDC",
            symbol: "vUSDC_Stablecoins",
            rateModel: InterestRateModels.JumpRate.toString(),
            baseRatePerYear: "0",
            multiplierPerYear: convertToUnit("0.07", 18),
            jumpMultiplierPerYear: convertToUnit("0.8", 18),
            kink_: convertToUnit("0.8", 18),
            collateralFactor: convertToUnit("0.85", 18),
            liquidationThreshold: convertToUnit("0.9", 18),
            reserveFactor: convertToUnit("0.1", 18),
            initialSupply: convertToUnit(10_000, 6), // 10,000 USDC
            supplyCap: convertToUnit(5_000_000, 6),
            borrowCap: convertToUnit(4_500_000, 6),
            reduceReservesBlockDelta: DEFAULT_REDUCE_RESERVES_BLOCK_DELTA,
            vTokenReceiver: preconfiguredAddresses.sepolia.VTreasury,
          },
          {
            name: "Venus USDT (Stablecoins)",
            asset: "USDT",
            symbol: "vUSDT_Stablecoins",
            rateModel: InterestRateModels.JumpRate.toString(),
            baseRatePerYear: "0",
            multiplierPerYear: convertToUnit("0.07", 18),
            jumpMultiplierPerYear: convertToUnit("0.8", 18),
            kink_: convertToUnit("0.8", 18),
            collateralFactor: convertToUnit("0.85", 18),
            liquidationThreshold: convertToUnit("0.9", 18),
            reserveFactor: convertToUnit("0.1", 18),
            initialSupply: convertToUnit(10_000, 6), // 10,000 USDT
            supplyCap: convertToUnit(5_000_000, 6),
            borrowCap: convertToUnit(4_500_000, 6),
            reduceReservesBlockDelta: DEFAULT_REDUCE_RESERVES_BLOCK_DELTA,
            vTokenReceiver: preconfiguredAddresses.sepolia.VTreasury,
          },
          {
            name: "Venus crvUSD (Stablecoins)",
            asset: "crvUSD",
            symbol: "vcrvUSD_Stablecoins",
            rateModel: InterestRateModels.JumpRate.toString(),
            baseRatePerYear: "0",
            multiplierPerYear: convertToUnit("0.07", 18),
            jumpMultiplierPerYear: convertToUnit("0.8", 18),
            kink_: convertToUnit("0.8", 18),
            collateralFactor: convertToUnit("0.85", 18),
            liquidationThreshold: convertToUnit("0.9", 18),
            reserveFactor: convertToUnit("0.1", 18),
            initialSupply: convertToUnit(10_000, 18), // 10,000 crvUSD
            supplyCap: convertToUnit(5_000_000, 18),
            borrowCap: convertToUnit(4_500_000, 18),
            reduceReservesBlockDelta: DEFAULT_REDUCE_RESERVES_BLOCK_DELTA,
            vTokenReceiver: preconfiguredAddresses.sepolia.VTreasury,
          },
        ],
        rewards: [],
      },
      {
        id: "Curve",
        name: "Curve",
        closeFactor: convertToUnit("0.5", 18),
        liquidationIncentive: convertToUnit("1.1", 18),
        minLiquidatableCollateral: convertToUnit("100", 18),
        vtokens: [
          {
            name: "Venus crvUSD (Curve)",
            asset: "crvUSD",
            symbol: "vcrvUSD_Curve",
            rateModel: InterestRateModels.JumpRate.toString(),
            baseRatePerYear: "0",
            multiplierPerYear: convertToUnit("0.07", 18),
            jumpMultiplierPerYear: convertToUnit("0.8", 18),
            kink_: convertToUnit("0.8", 18),
            collateralFactor: convertToUnit("0.75", 18),
            liquidationThreshold: convertToUnit("0.8", 18),
            reserveFactor: convertToUnit("0.1", 18),
            initialSupply: convertToUnit(10_000, 18),
            supplyCap: convertToUnit(2_500_000, 18),
            borrowCap: convertToUnit(2_000_000, 18),
            reduceReservesBlockDelta: DEFAULT_REDUCE_RESERVES_BLOCK_DELTA,
            vTokenReceiver: preconfiguredAddresses.sepolia.VTreasury,
          },
          {
            name: "Venus CRV (Curve)",
            asset: "CRV",
            symbol: "vCRV_Curve",
            rateModel: InterestRateModels.JumpRate.toString(),
            baseRatePerYear: convertToUnit("0.02", 18),
            multiplierPerYear: convertToUnit("0.2", 18),
            jumpMultiplierPerYear: convertToUnit(3, 18),
            kink_: convertToUnit("0.45", 18),
            collateralFactor: convertToUnit("0.6", 18),
            liquidationThreshold: convertToUnit("0.65", 18),
            reserveFactor: convertToUnit("0.25", 18),
            initialSupply: convertToUnit(20_000, 18),
            supplyCap: convertToUnit(5_000_000, 18),
            borrowCap: convertToUnit(2_500_000, 18),
            reduceReservesBlockDelta: DEFAULT_REDUCE_RESERVES_BLOCK_DELTA,
            vTokenReceiver: preconfiguredAddresses.sepolia.VTreasury,
          },
        ],
        rewards: [
          // XVS Rewards Over 90 days (648000 blocks)
          // CRV:     6 XVS for Suppliers
          //          9 XVS for Borrowers
          // crvUSD:  24 XVS for Suppliers
          //          36 XVS for Borrowers
          {
            asset: "XVS",
            markets: ["CRV", "crvUSD"],
            supplySpeeds: ["9259259259259", "37037037037037"],
            borrowSpeeds: ["13888888888888", "55555555555555"],
          },
          {
            asset: "CRV",
            markets: ["crvUSD"],
            supplySpeeds: ["771604938271604"], // 500 CRV over 90 days (648000 blocks)
            borrowSpeeds: ["1157407407407407"], // 750 CRV over 90 days (648000 blocks)
          },
        ],
      },
      {
        id: "Liquid Staked ETH",
        name: "Liquid Staked ETH",
        closeFactor: convertToUnit("0.5", 18),
        liquidationIncentive: convertToUnit("1.02", 18),
        minLiquidatableCollateral: convertToUnit("100", 18),
        vtokens: [
          {
            name: "Venus wstETH (Liquid Staked ETH)",
            asset: "wstETH",
            symbol: "vwstETH_LiquidStakedETH",
            rateModel: InterestRateModels.JumpRate.toString(),
            baseRatePerYear: "0",
            multiplierPerYear: convertToUnit("0.09", 18),
            jumpMultiplierPerYear: convertToUnit("0.75", 18),
            kink_: convertToUnit("0.45", 18),
            collateralFactor: convertToUnit("0.9", 18),
            liquidationThreshold: convertToUnit("0.93", 18),
            reserveFactor: convertToUnit("0.2", 18),
            initialSupply: convertToUnit("4.333157504239697044", 18),
            supplyCap: convertToUnit(20_000, 18),
            borrowCap: convertToUnit(2_000, 18),
            reduceReservesBlockDelta: DEFAULT_REDUCE_RESERVES_BLOCK_DELTA,
            vTokenReceiver: preconfiguredAddresses.sepolia.VTreasury,
          },
          {
            name: "Venus WETH (Liquid Staked ETH)",
            asset: "WETH",
            symbol: "vWETH_LiquidStakedETH",
            rateModel: InterestRateModels.JumpRate.toString(),
            baseRatePerYear: "0",
            multiplierPerYear: convertToUnit("0.035", 18),
            jumpMultiplierPerYear: convertToUnit("0.8", 18),
            kink_: convertToUnit("0.8", 18),
            collateralFactor: convertToUnit("0.9", 18),
            liquidationThreshold: convertToUnit("0.93", 18),
            reserveFactor: convertToUnit("0.15", 18),
            initialSupply: convertToUnit(5, 18),
            supplyCap: convertToUnit(20_000, 18),
            borrowCap: convertToUnit(18_000, 18),
            reduceReservesBlockDelta: DEFAULT_REDUCE_RESERVES_BLOCK_DELTA,
            vTokenReceiver: preconfiguredAddresses.sepolia.VTreasury,
          },
          {
            name: "Venus weETH (Liquid Staked ETH)",
            asset: "weETH",
            symbol: "vweETH_LiquidStakedETH",
            rateModel: InterestRateModels.JumpRate.toString(),
            baseRatePerYear: "0",
            multiplierPerYear: convertToUnit("0.09", 18),
            jumpMultiplierPerYear: convertToUnit("0.75", 18),
            kink_: convertToUnit("0.45", 18),
            collateralFactor: convertToUnit("0.9", 18),
            liquidationThreshold: convertToUnit("0.93", 18),
            reserveFactor: convertToUnit("0.20", 18),
            initialSupply: convertToUnit(5, 18),
            supplyCap: convertToUnit(7_500, 18),
            borrowCap: convertToUnit(750, 18),
            reduceReservesBlockDelta: DEFAULT_REDUCE_RESERVES_BLOCK_DELTA,
            vTokenReceiver: preconfiguredAddresses.sepolia.VTreasury,
          },
          {
            name: "Venus PT-wETH-26DEC2024 (Liquid Staked ETH)",
            asset: "PT-weETH-26DEC2024",
            symbol: "vPT-weETH-26DEC2024_LiquidStakedETH",
            rateModel: InterestRateModels.JumpRate.toString(),
            baseRatePerYear: "0",
            multiplierPerYear: convertToUnit("0.09", 18),
            jumpMultiplierPerYear: convertToUnit("0.75", 18),
            kink_: convertToUnit("0.45", 18),
            collateralFactor: convertToUnit("0.75", 18),
            liquidationThreshold: convertToUnit("0.80", 18),
            reserveFactor: convertToUnit("0.20", 18),
            initialSupply: convertToUnit("1.799618792392372642", 18),
            supplyCap: convertToUnit(3750, 18),
            borrowCap: convertToUnit(375, 18),
            reduceReservesBlockDelta: DEFAULT_REDUCE_RESERVES_BLOCK_DELTA,
            vTokenReceiver: preconfiguredAddresses.sepolia.VTreasury,
          },
        ],
        rewards: [
          // XVS Rewards Over 90 days (648000 blocks)
          // WSTETH:  144 XVS for Suppliers
          //          0 XVS for Borrowers
          // WETH:    165 XVS for Suppliers
          //          385 XVS for Borrowers
          {
            asset: "XVS",
            markets: ["wstETH", "WETH"],
            supplySpeeds: ["222222222222222", "254629629629629"],
            borrowSpeeds: ["0", "594135802469135"],
          },
          {
            asset: "wstETH",
            markets: ["wstETH"],
            supplySpeeds: ["712962962962"], // 0.154 WSTETH over 30 days (216000 blocks)
            borrowSpeeds: ["0"],
          },
          {
            asset: "USDC",
            markets: ["weETH"],
            supplySpeeds: ["23148"], // 5,000 USDC for 30 days (216000 blocks)
            borrowSpeeds: ["0"],
          },
        ],
      },
    ],
    accessControlConfig: [
      ...poolRegistryPermissions(),
      ...normalTimelockPermissions(preconfiguredAddresses.sepolia.NormalTimelock),
    ],
    preconfiguredAddresses: preconfiguredAddresses.sepolia,
  },
  ethereum: {
    tokensConfig: [
      {
        isMock: false,
        name: "Wrapped BTC",
        symbol: "WBTC",
        decimals: 8,
        tokenAddress: "0x2260fac5e5542a773aa44fbcfedf7c193bc2c599",
      },
      {
        isMock: false,
        name: "Wrapped Ether",
        symbol: "WETH",
        decimals: 18,
        tokenAddress: "0xc02aaa39b223fe8d0a0e5c4f27ead9083c756cc2",
      },
      {
        isMock: false,
        name: "Tether USD",
        symbol: "USDT",
        decimals: 6,
        tokenAddress: "0xdac17f958d2ee523a2206206994597c13d831ec7",
      },
      {
        isMock: false,
        name: "USD Coin",
        symbol: "USDC",
        decimals: 6,
        tokenAddress: "0xa0b86991c6218b36c1d19d4a2e9eb0ce3606eb48",
      },
      {
        isMock: false,
        name: "Venus XVS",
        symbol: "XVS",
        decimals: 18,
        tokenAddress: "0xd3CC9d8f3689B83c91b7B59cAB4946B063EB894A",
      },
      {
        isMock: false,
        name: "Curve DAO Token",
        symbol: "CRV",
        decimals: 18,
        tokenAddress: "0xD533a949740bb3306d119CC777fa900bA034cd52",
      },
      {
        isMock: false,
        name: "Curve.Fi USD Stablecoin",
        symbol: "crvUSD",
        decimals: 18,
        tokenAddress: "0xf939e0a03fb07f59a73314e73794be0e57ac1b4e",
      },
      {
        isMock: false,
        name: "Wrapped liquid staked Ether 2.0",
        symbol: "wstETH",
        decimals: 18,
        tokenAddress: "0x7f39c581f595b53c5cb19bd0b3f8da6c935e2ca0",
      },
      {
        isMock: false,
        name: "Wrapped eETH",
        symbol: "weETH",
        decimals: 18,
        tokenAddress: "0xCd5fE23C85820F7B72D0926FC9b05b43E359b7ee",
      },
      {
        isMock: false,
        name: "ether.fi ETH",
        symbol: "eETH",
        decimals: 18,
        tokenAddress: "0x35fA164735182de50811E8e2E824cFb9B6118ac2",
      },
      {
        isMock: false,
        name: "Dai Stablecoin",
        symbol: "DAI",
        decimals: 18,
        tokenAddress: "0x6b175474e89094c44da98b954eedeac495271d0f",
      },
    ],
    poolConfig: [
      {
        id: "Core",
        name: "Core",
        closeFactor: convertToUnit("0.5", 18),
        liquidationIncentive: convertToUnit("1.1", 18),
        minLiquidatableCollateral: convertToUnit("100", 18),
        vtokens: [
          {
            name: "Venus WBTC (Core)",
            asset: "WBTC",
            symbol: "vWBTC_Core",
            rateModel: InterestRateModels.JumpRate.toString(),
            baseRatePerYear: "0",
            multiplierPerYear: convertToUnit("0.09", 18),
            jumpMultiplierPerYear: convertToUnit("0.75", 18),
            kink_: convertToUnit("0.75", 18),
            collateralFactor: convertToUnit("0.75", 18),
            liquidationThreshold: convertToUnit("0.8", 18),
            reserveFactor: convertToUnit("0.2", 18),
            initialSupply: convertToUnit("0.3", 8), // 0.3 WBTC
            supplyCap: convertToUnit(1000, 8),
            borrowCap: convertToUnit(850, 8),
            reduceReservesBlockDelta: DEFAULT_REDUCE_RESERVES_BLOCK_DELTA,
            vTokenReceiver: preconfiguredAddresses.ethereum.VTreasury,
          },
          {
            name: "Venus WETH (Core)",
            asset: "WETH",
            symbol: "vWETH_Core",
            rateModel: InterestRateModels.JumpRate.toString(),
            baseRatePerYear: "0",
            multiplierPerYear: convertToUnit("0.09", 18),
            jumpMultiplierPerYear: convertToUnit("0.75", 18),
            kink_: convertToUnit("0.8", 18),
            collateralFactor: convertToUnit("0.75", 18),
            liquidationThreshold: convertToUnit("0.8", 18),
            reserveFactor: convertToUnit("0.2", 18),
            initialSupply: convertToUnit(5, 18), // 5 WETH
            supplyCap: convertToUnit(20_000, 18),
            borrowCap: convertToUnit(18_000, 18),
            reduceReservesBlockDelta: DEFAULT_REDUCE_RESERVES_BLOCK_DELTA,
            vTokenReceiver: preconfiguredAddresses.ethereum.VTreasury,
          },
          {
            name: "Venus USDC (Core)",
            asset: "USDC",
            symbol: "vUSDC_Core",
            rateModel: InterestRateModels.JumpRate.toString(),
            baseRatePerYear: "0",
            multiplierPerYear: convertToUnit("0.125", 18),
            jumpMultiplierPerYear: convertToUnit("2.5", 18),
            kink_: convertToUnit("0.8", 18),
            collateralFactor: convertToUnit("0.78", 18),
            liquidationThreshold: convertToUnit("0.8", 18),
            reserveFactor: convertToUnit("0.1", 18),
            initialSupply: convertToUnit(10_000, 6), // 10,000 USDC
            supplyCap: convertToUnit(50_000_000, 6),
            borrowCap: convertToUnit(45_000_000, 6),
            reduceReservesBlockDelta: DEFAULT_REDUCE_RESERVES_BLOCK_DELTA,
            vTokenReceiver: preconfiguredAddresses.ethereum.VTreasury,
          },
          {
            name: "Venus USDT (Core)",
            asset: "USDT",
            symbol: "vUSDT_Core",
            rateModel: InterestRateModels.JumpRate.toString(),
            baseRatePerYear: "0",
            multiplierPerYear: convertToUnit("0.125", 18),
            jumpMultiplierPerYear: convertToUnit("2.5", 18),
            kink_: convertToUnit("0.8", 18),
            collateralFactor: convertToUnit("0.78", 18),
            liquidationThreshold: convertToUnit("0.8", 18),
            reserveFactor: convertToUnit("0.1", 18),
            initialSupply: convertToUnit(10_000, 6), // 10,000 USDT
            supplyCap: convertToUnit(50_000_000, 6),
            borrowCap: convertToUnit(45_000_000, 6),
            reduceReservesBlockDelta: DEFAULT_REDUCE_RESERVES_BLOCK_DELTA,
            vTokenReceiver: preconfiguredAddresses.ethereum.VTreasury,
          },
          {
            name: "Venus crvUSD (Core)",
            asset: "crvUSD",
            symbol: "vcrvUSD_Core",
            rateModel: InterestRateModels.JumpRate.toString(),
            baseRatePerYear: "0",
            multiplierPerYear: convertToUnit("0.125", 18),
            jumpMultiplierPerYear: convertToUnit("2.5", 18),
            kink_: convertToUnit("0.8", 18),
            collateralFactor: convertToUnit("0.78", 18),
            liquidationThreshold: convertToUnit("0.8", 18),
            reserveFactor: convertToUnit("0.1", 18),
            initialSupply: convertToUnit(10_000, 18),
            supplyCap: convertToUnit(50_000_000, 18),
            borrowCap: convertToUnit(45_000_000, 18),
            reduceReservesBlockDelta: DEFAULT_REDUCE_RESERVES_BLOCK_DELTA,
            vTokenReceiver: "0x7a16fF8270133F063aAb6C9977183D9e72835428",
          },
          {
            name: "Venus DAI (Core)",
            asset: "DAI",
            symbol: "vDAI_Core",
            rateModel: InterestRateModels.JumpRate.toString(),
            baseRatePerYear: "0",
            multiplierPerYear: convertToUnit("0.15", 18),
            jumpMultiplierPerYear: convertToUnit("2.5", 18),
            kink_: convertToUnit("0.8", 18),
            collateralFactor: convertToUnit("0.75", 18),
            liquidationThreshold: convertToUnit("0.77", 18),
            reserveFactor: convertToUnit("0.1", 18),
            initialSupply: convertToUnit("5000", 18), // 5000 DAI
            supplyCap: convertToUnit(50_000_000, 18),
            borrowCap: convertToUnit(45_000_000, 18),
            reduceReservesBlockDelta: DEFAULT_REDUCE_RESERVES_BLOCK_DELTA,
            vTokenReceiver: preconfiguredAddresses.ethereum.VTreasury,
          },
        ],
        rewards: [
          // XVS Rewards Over 90 days (648000 blocks)
          // WETH:    1800 XVS for Suppliers
          //          2700 XVS for Borrowers
          // WBTC:    5400 XVS for Suppliers
          //          8100 XVS for Borrowers
          // USDT:    5400 XVS for Suppliers
          //          8100 XVS for Borrowers
          // USDC:    5400 XVS for Suppliers
          //          8100 XVS for Borrowers
          // crvUSD:  2400 XVS for Suppliers
          //          3600 XVS for Borrowers
          {
            asset: "XVS",
            markets: ["WETH", "WBTC", "USDT", "USDC", "crvUSD"],
            supplySpeeds: [
              "2777777777777777",
              "8333333333333333",
              "8333333333333333",
              "8333333333333333",
              "3703703703703703",
            ],
            borrowSpeeds: [
              "4166666666666666",
              "12500000000000000",
              "12500000000000000",
              "12500000000000000",
              "5555555555555555",
            ],
          },
          {
            asset: "CRV",
            markets: ["crvUSD"],
            supplySpeeds: ["77160493827160493"], // 50000 CRV over 90 days (648000 blocks)
            borrowSpeeds: ["115740740740740740"], // 75000 CRV over 90 days (648000 blocks)
          },
        ],
      },
      {
        id: "Curve",
        name: "Curve",
        closeFactor: convertToUnit("0.5", 18),
        liquidationIncentive: convertToUnit("1.1", 18),
        minLiquidatableCollateral: convertToUnit("100", 18),
        vtokens: [
          {
            name: "Venus crvUSD (Curve)",
            asset: "crvUSD",
            symbol: "vcrvUSD_Curve",
            rateModel: InterestRateModels.JumpRate.toString(),
            baseRatePerYear: "0",
            multiplierPerYear: convertToUnit("0.125", 18),
            jumpMultiplierPerYear: convertToUnit("2.5", 18),
            kink_: convertToUnit("0.8", 18),
            collateralFactor: convertToUnit("0.45", 18),
            liquidationThreshold: convertToUnit("0.5", 18),
            reserveFactor: convertToUnit("0.1", 18),
            initialSupply: convertToUnit(10_000, 18),
            supplyCap: convertToUnit(2_500_000, 18),
            borrowCap: convertToUnit(2_000_000, 18),
            reduceReservesBlockDelta: DEFAULT_REDUCE_RESERVES_BLOCK_DELTA,
            vTokenReceiver: "0x7a16fF8270133F063aAb6C9977183D9e72835428",
          },
          {
            name: "Venus CRV (Curve)",
            asset: "CRV",
            symbol: "vCRV_Curve",
            rateModel: InterestRateModels.JumpRate.toString(),
            baseRatePerYear: convertToUnit("0.02", 18),
            multiplierPerYear: convertToUnit("0.2", 18),
            jumpMultiplierPerYear: convertToUnit(3, 18),
            kink_: convertToUnit("0.5", 18),
            collateralFactor: convertToUnit("0.45", 18),
            liquidationThreshold: convertToUnit("0.5", 18),
            reserveFactor: convertToUnit("0.25", 18),
            initialSupply: convertToUnit(40_000, 18),
            supplyCap: convertToUnit(6_000_000, 18),
            borrowCap: convertToUnit(3_000_000, 18),
            reduceReservesBlockDelta: DEFAULT_REDUCE_RESERVES_BLOCK_DELTA,
            vTokenReceiver: "0x7a16fF8270133F063aAb6C9977183D9e72835428",
          },
        ],
        rewards: [
          // XVS Rewards Over 90 days (648000 blocks)
          // CRV:     600 XVS for Suppliers
          //          900 XVS for Borrowers
          // crvUSD:  2400 XVS for Suppliers
          //          3600 XVS for Borrowers
          {
            asset: "XVS",
            markets: ["vCRV", "crvUSD"],
            supplySpeeds: ["925925925925925", "3703703703703703"],
            borrowSpeeds: ["1388888888888888", "5555555555555555"],
          },
          {
            asset: "CRV",
            markets: ["crvUSD"],
            supplySpeeds: ["77160493827160493"], // 50000 CRV over 90 days (648000 blocks)
            borrowSpeeds: ["115740740740740740"], // 75000 CRV over 90 days (648000 blocks)
          },
        ],
      },
      {
        id: "Liquid Staked ETH",
        name: "Liquid Staked ETH",
        closeFactor: convertToUnit("0.5", 18),
        liquidationIncentive: convertToUnit("1.02", 18),
        minLiquidatableCollateral: convertToUnit("100", 18),
        vtokens: [
          {
            name: "Venus wstETH (Liquid Staked ETH)",
            asset: "wstETH",
            symbol: "vwstETH_LiquidStakedETH",
            rateModel: InterestRateModels.JumpRate.toString(),
            baseRatePerYear: "0",
            multiplierPerYear: convertToUnit("0.09", 18),
            jumpMultiplierPerYear: convertToUnit("0.75", 18),
            kink_: convertToUnit("0.45", 18),
            collateralFactor: convertToUnit("0.9", 18),
            liquidationThreshold: convertToUnit("0.93", 18),
            reserveFactor: convertToUnit("0.2", 18),
            initialSupply: convertToUnit("4.333157504239697044", 18),
            supplyCap: convertToUnit(20_000, 18),
            borrowCap: convertToUnit(2_000, 18),
            reduceReservesBlockDelta: DEFAULT_REDUCE_RESERVES_BLOCK_DELTA,
            vTokenReceiver: preconfiguredAddresses.sepolia.VTreasury,
          },
          {
            name: "Venus WETH (Liquid Staked ETH)",
            asset: "WETH",
            symbol: "vWETH_LiquidStakedETH",
            rateModel: InterestRateModels.JumpRate.toString(),
            baseRatePerYear: "0",
            multiplierPerYear: convertToUnit("0.035", 18),
            jumpMultiplierPerYear: convertToUnit("0.8", 18),
            kink_: convertToUnit("0.8", 18),
            collateralFactor: convertToUnit("0.9", 18),
            liquidationThreshold: convertToUnit("0.93", 18),
            reserveFactor: convertToUnit("0.15", 18),
            initialSupply: convertToUnit(5, 18),
            supplyCap: convertToUnit(20_000, 18),
            borrowCap: convertToUnit(18_000, 18),
            reduceReservesBlockDelta: DEFAULT_REDUCE_RESERVES_BLOCK_DELTA,
            vTokenReceiver: preconfiguredAddresses.sepolia.VTreasury,
          },
          {
            name: "Venus weETH (Liquid Staked ETH)",
            asset: "weETH",
            symbol: "vweETH_LiquidStakedETH",
            rateModel: InterestRateModels.JumpRate.toString(),
            baseRatePerYear: "0",
            multiplierPerYear: convertToUnit("0.09", 18),
            jumpMultiplierPerYear: convertToUnit("0.75", 18),
            kink_: convertToUnit("0.45", 18),
            collateralFactor: convertToUnit("0.9", 18),
            liquidationThreshold: convertToUnit("0.93", 18),
            reserveFactor: convertToUnit("0.20", 18),
            initialSupply: convertToUnit("2.761910220333160209", 18),
            supplyCap: convertToUnit(7_500, 18),
            borrowCap: convertToUnit(750, 18),
            reduceReservesBlockDelta: DEFAULT_REDUCE_RESERVES_BLOCK_DELTA,
            vTokenReceiver: `0xF6C612c745Ba4546075DB62902c1Eb3255CdAe28`,
          },
        ],
        rewards: [
          // XVS Rewards Over 90 days (648000 blocks)
          // WSTETH:  14400 XVS for Suppliers
          //          0 XVS for Borrowers
          // WETH:    16500 XVS for Suppliers
          //          38500 XVS for Borrowers
          {
            asset: "XVS",
            markets: ["wstETH", "WETH"],
            supplySpeeds: ["22222222222222222", "25462962962962962"],
            borrowSpeeds: ["0", "59413580246913580"],
          },
          {
            asset: "wstETH",
            markets: ["wstETH"],
            supplySpeeds: ["71296296296296"], // 15.4 WSTETH over 30 days (216000 blocks)
            borrowSpeeds: ["0"],
          },
          {
            asset: "USDC",
            markets: ["weETH"],
            supplySpeeds: ["23148"], // 5,000 USDC for 30 days (216000 blocks)
            borrowSpeeds: ["0"],
          },
        ],
      },
    ],
    accessControlConfig: [
      ...poolRegistryPermissions(),
      ...normalTimelockPermissions(preconfiguredAddresses.ethereum.NormalTimelock),
    ],
    preconfiguredAddresses: preconfiguredAddresses.ethereum,
  },
  opbnbtestnet: {
    tokensConfig: [
      {
        isMock: true,
        name: "BTCB Token",
        symbol: "BTCB",
        decimals: 18,
        tokenAddress: ethers.constants.AddressZero,
      },
      {
        isMock: true,
        name: "Ethereum Token",
        symbol: "ETH",
        decimals: 18,
        tokenAddress: ethers.constants.AddressZero,
      },
      {
        isMock: true,
        name: "Tether USD",
        symbol: "USDT",
        decimals: 18,
        tokenAddress: ethers.constants.AddressZero,
      },
      {
        isMock: true,
        name: "Wrapped BNB",
        symbol: "WBNB",
        decimals: 18,
        tokenAddress: ethers.constants.AddressZero,
      },
    ],
    poolConfig: [
      {
        id: "Core",
        name: "Core",
        closeFactor: convertToUnit("0.5", 18),
        liquidationIncentive: convertToUnit("1.1", 18),
        minLiquidatableCollateral: convertToUnit("100", 18),
        vtokens: [
          {
            name: "Venus BTCB (Core)",
            asset: "BTCB",
            symbol: "vBTCB_Core",
            rateModel: InterestRateModels.JumpRate.toString(),
            baseRatePerYear: "0",
            multiplierPerYear: convertToUnit("0.05", 18),
            jumpMultiplierPerYear: convertToUnit("0.8", 18),
            kink_: convertToUnit("0.75", 18),
            collateralFactor: convertToUnit("0.75", 18),
            liquidationThreshold: convertToUnit("0.8", 18),
            reserveFactor: convertToUnit("0.2", 18),
            initialSupply: convertToUnit("0.3", 18), // 0.3 BTCB
            supplyCap: convertToUnit(300, 18),
            borrowCap: convertToUnit(250, 18),
            reduceReservesBlockDelta: REDUCE_RESERVES_BLOCK_DELTA_OPBNBTESTNET,
            vTokenReceiver: preconfiguredAddresses.opbnbtestnet.VTreasury,
          },
          {
            name: "Venus ETH (Core)",
            asset: "ETH",
            symbol: "vETH_Core",
            rateModel: InterestRateModels.JumpRate.toString(),
            baseRatePerYear: "0",
            multiplierPerYear: convertToUnit("0.045", 18),
            jumpMultiplierPerYear: convertToUnit("0.8", 18),
            kink_: convertToUnit("0.8", 18),
            collateralFactor: convertToUnit("0.75", 18),
            liquidationThreshold: convertToUnit("0.8", 18),
            reserveFactor: convertToUnit("0.2", 18),
            initialSupply: convertToUnit(5, 18), // 5 ETH
            supplyCap: convertToUnit(5500, 18),
            borrowCap: convertToUnit(4600, 18),
            reduceReservesBlockDelta: REDUCE_RESERVES_BLOCK_DELTA_OPBNBTESTNET,
            vTokenReceiver: preconfiguredAddresses.opbnbtestnet.VTreasury,
          },
          {
            name: "Venus USDT (Core)",
            asset: "USDT",
            symbol: "vUSDT_Core",
            rateModel: InterestRateModels.JumpRate.toString(),
            baseRatePerYear: "0",
            multiplierPerYear: convertToUnit("0.07", 18),
            jumpMultiplierPerYear: convertToUnit("0.8", 18),
            kink_: convertToUnit("0.8", 18),
            collateralFactor: convertToUnit("0.8", 18),
            liquidationThreshold: convertToUnit("0.82", 18),
            reserveFactor: convertToUnit("0.1", 18),
            initialSupply: convertToUnit(10_000, 18), // 10,000 USDT
            supplyCap: convertToUnit(10_000_000, 18),
            borrowCap: convertToUnit(9_000_000, 18),
            reduceReservesBlockDelta: REDUCE_RESERVES_BLOCK_DELTA_OPBNBTESTNET,
            vTokenReceiver: preconfiguredAddresses.opbnbtestnet.VTreasury,
          },
          {
            name: "Venus WBNB (Core)",
            asset: "WBNB",
            symbol: "vWBNB_Core",
            rateModel: InterestRateModels.JumpRate.toString(),
            baseRatePerYear: convertToUnit("0.02", 18),
            multiplierPerYear: convertToUnit("0.2", 18),
            jumpMultiplierPerYear: convertToUnit("3", 18),
            kink_: convertToUnit("0.5", 18),
            collateralFactor: convertToUnit("0.45", 18),
            liquidationThreshold: convertToUnit("0.5", 18),
            reserveFactor: convertToUnit("0.25", 18),
            initialSupply: convertToUnit(45, 18), // 45 WBNB
            supplyCap: convertToUnit(80_000, 18),
            borrowCap: convertToUnit(56_000, 18),
            reduceReservesBlockDelta: REDUCE_RESERVES_BLOCK_DELTA_OPBNBTESTNET,
            vTokenReceiver: preconfiguredAddresses.opbnbtestnet.VTreasury,
          },
        ],
        rewards: [],
      },
    ],
    accessControlConfig: [
      ...poolRegistryPermissions(),
      ...normalTimelockPermissions(preconfiguredAddresses.opbnbtestnet.NormalTimelock),
    ],
    preconfiguredAddresses: preconfiguredAddresses.opbnbtestnet,
  },
  opbnbmainnet: {
    tokensConfig: [
      {
        isMock: false,
        name: "BTCB Token",
        symbol: "BTCB",
        decimals: 18,
        tokenAddress: "0x7c6b91d9be155a6db01f749217d76ff02a7227f2",
      },
      {
        isMock: false,
        name: "Ethereum Token",
        symbol: "ETH",
        decimals: 18,
        tokenAddress: "0xe7798f023fc62146e8aa1b36da45fb70855a77ea",
      },
      {
        isMock: false,
        name: "Tether USD",
        symbol: "USDT",
        decimals: 18,
        tokenAddress: "0x9e5aac1ba1a2e6aed6b32689dfcf62a509ca96f3",
      },
      {
        isMock: false,
        name: "Wrapped BNB",
        symbol: "WBNB",
        decimals: 18,
        tokenAddress: "0x4200000000000000000000000000000000000006",
      },
      {
        isMock: false,
        name: "Venus XVS",
        symbol: "XVS",
        decimals: 18,
        tokenAddress: "0x3E2e61F1c075881F3fB8dd568043d8c221fd5c61",
      },
      {
        isMock: false,
        name: "First Digital USD",
        symbol: "FDUSD",
        decimals: 18,
        tokenAddress: "0x50c5725949A6F0c72E6C4a641F24049A917DB0Cb",
      },
    ],
    poolConfig: [
      {
        id: "Core",
        name: "Core",
        closeFactor: convertToUnit("0.5", 18),
        liquidationIncentive: convertToUnit("1.1", 18),
        minLiquidatableCollateral: convertToUnit("100", 18),
        vtokens: [
          {
            name: "Venus BTCB (Core)",
            asset: "BTCB",
            symbol: "vBTCB_Core",
            rateModel: InterestRateModels.JumpRate.toString(),
            baseRatePerYear: "0",
            multiplierPerYear: convertToUnit("0.09", 18),
            jumpMultiplierPerYear: convertToUnit("3", 18),
            kink_: convertToUnit("0.45", 18),
            collateralFactor: convertToUnit("0.7", 18),
            liquidationThreshold: convertToUnit("0.75", 18),
            reserveFactor: convertToUnit("0.2", 18),
            initialSupply: convertToUnit("0.03553143", 18), // 0.03553143 BTCB
            supplyCap: convertToUnit(1, 18),
            borrowCap: convertToUnit("0.55", 18),
            reduceReservesBlockDelta: REDUCE_RESERVES_BLOCK_DELTA_OPBNBMAINNET,
            vTokenReceiver: preconfiguredAddresses.opbnbmainnet.VTreasury,
          },
          {
            name: "Venus ETH (Core)",
            asset: "ETH",
            symbol: "vETH_Core",
            rateModel: InterestRateModels.JumpRate.toString(),
            baseRatePerYear: "0",
            multiplierPerYear: convertToUnit("0.09", 18),
            jumpMultiplierPerYear: convertToUnit("3", 18),
            kink_: convertToUnit("0.45", 18),
            collateralFactor: convertToUnit("0.7", 18),
            liquidationThreshold: convertToUnit("0.75", 18),
            reserveFactor: convertToUnit("0.2", 18),
            initialSupply: convertToUnit("0.610978879332136515", 18), // 0.610978879332136515 ETH
            supplyCap: convertToUnit(25, 18),
            borrowCap: convertToUnit(16, 18),
            reduceReservesBlockDelta: REDUCE_RESERVES_BLOCK_DELTA_OPBNBMAINNET,
            vTokenReceiver: preconfiguredAddresses.opbnbmainnet.VTreasury,
          },
          {
            name: "Venus USDT (Core)",
            asset: "USDT",
            symbol: "vUSDT_Core",
            rateModel: InterestRateModels.JumpRate.toString(),
            baseRatePerYear: "0",
            multiplierPerYear: convertToUnit("0.125", 18),
            jumpMultiplierPerYear: convertToUnit("2.5", 18),
            kink_: convertToUnit("0.8", 18),
            collateralFactor: convertToUnit("0.75", 18),
            liquidationThreshold: convertToUnit("0.77", 18),
            reserveFactor: convertToUnit("0.1", 18),
            initialSupply: convertToUnit("1800.00000001", 18), // 1,800.00000001 USDT
            supplyCap: convertToUnit(150_000, 18),
            borrowCap: convertToUnit(130_000, 18),
            reduceReservesBlockDelta: REDUCE_RESERVES_BLOCK_DELTA_OPBNBMAINNET,
            vTokenReceiver: preconfiguredAddresses.opbnbmainnet.VTreasury,
          },
          {
            name: "Venus WBNB (Core)",
            asset: "WBNB",
            symbol: "vWBNB_Core",
            rateModel: InterestRateModels.JumpRate.toString(),
            baseRatePerYear: "0",
            multiplierPerYear: convertToUnit("0.15", 18),
            jumpMultiplierPerYear: convertToUnit("3", 18),
            kink_: convertToUnit("0.6", 18),
            collateralFactor: convertToUnit("0.6", 18),
            liquidationThreshold: convertToUnit("0.65", 18),
            reserveFactor: convertToUnit("0.25", 18),
            initialSupply: convertToUnit("4.881499602605344833", 18), // 4,881499602605344833 WBNB
            supplyCap: convertToUnit(100, 18),
            borrowCap: convertToUnit(75, 18),
            reduceReservesBlockDelta: REDUCE_RESERVES_BLOCK_DELTA_OPBNBMAINNET,
            vTokenReceiver: preconfiguredAddresses.opbnbmainnet.VTreasury,
          },
          {
            name: "Venus FDUSD (Core)",
            asset: "FDUSD",
            symbol: "vFDUSD_Core",
            rateModel: InterestRateModels.JumpRate.toString(),
            baseRatePerYear: "0",
            multiplierPerYear: convertToUnit("0.125", 18),
            jumpMultiplierPerYear: convertToUnit("2.5", 18),
            kink_: convertToUnit("0.8", 18),
            collateralFactor: convertToUnit("0.75", 18),
            liquidationThreshold: convertToUnit("0.77", 18),
            reserveFactor: convertToUnit("0.1", 18),
            initialSupply: convertToUnit("1800.00000001", 18), // 1,800.00000001 FUSDT
            supplyCap: convertToUnit(150_000, 18),
            borrowCap: convertToUnit(130_000, 18),
            reduceReservesBlockDelta: REDUCE_RESERVES_BLOCK_DELTA_OPBNBMAINNET,
            vTokenReceiver: preconfiguredAddresses.opbnbmainnet.VTreasury,
          },
        ],
        rewards: [],
      },
    ],
    accessControlConfig: [
      ...poolRegistryPermissions(),
      ...normalTimelockPermissions(preconfiguredAddresses.opbnbmainnet.NormalTimelock),
    ],
    preconfiguredAddresses: preconfiguredAddresses.opbnbmainnet,
  },
};

export async function getConfig(networkName: string): Promise<DeploymentConfig> {
  switch (networkName) {
    case "hardhat":
      return globalConfig.hardhat;
    case "bsctestnet":
      return globalConfig.bsctestnet;
    case "bscmainnet":
      return globalConfig.bscmainnet;
    case "sepolia":
      return globalConfig.sepolia;
    case "ethereum":
      return globalConfig.ethereum;
    case "opbnbtestnet":
      return globalConfig.opbnbtestnet;
    case "opbnbmainnet":
      return globalConfig.opbnbmainnet;
    case "development":
      return globalConfig.bsctestnet;
    default:
      throw new Error(`config for network ${networkName} is not available.`);
  }
}

export function getTokenConfig(tokenSymbol: string, tokens: TokenConfig[]): TokenConfig {
  const tokenCofig = tokens.find(
    ({ symbol }) => symbol.toLocaleLowerCase().trim() === tokenSymbol.toLocaleLowerCase().trim(),
  );

  if (tokenCofig) {
    return tokenCofig;
  } else {
    throw Error(`Token ${tokenSymbol} is not found in the config`);
  }
}

export async function getTokenAddress(tokenConfig: TokenConfig, deployments: DeploymentsExtension) {
  if (tokenConfig.isMock) {
    const token = await deployments.get(`Mock${tokenConfig.symbol}`);
    return token.address;
  } else {
    return tokenConfig.tokenAddress;
  }
}<|MERGE_RESOLUTION|>--- conflicted
+++ resolved
@@ -2404,13 +2404,15 @@
       },
       {
         isMock: true,
-<<<<<<< HEAD
+        name: "Dai Stablecoin",
+        symbol: "DAI",
+        decimals: 18,
+        tokenAddress: ethers.constants.AddressZero,
+      },
+      {
+        isMock: true,
         name: "PT ether.fi weETH 26DEC2024",
         symbol: "PT-weETH-26DEC2024",
-=======
-        name: "Dai Stablecoin",
-        symbol: "DAI",
->>>>>>> 02e602a0
         decimals: 18,
         tokenAddress: ethers.constants.AddressZero,
       },
