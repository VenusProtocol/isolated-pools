--- conflicted
+++ resolved
@@ -96,12 +96,9 @@
     WBNB: "0xae13d989daC2f0dEbFf460aC112a837C89BAa7cd",
     VBNB_CorePool: "0x2E7222e51c0f6e98610A1543Aa3836E092CDe62c",
     SwapRouter_CorePool: "0x83edf1deE1B730b7e8e13C00ba76027D63a51ac0",
-<<<<<<< HEAD
     Unitroller: "0x94d1820b2D1c7c7452A163983Dc888CEC546b77D",
-=======
     ProtocolShareReserve: "0xc987a03ab6C2A5891Fc0919f021cc693B5E55278",
     Shortfall: "0x503574a82fE2A9f968d355C8AAc1Ba0481859369",
->>>>>>> 650180c5
   },
   bscmainnet: {
     VTreasury: "0xF322942f644A996A617BD29c16bd7d231d9F35E9",
@@ -114,12 +111,9 @@
     WBNB: "0xbb4CdB9CBd36B01bD1cBaEBF2De08d9173bc095c",
     VBNB_CorePool: "0xA07c5b74C9B40447a954e1466938b865b6BBea36",
     SwapRouter_CorePool: "0x8938E6dA30b59c1E27d5f70a94688A89F7c815a4",
-<<<<<<< HEAD
     Unitroller: "0xfD36E2c2a6789Db23113685031d7F16329158384",
-=======
     ProtocolShareReserve: "0xfB5bE09a1FA6CFDA075aB1E69FE83ce8324682e4",
     Shortfall: "0xf37530A8a810Fcb501AA0Ecd0B0699388F0F2209",
->>>>>>> 650180c5
   },
 };
 
