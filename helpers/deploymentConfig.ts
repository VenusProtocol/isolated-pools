import { contracts as governanceBscMainnet } from "@venusprotocol/governance-contracts/deployments/bscmainnet.json";
import { contracts as governanceBscTestnet } from "@venusprotocol/governance-contracts/deployments/bsctestnet.json";
import { contracts as governanceEthereum } from "@venusprotocol/governance-contracts/deployments/ethereum.json";
import { contracts as governanceOpbnbTestnet } from "@venusprotocol/governance-contracts/deployments/opbnbtestnet.json";
import { contracts as governanceSepolia } from "@venusprotocol/governance-contracts/deployments/sepolia.json";
import { contracts as venusProtocolBscMainnet } from "@venusprotocol/venus-protocol/deployments/bscmainnet.json";
import { contracts as venusProtocolBscTestnet } from "@venusprotocol/venus-protocol/deployments/bsctestnet.json";
import { contracts as venusProtocolEthereum } from "@venusprotocol/venus-protocol/deployments/ethereum.json";
import { contracts as venusProtocolOpbnbTestnet } from "@venusprotocol/venus-protocol/deployments/opbnbtestnet.json";
import { contracts as venusProtocolSepolia } from "@venusprotocol/venus-protocol/deployments/sepolia.json";
import { ethers } from "hardhat";
import { DeploymentsExtension } from "hardhat-deploy/types";

import { convertToUnit } from "./utils";

export type NetworkConfig = {
  hardhat: DeploymentConfig;
  bsctestnet: DeploymentConfig;
  bscmainnet: DeploymentConfig;
  sepolia: DeploymentConfig;
  ethereum: DeploymentConfig;
  opbnbtestnet: DeploymentConfig;
};

export type PreconfiguredAddresses = { [contract: string]: string };

export type DeploymentConfig = {
  tokensConfig: TokenConfig[];
  poolConfig: PoolConfig[];
  accessControlConfig: AccessControlEntry[];
  preconfiguredAddresses: PreconfiguredAddresses;
};

export type TokenConfig = {
  isMock: boolean;
  name?: string;
  symbol: string;
  decimals?: number;
  tokenAddress: string;
  faucetInitialLiquidity?: boolean;
};

export type PoolConfig = {
  id: string;
  name: string;
  closeFactor: string;
  liquidationIncentive: string;
  minLiquidatableCollateral: string;
  vtokens: VTokenConfig[];
  rewards?: RewardConfig[];
};

// NOTE: markets, supplySpeeds, borrowSpeeds array sizes should match
export type RewardConfig = {
  asset: string;
  markets: string[]; // underlying asset symbol of a the e.g ["BNX","CAKE"]
  supplySpeeds: string[];
  borrowSpeeds: string[];
};

export type SpeedConfig = {
  borrowSpeed: string;
  supplySpeed: string;
};

export type VTokenConfig = {
  name: string;
  symbol: string;
  asset: string; // This should match a name property from a TokenCofig
  rateModel: string;
  baseRatePerYear: string;
  multiplierPerYear: string;
  jumpMultiplierPerYear: string;
  kink_: string;
  collateralFactor: string;
  liquidationThreshold: string;
  reserveFactor: string;
  initialSupply: string;
  supplyCap: string;
  borrowCap: string;
  vTokenReceiver: string;
  reduceReservesBlockDelta: string;
};

export type AccessControlEntry = {
  caller: string;
  target: string;
  method: string;
};

export enum InterestRateModels {
  WhitePaper,
  JumpRate,
}

const ANY_CONTRACT = ethers.constants.AddressZero;

const BSC_BLOCKS_PER_YEAR = 10_512_000; // assuming a block is mined every 3 seconds
<<<<<<< HEAD
const ETH_BLOCKS_PER_YEAR = 2_252_571; // assuming a block is mined every 14 seconds
const OPBNB_BLOCKS_PER_YEAR = 31_536_000; // assuming a block is mined every 1 seconds
=======
const ETH_BLOCKS_PER_YEAR = 2_628_000; // assuming a block is mined every 12 seconds
>>>>>>> 39560e0c

export type BlocksPerYear = {
  [key: string]: number;
};

export const blocksPerYear: BlocksPerYear = {
  hardhat: BSC_BLOCKS_PER_YEAR,
  bsctestnet: BSC_BLOCKS_PER_YEAR,
  bscmainnet: BSC_BLOCKS_PER_YEAR,
  sepolia: ETH_BLOCKS_PER_YEAR,
  ethereum: ETH_BLOCKS_PER_YEAR,
  opbnbtestnet: OPBNB_BLOCKS_PER_YEAR,
};

export const SEPOLIA_MULTISIG = "0x94fa6078b6b8a26f0b6edffbe6501b22a10470fb";
export const ETHEREUM_MULTISIG = "0x285960C5B22fD66A736C7136967A3eB15e93CC67";
export const OPBNBTESTNET_MULTISIG = "0xb15f6EfEbC276A3b9805df81b5FB3D50C2A62BDf";

const DEFAULT_REDUCE_RESERVES_BLOCK_DELTA = "6171";
const REDUCE_RESERVES_BLOCK_DELTA_OPBNBTESTNET = "300";

const preconfiguredAddresses = {
  hardhat: {
    VTreasury: "account:deployer",
  },
  bsctestnet: {
    VTreasury: venusProtocolBscTestnet.VTreasury.address,
    NormalTimelock: governanceBscTestnet.NormalTimelock.address,
    FastTrackTimelock: governanceBscTestnet.FastTrackTimelock.address,
    CriticalTimelock: governanceBscTestnet.CriticalTimelock.address,
    GovernorBravo: governanceBscTestnet.GovernorBravoDelegator.address,
    AccessControlManager: governanceBscTestnet.AccessControlManager.address,
    PancakeFactory: venusProtocolBscTestnet.pancakeFactory.address,
    WBNB: venusProtocolBscTestnet.WBNB.address,
    VBNB_CorePool: venusProtocolBscTestnet.vBNB.address,
    SwapRouter_CorePool: venusProtocolBscTestnet.SwapRouterCorePool.address,
    Unitroller: venusProtocolBscTestnet.Unitroller.address,
    Shortfall: "0x503574a82fE2A9f968d355C8AAc1Ba0481859369",
  },
  bscmainnet: {
    VTreasury: venusProtocolBscMainnet.VTreasury.address,
    NormalTimelock: governanceBscMainnet.NormalTimelock.address,
    FastTrackTimelock: governanceBscMainnet.FastTrackTimelock.address,
    CriticalTimelock: governanceBscMainnet.CriticalTimelock.address,
    GovernorBravo: governanceBscMainnet.GovernorBravoDelegator.address,
    AccessControlManager: governanceBscMainnet.AccessControlManager.address,
    PancakeFactory: venusProtocolBscMainnet.pancakeFactory.address,
    WBNB: venusProtocolBscMainnet.WBNB.address,
    VBNB_CorePool: venusProtocolBscMainnet.vBNB.address,
    SwapRouter_CorePool: venusProtocolBscMainnet.SwapRouterCorePool.address,
    Unitroller: venusProtocolBscMainnet.Unitroller.address,
    Shortfall: "0xf37530A8a810Fcb501AA0Ecd0B0699388F0F2209",
  },
  sepolia: {
    VTreasury: venusProtocolSepolia.VTreasuryV8.address,
    NormalTimelock: SEPOLIA_MULTISIG,
    FastTrackTimelock: SEPOLIA_MULTISIG,
    CriticalTimelock: SEPOLIA_MULTISIG,
    GovernorBravo: SEPOLIA_MULTISIG,
    AccessControlManager: governanceSepolia.AccessControlManager.address,
  },
  ethereum: {
    VTreasury: venusProtocolEthereum.VTreasuryV8.address,
    NormalTimelock: ETHEREUM_MULTISIG,
    FastTrackTimelock: ETHEREUM_MULTISIG,
    CriticalTimelock: ETHEREUM_MULTISIG,
    GovernorBravo: ETHEREUM_MULTISIG,
    AccessControlManager: governanceEthereum.AccessControlManager.address,
  },
  opbnbtestnet: {
    VTreasury: venusProtocolOpbnbTestnet.VTreasuryV8.address,
    NormalTimelock: OPBNBTESTNET_MULTISIG,
    FastTrackTimelock: OPBNBTESTNET_MULTISIG,
    CriticalTimelock: OPBNBTESTNET_MULTISIG,
    AccessControlManager: governanceOpbnbTestnet.AccessControlManager.address,
  },
};

const poolRegistryPermissions = (): AccessControlEntry[] => {
  const methods = [
    "setCollateralFactor(address,uint256,uint256)",
    "setMarketSupplyCaps(address[],uint256[])",
    "setMarketBorrowCaps(address[],uint256[])",
    "setLiquidationIncentive(uint256)",
    "setCloseFactor(uint256)",
    "setMinLiquidatableCollateral(uint256)",
    "supportMarket(address)",
  ];
  return methods.map(method => ({
    caller: "PoolRegistry",
    target: ANY_CONTRACT,
    method,
  }));
};

const deployerPermissions = (): AccessControlEntry[] => {
  const methods = [
    "swapPoolsAssets(address[],uint256[],address[][])",
    "addPool(string,address,uint256,uint256,uint256)",
    "addMarket(AddMarketInput)",
    "setRewardTokenSpeeds(address[],uint256[],uint256[])",
    "setReduceReservesBlockDelta(uint256)",
  ];
  return methods.map(method => ({
    caller: "account:deployer",
    target: ANY_CONTRACT,
    method,
  }));
};

const normalTimelockPermissions = (timelock: string): AccessControlEntry[] => {
  const methods = [
    "setCloseFactor(uint256)",
    "setReduceReservesBlockDelta(uint256)",
    "setCollateralFactor(address,uint256,uint256)",
    "setLiquidationIncentive(uint256)",
    "setMarketBorrowCaps(address[],uint256[])",
    "setMarketSupplyCaps(address[],uint256[])",
    "setActionsPaused(address[],uint256[],bool)",
    "setMinLiquidatableCollateral(uint256)",
    "addPool(string,address,uint256,uint256,uint256)",
    "addMarket(AddMarketInput)",
    "setPoolName(address,string)",
    "updatePoolMetadata(address,VenusPoolMetaData)",
    "setProtocolSeizeShare(uint256)",
    "setReserveFactor(uint256)",
    "setInterestRateModel(address)",
    "setRewardTokenSpeeds(address[],uint256[],uint256[])",
    "setLastRewardingBlock(address[],uint32[],uint32[])",
    "updateJumpRateModel(uint256,uint256,uint256,uint256)",
  ];
  return methods.map(method => ({
    caller: timelock,
    target: ANY_CONTRACT,
    method,
  }));
};

const fastTrackTimelockPermissions = (timelock: string): AccessControlEntry[] => {
  const methods = [
    "setCollateralFactor(address,uint256,uint256)",
    "setMarketBorrowCaps(address[],uint256[])",
    "setMarketSupplyCaps(address[],uint256[])",
    "setActionsPaused(address[],uint256[],bool)",
  ];
  return methods.map(method => ({
    caller: timelock,
    target: ANY_CONTRACT,
    method,
  }));
};

const criticalTimelockPermissions = fastTrackTimelockPermissions;

export const globalConfig: NetworkConfig = {
  hardhat: {
    tokensConfig: [
      {
        isMock: true,
        name: "Venus",
        symbol: "XVS",
        decimals: 18,
        tokenAddress: ethers.constants.AddressZero,
      },
      {
        isMock: true,
        name: "Binance USD",
        symbol: "BUSD",
        decimals: 18,
        tokenAddress: ethers.constants.AddressZero,
      },
      {
        isMock: true,
        name: "Binance-Peg BSC-USD",
        symbol: "USDT",
        decimals: 18,
        tokenAddress: ethers.constants.AddressZero,
      },
      {
        isMock: true,
        name: "Bitcoin BEP2",
        symbol: "BTCB",
        decimals: 18,
        tokenAddress: ethers.constants.AddressZero,
      },
      {
        isMock: true,
        name: "BinaryX",
        symbol: "BNX",
        decimals: 18,
        tokenAddress: ethers.constants.AddressZero,
      },
      {
        isMock: true,
        name: "Ankr",
        symbol: "ANKR",
        decimals: 18,
        tokenAddress: ethers.constants.AddressZero,
      },
      {
        isMock: true,
        name: "Ankr Staked BNB",
        symbol: "ankrBNB",
        decimals: 18,
        tokenAddress: ethers.constants.AddressZero,
      },
      {
        isMock: true,
        name: "MOBOX",
        symbol: "MBOX",
        decimals: 18,
        tokenAddress: ethers.constants.AddressZero,
      },
      {
        isMock: true,
        name: "NFT",
        symbol: "NFT",
        decimals: 18,
        tokenAddress: ethers.constants.AddressZero,
      },
      {
        isMock: true,
        name: "RACA",
        symbol: "RACA",
        decimals: 18,
        tokenAddress: ethers.constants.AddressZero,
      },
      {
        isMock: true,
        name: "pSTAKE Staked BNB",
        symbol: "stkBNB",
        decimals: 18,
        tokenAddress: ethers.constants.AddressZero,
      },
      {
        isMock: true,
        name: "USDD",
        symbol: "USDD",
        decimals: 18,
        tokenAddress: ethers.constants.AddressZero,
      },
      {
        isMock: true,
        name: "AUTO",
        symbol: "AUTO",
        decimals: 18,
        tokenAddress: ethers.constants.AddressZero,
      },
    ],
    poolConfig: [
      {
        id: "Pool1",
        name: "Pool 1",
        closeFactor: convertToUnit(0.05, 18),
        liquidationIncentive: convertToUnit(1, 18),
        minLiquidatableCollateral: convertToUnit(100, 18),
        vtokens: [
          {
            name: "Venus BNX",
            asset: "BNX",
            symbol: "vBNX",
            rateModel: InterestRateModels.JumpRate.toString(),
            baseRatePerYear: convertToUnit(1, 16), // 1%
            multiplierPerYear: convertToUnit(0.25, 18),
            jumpMultiplierPerYear: convertToUnit(4, 18),
            kink_: convertToUnit(0.5, 18),
            collateralFactor: convertToUnit(0.6, 18),
            liquidationThreshold: convertToUnit(0.7, 18),
            reserveFactor: convertToUnit(0.25, 18),
            initialSupply: convertToUnit(10, 18),
            supplyCap: convertToUnit(932019, 18),
            borrowCap: convertToUnit(478980, 18),
            vTokenReceiver: "account:deployer",
            reduceReservesBlockDelta: "100",
          },
          {
            name: "Venus BTCB",
            asset: "BTCB",
            symbol: "vBTCB",
            rateModel: InterestRateModels.JumpRate.toString(),
            baseRatePerYear: "0",
            multiplierPerYear: convertToUnit(0.15, 18),
            jumpMultiplierPerYear: convertToUnit(3, 18),
            kink_: convertToUnit(0.6, 18),
            collateralFactor: convertToUnit(0.7, 18),
            liquidationThreshold: convertToUnit(0.8, 18),
            reserveFactor: convertToUnit(0.25, 18),
            initialSupply: convertToUnit(10, 18),
            supplyCap: convertToUnit(1000, 18),
            borrowCap: convertToUnit(1000, 18),
            vTokenReceiver: "account:deployer",
            reduceReservesBlockDelta: "100",
          },
        ],
        rewards: [
          {
            asset: "XVS",
            markets: ["BNX", "BTCB"],
            supplySpeeds: [convertToUnit(23, 8), convertToUnit(23, 8)],
            borrowSpeeds: [convertToUnit(23, 8), convertToUnit(23, 8)],
          },
          {
            asset: "BNX",
            markets: ["BNX"],
            supplySpeeds: [convertToUnit(33, 8)],
            borrowSpeeds: [convertToUnit(33, 8)],
          },
        ],
      },
      {
        id: "Pool2",
        name: "Pool 2",
        closeFactor: convertToUnit(0.05, 18),
        liquidationIncentive: convertToUnit(1, 18),
        minLiquidatableCollateral: convertToUnit(100, 18),
        vtokens: [
          {
            name: "Venus ANKR",
            asset: "ANKR",
            symbol: "vANKR",
            rateModel: InterestRateModels.JumpRate.toString(),
            baseRatePerYear: "0",
            multiplierPerYear: convertToUnit(0.15, 18),
            jumpMultiplierPerYear: convertToUnit(3, 18),
            kink_: convertToUnit(0.6, 18),
            collateralFactor: convertToUnit(0.7, 18),
            liquidationThreshold: convertToUnit(0.8, 18),
            reserveFactor: convertToUnit(0.25, 18),
            initialSupply: convertToUnit(10, 18),
            supplyCap: convertToUnit(3000000, 18),
            borrowCap: convertToUnit(3000000, 18),
            vTokenReceiver: "account:deployer",
            reduceReservesBlockDelta: "100",
          },
          {
            name: "Venus ankrBNB",
            asset: "ankrBNB",
            symbol: "vankrBNB",
            rateModel: InterestRateModels.JumpRate.toString(),
            baseRatePerYear: convertToUnit(1, 16),
            multiplierPerYear: convertToUnit(0.25, 18),
            jumpMultiplierPerYear: convertToUnit(4, 18),
            kink_: convertToUnit(0.5, 18),
            collateralFactor: convertToUnit(0.6, 18),
            liquidationThreshold: convertToUnit(0.7, 18),
            reserveFactor: convertToUnit(0.25, 18),
            initialSupply: convertToUnit(10, 18),
            supplyCap: convertToUnit(100, 18),
            borrowCap: convertToUnit(100, 18),
            vTokenReceiver: "account:deployer",
            reduceReservesBlockDelta: "100",
          },
          {
            name: "Venus MBOX",
            asset: "MBOX",
            symbol: "vMBOX",
            rateModel: InterestRateModels.JumpRate.toString(),
            baseRatePerYear: "0",
            multiplierPerYear: convertToUnit(0.15, 18),
            jumpMultiplierPerYear: convertToUnit(3, 18),
            kink_: convertToUnit(0.6, 18),
            collateralFactor: convertToUnit(0.7, 18),
            liquidationThreshold: convertToUnit(0.8, 18),
            reserveFactor: convertToUnit(0.25, 18),
            initialSupply: convertToUnit(10, 18),
            supplyCap: convertToUnit(7000000, 18),
            borrowCap: convertToUnit(3184294, 18),
            vTokenReceiver: "account:deployer",
            reduceReservesBlockDelta: "100",
          },
          {
            name: "Venus NFT",
            asset: "NFT",
            symbol: "vNFT",
            rateModel: InterestRateModels.JumpRate.toString(),
            baseRatePerYear: convertToUnit(1, 16),
            multiplierPerYear: convertToUnit(0.25, 18),
            jumpMultiplierPerYear: convertToUnit(4, 18),
            kink_: convertToUnit(0.5, 18),
            collateralFactor: convertToUnit(0.6, 18),
            liquidationThreshold: convertToUnit(0.7, 18),
            reserveFactor: convertToUnit(0.25, 18),
            initialSupply: convertToUnit(10, 18),
            supplyCap: convertToUnit(84985800573, 18),
            borrowCap: convertToUnit(24654278679, 18),
            vTokenReceiver: "account:deployer",
            reduceReservesBlockDelta: "100",
          },
          {
            name: "Venus RACA",
            asset: "RACA",
            symbol: "vRACA",
            rateModel: InterestRateModels.JumpRate.toString(),
            baseRatePerYear: convertToUnit(1, 16),
            multiplierPerYear: convertToUnit(0.25, 18),
            jumpMultiplierPerYear: convertToUnit(4, 18),
            kink_: convertToUnit(0.5, 18),
            collateralFactor: convertToUnit(0.6, 18),
            liquidationThreshold: convertToUnit(0.7, 18),
            reserveFactor: convertToUnit(0.25, 18),
            initialSupply: convertToUnit(10, 18),
            supplyCap: convertToUnit(23758811062, 18),
            borrowCap: convertToUnit(3805812642, 18),
            vTokenReceiver: "account:deployer",
            reduceReservesBlockDelta: "100",
          },
          {
            name: "Venus stkBNB",
            asset: "stkBNB",
            symbol: "vstkBNB",
            rateModel: InterestRateModels.JumpRate.toString(),
            baseRatePerYear: convertToUnit(1, 16),
            multiplierPerYear: convertToUnit(0.25, 18),
            jumpMultiplierPerYear: convertToUnit(4, 18),
            kink_: convertToUnit(0.5, 18),
            collateralFactor: convertToUnit(0.6, 18),
            liquidationThreshold: convertToUnit(0.7, 18),
            reserveFactor: convertToUnit(0.25, 18),
            initialSupply: convertToUnit(10, 18),
            supplyCap: convertToUnit(1963, 18),
            borrowCap: convertToUnit(324, 18),
            vTokenReceiver: "account:deployer",
            reduceReservesBlockDelta: "100",
          },
          {
            name: "Venus USDD",
            asset: "USDD",
            symbol: "vUSDD",
            rateModel: InterestRateModels.JumpRate.toString(),
            baseRatePerYear: "0",
            multiplierPerYear: convertToUnit(0.15, 18),
            jumpMultiplierPerYear: convertToUnit(3, 18),
            kink_: convertToUnit(0.6, 18),
            collateralFactor: convertToUnit(0.7, 18),
            liquidationThreshold: convertToUnit(0.8, 18),
            reserveFactor: convertToUnit(0.1, 18),
            initialSupply: convertToUnit(10, 18),
            supplyCap: convertToUnit(10601805, 18),
            borrowCap: convertToUnit(1698253, 18),
            vTokenReceiver: "account:deployer",
            reduceReservesBlockDelta: "100",
          },
        ],
        rewards: [
          {
            asset: "XVS",
            markets: ["ANKR", "ankrBNB", "MBOX", "NFT", "RACA", "stkBNB", "USDD"],
            supplySpeeds: [
              convertToUnit(23, 8),
              convertToUnit(23, 8),
              convertToUnit(23, 8),
              convertToUnit(23, 8),
              convertToUnit(23, 8),
              convertToUnit(23, 8),
              convertToUnit(23, 8),
            ],
            borrowSpeeds: [
              convertToUnit(23, 8),
              convertToUnit(23, 8),
              convertToUnit(23, 8),
              convertToUnit(23, 8),
              convertToUnit(23, 8),
              convertToUnit(23, 8),
              convertToUnit(23, 8),
            ],
          },
          {
            asset: "ANKR",
            markets: ["ANKR", "ankrBNB"],
            supplySpeeds: [convertToUnit(20, 8), convertToUnit(20, 8)],
            borrowSpeeds: [convertToUnit(20, 8), convertToUnit(20, 8)],
          },
          {
            asset: "MBOX",
            markets: ["MBOX"],
            supplySpeeds: [convertToUnit(25, 8)],
            borrowSpeeds: [convertToUnit(25, 8)],
          },
          {
            asset: "NFT",
            markets: ["NFT"],
            supplySpeeds: [convertToUnit(22, 8)],
            borrowSpeeds: [convertToUnit(22, 8)],
          },
          {
            asset: "RACA",
            markets: ["RACA"],
            supplySpeeds: [convertToUnit(27, 8)],
            borrowSpeeds: [convertToUnit(27, 8)],
          },
        ],
      },
    ],
    accessControlConfig: [...poolRegistryPermissions(), ...deployerPermissions()],
    preconfiguredAddresses: preconfiguredAddresses.hardhat,
  },
  bsctestnet: {
    tokensConfig: [
      {
        isMock: false,
        name: "Venus",
        symbol: "XVS",
        decimals: 18,
        tokenAddress: "0xB9e0E753630434d7863528cc73CB7AC638a7c8ff",
      },
      {
        isMock: false,
        name: "Tether",
        symbol: "USDT",
        decimals: 6,
        tokenAddress: "0xA11c8D9DC9b66E209Ef60F0C8D969D3CD988782c",
        faucetInitialLiquidity: false,
      },
      {
        isMock: false,
        name: "HAY",
        symbol: "HAY",
        decimals: 18,
        tokenAddress: "0xe73774DfCD551BF75650772dC2cC56a2B6323453",
        faucetInitialLiquidity: true,
      },
      {
        isMock: false,
        name: "USDD",
        symbol: "USDD",
        decimals: 18,
        tokenAddress: "0x2E2466e22FcbE0732Be385ee2FBb9C59a1098382",
        faucetInitialLiquidity: true,
      },
      {
        isMock: false,
        name: "Biswap",
        symbol: "BSW",
        decimals: 18,
        tokenAddress: "0x7FCC76fc1F573d8Eb445c236Cc282246bC562bCE",
        faucetInitialLiquidity: true,
      },
      {
        isMock: false,
        name: "AlpacaToken",
        symbol: "ALPACA",
        decimals: 18,
        tokenAddress: "0x6923189d91fdF62dBAe623a55273F1d20306D9f2",
        faucetInitialLiquidity: true,
      },
      {
        isMock: false,
        name: "Ankr",
        symbol: "ANKR",
        decimals: 18,
        tokenAddress: "0xe4a90EB942CF2DA7238e8F6cC9EF510c49FC8B4B",
        faucetInitialLiquidity: true,
      },
      {
        isMock: false,
        name: "Radio Caca V2",
        symbol: "RACA",
        decimals: 18,
        tokenAddress: "0xD60cC803d888A3e743F21D0bdE4bF2cAfdEA1F26",
        faucetInitialLiquidity: true,
      },
      {
        isMock: false,
        name: "FLOKI",
        symbol: "FLOKI",
        decimals: 18,
        tokenAddress: "0xb22cF15FBc089d470f8e532aeAd2baB76bE87c88",
        faucetInitialLiquidity: true,
      },
      {
        isMock: false,
        name: "Ankr Staked BNB",
        symbol: "ankrBNB",
        decimals: 18,
        tokenAddress: "0x167F1F9EF531b3576201aa3146b13c57dbEda514",
        faucetInitialLiquidity: true,
      },
      {
        isMock: false,
        name: "Liquid Staking BNB",
        symbol: "BNBx",
        decimals: 18,
        tokenAddress: "0x327d6E6FAC0228070884e913263CFF9eFed4a2C8",
        faucetInitialLiquidity: true,
      },
      {
        isMock: false,
        name: "Staked BNB",
        symbol: "stkBNB",
        decimals: 18,
        tokenAddress: "0x2999C176eBf66ecda3a646E70CeB5FF4d5fCFb8C",
        faucetInitialLiquidity: true,
      },
      {
        isMock: false,
        name: "BitTorrent",
        symbol: "BTT",
        decimals: 18,
        tokenAddress: "0xE98344A7c691B200EF47c9b8829110087D832C64",
        faucetInitialLiquidity: true,
      },
      {
        isMock: false,
        name: "APENFT",
        symbol: "NFT",
        decimals: 18,
        tokenAddress: "0xc440e4F21AFc2C3bDBA1Af7D0E338ED35d3e25bA",
        faucetInitialLiquidity: true,
      },
      {
        isMock: false,
        name: "WINk",
        symbol: "WIN",
        decimals: 18,
        tokenAddress: "0x2E6Af3f3F059F43D764060968658c9F3c8f9479D",
        faucetInitialLiquidity: true,
      },
      {
        isMock: false,
        name: "TRON",
        symbol: "TRX",
        decimals: 6,
        tokenAddress: "0x7D21841DC10BA1C5797951EFc62fADBBDD06704B",
        faucetInitialLiquidity: false,
      },
      {
        isMock: false,
        name: "Wrapped BNB",
        symbol: "WBNB",
        decimals: 18,
        tokenAddress: "0xae13d989daC2f0dEbFf460aC112a837C89BAa7cd",
      },
      {
        isMock: true,
        name: "Stader (Wormhole)",
        symbol: "SD",
        decimals: 18,
        tokenAddress: ethers.constants.AddressZero,
      },
      {
        isMock: false,
        name: "agEUR",
        symbol: "agEUR",
        decimals: 18,
        tokenAddress: "0x63061de4A25f24279AAab80400040684F92Ee319",
      },
      {
        isMock: false,
        name: "ANGLE_bsc",
        symbol: "ANGLE",
        decimals: 18,
        tokenAddress: "0xD1Bc731d188ACc3f52a6226B328a89056B0Ec71a",
      },
      {
        isMock: false,
        name: "Synclub Staked BNB",
        symbol: "SnBNB",
        decimals: 18,
        tokenAddress: "0xd2aF6A916Bc77764dc63742BC30f71AF4cF423F4",
      },
      {
        isMock: false,
        name: "PLANET",
        symbol: "PLANET",
        decimals: 18,
        tokenAddress: "0x52b4E1A2ba407813F829B4b3943A1e57768669A9",
      },
    ],
    poolConfig: [
      {
        id: "StableCoins",
        name: "Stable Coins",
        closeFactor: convertToUnit("0.5", 18),
        liquidationIncentive: convertToUnit("1.1", 18),
        minLiquidatableCollateral: convertToUnit("100", 18),
        vtokens: [
          {
            name: "Venus HAY (Stable Coins)",
            asset: "HAY",
            symbol: "vHAY_StableCoins",
            rateModel: InterestRateModels.JumpRate.toString(),
            baseRatePerYear: convertToUnit("0.02", 18),
            multiplierPerYear: convertToUnit("0.1", 18),
            jumpMultiplierPerYear: convertToUnit("3", 18),
            kink_: convertToUnit("0.8", 18),
            collateralFactor: convertToUnit("0.65", 18),
            liquidationThreshold: convertToUnit("0.7", 18),
            reserveFactor: convertToUnit("0.2", 18),
            initialSupply: convertToUnit(10_000, 18),
            supplyCap: convertToUnit(500_000, 18),
            borrowCap: convertToUnit(200_000, 18),
            vTokenReceiver: preconfiguredAddresses.bsctestnet.VTreasury,
            reduceReservesBlockDelta: "100",
          },
          {
            name: "Venus USDT (Stable Coins)",
            asset: "USDT",
            symbol: "vUSDT_StableCoins",
            rateModel: InterestRateModels.JumpRate.toString(),
            baseRatePerYear: convertToUnit("0.02", 18),
            multiplierPerYear: convertToUnit("0.05", 18),
            jumpMultiplierPerYear: convertToUnit("2.5", 18),
            kink_: convertToUnit("0.6", 18),
            collateralFactor: convertToUnit("0.8", 18),
            liquidationThreshold: convertToUnit("0.88", 18),
            reserveFactor: convertToUnit("0.1", 18),
            initialSupply: convertToUnit(10_000, 6), // USDT has 6 decimals on testnet
            supplyCap: convertToUnit(1_000_000, 6), // USDT has 6 decimals on testnet
            borrowCap: convertToUnit(400_000, 6), // USDT has 6 decimals on testnet
            vTokenReceiver: "0xf322942f644a996a617bd29c16bd7d231d9f35e9",
            reduceReservesBlockDelta: "100",
          },
          {
            name: "Venus USDD (Stable Coins)",
            asset: "USDD",
            symbol: "vUSDD_StableCoins",
            rateModel: InterestRateModels.JumpRate.toString(),
            baseRatePerYear: convertToUnit("0.02", 18),
            multiplierPerYear: convertToUnit("0.1", 18),
            jumpMultiplierPerYear: convertToUnit("3", 18),
            kink_: convertToUnit("0.8", 18),
            collateralFactor: convertToUnit("0.65", 18),
            liquidationThreshold: convertToUnit("0.7", 18),
            reserveFactor: convertToUnit("0.1", 18),
            initialSupply: convertToUnit(10_000, 18),
            supplyCap: convertToUnit(1_000_000, 18),
            borrowCap: convertToUnit(400_000, 18),
            vTokenReceiver: "0x3DdfA8eC3052539b6C9549F12cEA2C295cfF5296",
            reduceReservesBlockDelta: "100",
          },
          {
            name: "Venus agEUR (Stablecoins)",
            asset: "agEUR",
            symbol: "vagEUR_Stablecoins",
            rateModel: InterestRateModels.JumpRate.toString(),
            baseRatePerYear: convertToUnit("0.02", 18),
            multiplierPerYear: convertToUnit("0.1", 18),
            jumpMultiplierPerYear: convertToUnit("2.5", 18),
            kink_: convertToUnit("0.5", 18),
            collateralFactor: convertToUnit("0.75", 18),
            liquidationThreshold: convertToUnit("0.8", 18),
            reserveFactor: convertToUnit("0.1", 18),
            initialSupply: convertToUnit(9000, 18),
            supplyCap: convertToUnit(100000, 18),
            borrowCap: convertToUnit(50000, 18),
            vTokenReceiver: "0xc444949e0054a23c44fc45789738bdf64aed2391",
            reduceReservesBlockDelta: "100",
          },
        ],
        rewards: [
          {
            asset: "HAY",
            markets: ["HAY"],
            supplySpeeds: ["1860119047619047"], // 1500 HAY over 28 days (806400 blocks)
            borrowSpeeds: ["1860119047619047"], // 1500 HAY over 28 days (806400 blocks)
          },
          {
            asset: "HAY",
            markets: ["HAY"],
            supplySpeeds: ["1240079365079365"], // 1000 HAY over 28 days (806400 blocks)
            borrowSpeeds: ["1240079365079365"], // 1000 HAY over 28 days (806400 blocks)
          },
          {
            asset: "ANGLE",
            markets: ["agEUR"],
            supplySpeeds: ["0"],
            borrowSpeeds: ["87549603174603174"], // 17650 ANGLE over 7 days (201600 blocks)
          },
        ],
      },
      {
        id: "DeFi",
        name: "DeFi",
        closeFactor: convertToUnit("0.5", 18),
        liquidationIncentive: convertToUnit("1.1", 18),
        minLiquidatableCollateral: convertToUnit("100", 18),
        vtokens: [
          {
            name: "Venus BSW (DeFi)",
            asset: "BSW",
            symbol: "vBSW_DeFi",
            rateModel: InterestRateModels.JumpRate.toString(),
            baseRatePerYear: convertToUnit("0.02", 18),
            multiplierPerYear: convertToUnit("0.2", 18),
            jumpMultiplierPerYear: convertToUnit("3", 18),
            kink_: convertToUnit("0.5", 18),
            collateralFactor: convertToUnit("0.25", 18),
            liquidationThreshold: convertToUnit("0.3", 18),
            reserveFactor: convertToUnit("0.25", 18),
            initialSupply: convertToUnit("475750", 18),
            supplyCap: convertToUnit("15000000", 18),
            borrowCap: convertToUnit("10500000", 18),
            vTokenReceiver: "0x109E8083a64c7DedE513e8b580c5b08B96f9cE73",
            reduceReservesBlockDelta: "100",
          },
          {
            name: "Venus ALPACA (DeFi)",
            asset: "ALPACA",
            symbol: "vALPACA_DeFi",
            rateModel: InterestRateModels.JumpRate.toString(),
            baseRatePerYear: convertToUnit("0.02", 18),
            multiplierPerYear: convertToUnit("0.2", 18),
            jumpMultiplierPerYear: convertToUnit("3", 18),
            kink_: convertToUnit("0.5", 18),
            collateralFactor: convertToUnit("0.25", 18),
            liquidationThreshold: convertToUnit("0.3", 18),
            reserveFactor: convertToUnit("0.25", 18),
            initialSupply: convertToUnit("5189", 18),
            supplyCap: convertToUnit("2500000", 18),
            borrowCap: convertToUnit("1750000", 18),
            vTokenReceiver: "0xAD9CADe20100B8b945da48e1bCbd805C38d8bE77",
            reduceReservesBlockDelta: "100",
          },
          {
            name: "Venus USDT (DeFi)",
            asset: "USDT",
            symbol: "vUSDT_DeFi",
            rateModel: InterestRateModels.JumpRate.toString(),
            baseRatePerYear: convertToUnit("0.03", 18),
            multiplierPerYear: convertToUnit("0.1", 18),
            jumpMultiplierPerYear: convertToUnit("2.5", 18),
            kink_: convertToUnit("0.6", 18),
            collateralFactor: convertToUnit("0.8", 18),
            liquidationThreshold: convertToUnit("0.88", 18),
            reserveFactor: convertToUnit("0.1", 18),
            initialSupply: convertToUnit("10000", 6), // USDT has 6 decimals on testnet
            supplyCap: convertToUnit("18600000", 6), // USDT has 6 decimals on testnet
            borrowCap: convertToUnit("14880000", 6), // USDT has 6 decimals on testnet
            vTokenReceiver: "0xf322942f644a996a617bd29c16bd7d231d9f35e9",
            reduceReservesBlockDelta: "100",
          },
          {
            name: "Venus USDD (DeFi)",
            asset: "USDD",
            symbol: "vUSDD_DeFi",
            rateModel: InterestRateModels.JumpRate.toString(),
            baseRatePerYear: convertToUnit("0.03", 18),
            multiplierPerYear: convertToUnit("0.1", 18),
            jumpMultiplierPerYear: convertToUnit("2.5", 18),
            kink_: convertToUnit("0.6", 18),
            collateralFactor: convertToUnit("0.65", 18),
            liquidationThreshold: convertToUnit("0.7", 18),
            reserveFactor: convertToUnit("0.1", 18),
            initialSupply: convertToUnit("10000", 18),
            supplyCap: convertToUnit("2000000", 18),
            borrowCap: convertToUnit("1600000", 18),
            vTokenReceiver: "0x3DdfA8eC3052539b6C9549F12cEA2C295cfF5296",
            reduceReservesBlockDelta: "100",
          },
          {
            name: "Venus ANKR (DeFi)",
            asset: "ANKR",
            symbol: "vANKR_DeFi",
            rateModel: InterestRateModels.JumpRate.toString(),
            baseRatePerYear: convertToUnit("0.02", 18),
            multiplierPerYear: convertToUnit("0.2", 18),
            jumpMultiplierPerYear: convertToUnit("3", 18),
            kink_: convertToUnit("0.5", 18),
            collateralFactor: convertToUnit("0.25", 18),
            liquidationThreshold: convertToUnit("0.3", 18),
            reserveFactor: convertToUnit("0.25", 18),
            initialSupply: convertToUnit("500000", 18),
            supplyCap: convertToUnit("9508802", 18),
            borrowCap: convertToUnit("6656161", 18),
            vTokenReceiver: "0xAE1c38847Fb90A13a2a1D7E5552cCD80c62C6508",
            reduceReservesBlockDelta: "100",
          },
          {
            name: "Venus ankrBNB (DeFi)",
            asset: "ankrBNB",
            symbol: "vankrBNB_DeFi",
            rateModel: InterestRateModels.JumpRate.toString(),
            baseRatePerYear: convertToUnit("0.035", 18),
            multiplierPerYear: convertToUnit("0.1", 18),
            jumpMultiplierPerYear: convertToUnit("3", 18),
            kink_: convertToUnit("0.8", 18),
            collateralFactor: convertToUnit("0", 18),
            liquidationThreshold: convertToUnit("0", 18),
            reserveFactor: convertToUnit("0.25", 18),
            initialSupply: convertToUnit("39", 18),
            supplyCap: convertToUnit("5000", 18),
            borrowCap: convertToUnit("4000", 18),
            vTokenReceiver: "0xAE1c38847Fb90A13a2a1D7E5552cCD80c62C6508",
            reduceReservesBlockDelta: "100",
          },
          {
            name: "Venus PLANET (DeFi)",
            asset: "PLANET",
            symbol: "vPLANET_DeFi",
            rateModel: InterestRateModels.JumpRate.toString(),
            baseRatePerYear: convertToUnit("0.02", 18),
            multiplierPerYear: convertToUnit("0.2", 18),
            jumpMultiplierPerYear: convertToUnit("3", 18),
            kink_: convertToUnit("0.45", 18),
            collateralFactor: convertToUnit("0.2", 18),
            liquidationThreshold: convertToUnit("0.3", 18),
            reserveFactor: convertToUnit("0.25", 18),
            initialSupply: convertToUnit("174983000", 18),
            supplyCap: convertToUnit("1000000000", 18),
            borrowCap: convertToUnit("500000000", 18),
            vTokenReceiver: "0x0554d6079eBc222AD12405E52b264Bdb5B65D1cf",
            reduceReservesBlockDelta: "100",
          },
        ],
        rewards: [
          {
            asset: "BSW",
            markets: ["BSW"],
            supplySpeeds: ["16753472222222222"], // 14475 BSW over 30 days (864000 blocks)
            borrowSpeeds: ["16753472222222222"], // 14475 BSW over 30 days (864000 blocks)
          },
          {
            asset: "ANKR",
            markets: ["ankrBNB"],
            supplySpeeds: ["289351851851851851"], // 250000 ANKR over 30 days (864000 blocks)
            borrowSpeeds: ["289351851851851851"], // 250000 ANKR over 30 days (864000 blocks)
          },
          {
            asset: "USDT",
            markets: ["PLANET"],
            supplySpeeds: ["1860"], // 1500 USDT over 28 days (806400 blocks)
            borrowSpeeds: ["1860"], // 1500 USDT over 28 days (806400 blocks)
          },
        ],
      },
      {
        id: "GameFi",
        name: "GameFi",
        closeFactor: convertToUnit("0.5", 18),
        liquidationIncentive: convertToUnit("1.1", 18),
        minLiquidatableCollateral: convertToUnit("100", 18),
        vtokens: [
          {
            name: "Venus RACA (GameFi)",
            asset: "RACA",
            symbol: "vRACA_GameFi",
            rateModel: InterestRateModels.JumpRate.toString(),
            baseRatePerYear: convertToUnit("0.02", 18),
            multiplierPerYear: convertToUnit("0.2", 18),
            jumpMultiplierPerYear: convertToUnit("3", 18),
            kink_: convertToUnit("0.5", 18),
            collateralFactor: convertToUnit("0.25", 18),
            liquidationThreshold: convertToUnit("0.3", 18),
            reserveFactor: convertToUnit("0.25", 18),
            initialSupply: convertToUnit("175000000", 18),
            supplyCap: convertToUnit("4000000000", 18),
            borrowCap: convertToUnit("2800000000", 18),
            vTokenReceiver: "0x6Ee74536B3Ff10Ff639aa781B7220121287F6Fa5",
            reduceReservesBlockDelta: "100",
          },
          {
            name: "Venus FLOKI (GameFi)",
            asset: "FLOKI",
            symbol: "vFLOKI_GameFi",
            rateModel: InterestRateModels.JumpRate.toString(),
            baseRatePerYear: convertToUnit("0.02", 18),
            multiplierPerYear: convertToUnit("0.2", 18),
            jumpMultiplierPerYear: convertToUnit("3", 18),
            kink_: convertToUnit("0.5", 18),
            collateralFactor: convertToUnit("0.25", 18),
            liquidationThreshold: convertToUnit("0.3", 18),
            reserveFactor: convertToUnit("0.25", 18),
            initialSupply: convertToUnit("1512860000", 18), // FLOKI has 18 decimals on testnet
            supplyCap: convertToUnit("40000000000", 18), // FLOKI has 18 decimals on testnet
            borrowCap: convertToUnit("28000000000", 18), // FLOKI has 18 decimals on testnet
            vTokenReceiver: "0x17e98a24f992BB7bcd62d6722d714A3C74814B94",
            reduceReservesBlockDelta: "100",
          },
          {
            name: "Venus USDT (GameFi)",
            asset: "USDT",
            symbol: "vUSDT_GameFi",
            rateModel: InterestRateModels.JumpRate.toString(),
            baseRatePerYear: convertToUnit("0.03", 18),
            multiplierPerYear: convertToUnit("0.1", 18),
            jumpMultiplierPerYear: convertToUnit("2.5", 18),
            kink_: convertToUnit("0.6", 18),
            collateralFactor: convertToUnit("0.8", 18),
            liquidationThreshold: convertToUnit("0.88", 18),
            reserveFactor: convertToUnit("0.1", 18),
            initialSupply: convertToUnit("10000", 6), // USDT has 6 decimals on testnet
            supplyCap: convertToUnit("18600000", 6), // USDT has 6 decimals on testnet
            borrowCap: convertToUnit("14880000", 6), // USDT has 6 decimals on testnet
            vTokenReceiver: "0xf322942f644a996a617bd29c16bd7d231d9f35e9",
            reduceReservesBlockDelta: "100",
          },
          {
            name: "Venus USDD (GameFi)",
            asset: "USDD",
            symbol: "vUSDD_GameFi",
            rateModel: InterestRateModels.JumpRate.toString(),
            baseRatePerYear: convertToUnit("0.03", 18),
            multiplierPerYear: convertToUnit("0.1", 18),
            jumpMultiplierPerYear: convertToUnit("2.5", 18),
            kink_: convertToUnit("0.6", 18),
            collateralFactor: convertToUnit("0.65", 18),
            liquidationThreshold: convertToUnit("0.7", 18),
            reserveFactor: convertToUnit("0.1", 18),
            initialSupply: convertToUnit("10000", 18),
            supplyCap: convertToUnit("2000000", 18),
            borrowCap: convertToUnit("1600000", 18),
            vTokenReceiver: "0x3DdfA8eC3052539b6C9549F12cEA2C295cfF5296",
            reduceReservesBlockDelta: "100",
          },
        ],
        rewards: [
          {
            asset: "FLOKI",
            markets: ["FLOKI"],
            supplySpeeds: ["230305570295138888888"], // 198984012.735 FLOKI over 30 days (864000 blocks), 18 decimals on testnet
            borrowSpeeds: ["230305570295138888888"], // 198984012.735 FLOKI over 30 days (864000 blocks), 18 decimals on testnet
          },
          {
            asset: "RACA",
            markets: ["RACA"],
            supplySpeeds: ["6076388888888888888"], // 5250000 RACA over 30 days (864000 blocks)
            borrowSpeeds: ["6076388888888888888"], // 5250000 RACA over 30 days (864000 blocks)
          },
        ],
      },
      {
        id: "LiquidStakedBNB",
        name: "Liquid Staked BNB",
        closeFactor: convertToUnit("0.5", 18),
        liquidationIncentive: convertToUnit("1.1", 18),
        minLiquidatableCollateral: convertToUnit("100", 18),
        vtokens: [
          {
            name: "Venus ankrBNB (Liquid Staked BNB)",
            asset: "ankrBNB",
            symbol: "vankrBNB_LiquidStakedBNB",
            rateModel: InterestRateModels.JumpRate.toString(),
            baseRatePerYear: convertToUnit("0.02", 18),
            multiplierPerYear: convertToUnit("0.2", 18),
            jumpMultiplierPerYear: convertToUnit("3", 18),
            kink_: convertToUnit("0.5", 18),
            collateralFactor: convertToUnit("0.35", 18),
            liquidationThreshold: convertToUnit("0.4", 18),
            reserveFactor: convertToUnit("0.25", 18),
            initialSupply: convertToUnit("40", 18),
            supplyCap: convertToUnit("8000", 18),
            borrowCap: convertToUnit("5600", 18),
            vTokenReceiver: "0xAE1c38847Fb90A13a2a1D7E5552cCD80c62C6508",
            reduceReservesBlockDelta: "100",
          },
          {
            name: "Venus BNBx (Liquid Staked BNB)",
            asset: "BNBx",
            symbol: "vBNBx_LiquidStakedBNB",
            rateModel: InterestRateModels.JumpRate.toString(),
            baseRatePerYear: convertToUnit("0.02", 18),
            multiplierPerYear: convertToUnit("0.2", 18),
            jumpMultiplierPerYear: convertToUnit("3", 18),
            kink_: convertToUnit("0.5", 18),
            collateralFactor: convertToUnit("0.35", 18),
            liquidationThreshold: convertToUnit("0.4", 18),
            reserveFactor: convertToUnit("0.25", 18),
            initialSupply: convertToUnit("39.36", 18),
            supplyCap: convertToUnit("1818", 18),
            borrowCap: convertToUnit("1272", 18),
            vTokenReceiver: "0xF0348E1748FCD45020151C097D234DbbD5730BE7",
            reduceReservesBlockDelta: "100",
          },
          {
            name: "Venus stkBNB (Liquid Staked BNB)",
            asset: "stkBNB",
            symbol: "vstkBNB_LiquidStakedBNB",
            rateModel: InterestRateModels.JumpRate.toString(),
            baseRatePerYear: convertToUnit("0.02", 18),
            multiplierPerYear: convertToUnit("0.2", 18),
            jumpMultiplierPerYear: convertToUnit("3", 18),
            kink_: convertToUnit("0.5", 18),
            collateralFactor: convertToUnit("0.35", 18),
            liquidationThreshold: convertToUnit("0.4", 18),
            reserveFactor: convertToUnit("0.25", 18),
            initialSupply: convertToUnit("40", 18),
            supplyCap: convertToUnit("540", 18),
            borrowCap: convertToUnit("378", 18),
            vTokenReceiver: "0xccc022502d6c65e1166fd34147040f05880f7972",
            reduceReservesBlockDelta: "100",
          },
          {
            name: "Venus WBNB (Liquid Staked BNB)",
            asset: "WBNB",
            symbol: "vWBNB_LiquidStakedBNB",
            rateModel: InterestRateModels.JumpRate.toString(),
            baseRatePerYear: convertToUnit("0.02", 18),
            multiplierPerYear: convertToUnit("0.2", 18),
            jumpMultiplierPerYear: convertToUnit("3", 18),
            kink_: convertToUnit("0.5", 18),
            collateralFactor: convertToUnit("0.45", 18),
            liquidationThreshold: convertToUnit("0.5", 18),
            reserveFactor: convertToUnit("0.25", 18),
            initialSupply: convertToUnit("35", 18),
            supplyCap: convertToUnit("80000", 18),
            borrowCap: convertToUnit("56000", 18),
            vTokenReceiver: "0xf322942f644a996a617bd29c16bd7d231d9f35e9",
            reduceReservesBlockDelta: "100",
          },
          {
            name: "Venus USDT (Liquid Staked BNB)",
            asset: "USDT",
            symbol: "vUSDT_LiquidStakedBNB",
            rateModel: InterestRateModels.JumpRate.toString(),
            baseRatePerYear: convertToUnit("0.03", 18),
            multiplierPerYear: convertToUnit("0.1", 18),
            jumpMultiplierPerYear: convertToUnit("2.5", 18),
            kink_: convertToUnit("0.6", 18),
            collateralFactor: convertToUnit("0.8", 18),
            liquidationThreshold: convertToUnit("0.88", 18),
            reserveFactor: convertToUnit("0.1", 18),
            initialSupply: convertToUnit("10000", 6), // USDT has 6 decimals on testnet
            supplyCap: convertToUnit("18600000", 6), // USDT has 6 decimals on testnet
            borrowCap: convertToUnit("14880000", 6), // USDT has 6 decimals on testnet
            vTokenReceiver: "0xf322942f644a996a617bd29c16bd7d231d9f35e9",
            reduceReservesBlockDelta: "100",
          },
          {
            name: "Venus USDD (Liquid Staked BNB)",
            asset: "USDD",
            symbol: "vUSDD_LiquidStakedBNB",
            rateModel: InterestRateModels.JumpRate.toString(),
            baseRatePerYear: convertToUnit("0.03", 18),
            multiplierPerYear: convertToUnit("0.1", 18),
            jumpMultiplierPerYear: convertToUnit("2.5", 18),
            kink_: convertToUnit("0.6", 18),
            collateralFactor: convertToUnit("0.65", 18),
            liquidationThreshold: convertToUnit("0.7", 18),
            reserveFactor: convertToUnit("0.1", 18),
            initialSupply: convertToUnit("10000", 18),
            supplyCap: convertToUnit("2000000", 18),
            borrowCap: convertToUnit("1600000", 18),
            vTokenReceiver: "0x3DdfA8eC3052539b6C9549F12cEA2C295cfF5296",
            reduceReservesBlockDelta: "100",
          },
          {
            name: "Venus SnBNB (Liquid Staked BNB)",
            asset: "SnBNB",
            symbol: "vSnBNB_LiquidStakedBNB",
            rateModel: InterestRateModels.JumpRate.toString(),
            baseRatePerYear: convertToUnit("0.02", 18),
            multiplierPerYear: convertToUnit("0.2", 18),
            jumpMultiplierPerYear: convertToUnit("3", 18),
            kink_: convertToUnit("0.5", 18),
            collateralFactor: convertToUnit("0.87", 18),
            liquidationThreshold: convertToUnit("0.9", 18),
            reserveFactor: convertToUnit("0.25", 18),
            initialSupply: convertToUnit("47", 18),
            supplyCap: convertToUnit("1000", 18),
            borrowCap: convertToUnit("100", 18),
            vTokenReceiver: "0xDC2D855A95Ee70d7282BebD35c96f905CDE31f55",
            reduceReservesBlockDelta: "100",
          },
        ],
        rewards: [
          {
            asset: "ankrBNB",
            markets: ["ankrBNB"],
            supplySpeeds: ["26620370370370"], // 23 ankrBNB over 30 days (864000 blocks)
            borrowSpeeds: ["26620370370370"], // 23 ankrBNB over 30 days (864000 blocks)
          },
          {
            asset: "stkBNB",
            markets: ["stkBNB"],
            supplySpeeds: ["4629629629629"], // 4 stkBNB over 30 days (864000 blocks)
            borrowSpeeds: ["1504629629629"], // 1.3 stkBNB over 30 days (864000 blocks)
          },
          {
            asset: "SD",
            markets: ["BNBx"],
            supplySpeeds: ["3703703703703703"], // 3200 SD over 30 days (864000 blocks)
            borrowSpeeds: ["3703703703703703"], // 3200 SD over 30 days (864000 blocks)
          },
          {
            asset: "SD",
            markets: ["BNBx"],
            supplySpeeds: ["1157407407407407"], // 1000 SD over 30 days (864000 blocks)
            borrowSpeeds: ["1157407407407407"], // 1000 SD over 30 days (864000 blocks)
          },
          {
            asset: "HAY",
            markets: ["SnBNB"],
            supplySpeeds: ["930059523809523"], // 1500 HAY over 56 days (1612800 blocks)
            borrowSpeeds: ["930059523809523"], // 1500 HAY over 56 days (1612800 blocks)
          },
        ],
      },
      {
        id: "Tron",
        name: "Tron",
        closeFactor: convertToUnit("0.5", 18),
        liquidationIncentive: convertToUnit("1.1", 18),
        minLiquidatableCollateral: convertToUnit("100", 18),
        vtokens: [
          {
            name: "Venus BTT (Tron)",
            asset: "BTT",
            symbol: "vBTT_Tron",
            rateModel: InterestRateModels.JumpRate.toString(),
            baseRatePerYear: convertToUnit("0.02", 18),
            multiplierPerYear: convertToUnit("0.2", 18),
            jumpMultiplierPerYear: convertToUnit("3", 18),
            kink_: convertToUnit("0.5", 18),
            collateralFactor: convertToUnit("0.25", 18),
            liquidationThreshold: convertToUnit("0.3", 18),
            reserveFactor: convertToUnit("0.25", 18),
            initialSupply: convertToUnit("16753000000", 18),
            supplyCap: convertToUnit("1500000000000", 18),
            borrowCap: convertToUnit("1050000000000", 18),
            vTokenReceiver: "0x3DdfA8eC3052539b6C9549F12cEA2C295cfF5296",
            reduceReservesBlockDelta: "100",
          },
          {
            name: "Venus NFT (Tron)",
            asset: "NFT",
            symbol: "vNFT_Tron",
            rateModel: InterestRateModels.JumpRate.toString(),
            baseRatePerYear: convertToUnit("0.02", 18),
            multiplierPerYear: convertToUnit("0.2", 18),
            jumpMultiplierPerYear: convertToUnit("3", 18),
            kink_: convertToUnit("0.5", 18),
            collateralFactor: convertToUnit("0.25", 18),
            liquidationThreshold: convertToUnit("0.3", 18),
            reserveFactor: convertToUnit("0.25", 18),
            initialSupply: convertToUnit("27153000000", 18), // NFT has 18 decimals on testnet
            supplyCap: convertToUnit("4000000000", 18), // NFT has 18 decimals on testnet
            borrowCap: convertToUnit("2800000000", 18), // NFT has 18 decimals on testnet
            vTokenReceiver: "0x3DdfA8eC3052539b6C9549F12cEA2C295cfF5296",
            reduceReservesBlockDelta: "100",
          },
          {
            name: "Venus WIN (Tron)",
            asset: "WIN",
            symbol: "vWIN_Tron",
            rateModel: InterestRateModels.JumpRate.toString(),
            baseRatePerYear: convertToUnit("0.02", 18),
            multiplierPerYear: convertToUnit("0.2", 18),
            jumpMultiplierPerYear: convertToUnit("3", 18),
            kink_: convertToUnit("0.5", 18),
            collateralFactor: convertToUnit("0.25", 18),
            liquidationThreshold: convertToUnit("0.3", 18),
            reserveFactor: convertToUnit("0.25", 18),
            initialSupply: convertToUnit("134000000", 18),
            supplyCap: convertToUnit("3000000000", 18),
            borrowCap: convertToUnit("2100000000", 18),
            vTokenReceiver: "0x3DdfA8eC3052539b6C9549F12cEA2C295cfF5296",
            reduceReservesBlockDelta: "100",
          },
          {
            name: "Venus TRX (Tron)",
            asset: "TRX",
            symbol: "vTRX_Tron",
            rateModel: InterestRateModels.JumpRate.toString(),
            baseRatePerYear: convertToUnit("0.02", 18),
            multiplierPerYear: convertToUnit("0.2", 18),
            jumpMultiplierPerYear: convertToUnit("3", 18),
            kink_: convertToUnit("0.5", 18),
            collateralFactor: convertToUnit("0.25", 18),
            liquidationThreshold: convertToUnit("0.3", 18),
            reserveFactor: convertToUnit("0.25", 18),
            initialSupply: convertToUnit("129000", 6), // Note 6 decimals
            supplyCap: convertToUnit("11000000", 6), // Note 6 decimals
            borrowCap: convertToUnit("7700000", 6), // Note 6 decimals
            vTokenReceiver: "0x3DdfA8eC3052539b6C9549F12cEA2C295cfF5296",
            reduceReservesBlockDelta: "100",
          },
          {
            name: "Venus USDT (Tron)",
            asset: "USDT",
            symbol: "vUSDT_Tron",
            rateModel: InterestRateModels.JumpRate.toString(),
            baseRatePerYear: convertToUnit("0.03", 18),
            multiplierPerYear: convertToUnit("0.1", 18),
            jumpMultiplierPerYear: convertToUnit("2.5", 18),
            kink_: convertToUnit("0.6", 18),
            collateralFactor: convertToUnit("0.8", 18),
            liquidationThreshold: convertToUnit("0.88", 18),
            reserveFactor: convertToUnit("0.1", 18),
            initialSupply: convertToUnit("10000", 6), // USDT has 6 decimals on testnet
            supplyCap: convertToUnit("18600000", 6), // USDT has 6 decimals on testnet
            borrowCap: convertToUnit("14880000", 6), // USDT has 6 decimals on testnet
            vTokenReceiver: "0xf322942f644a996a617bd29c16bd7d231d9f35e9",
            reduceReservesBlockDelta: "100",
          },
          {
            name: "Venus USDD (Tron)",
            asset: "USDD",
            symbol: "vUSDD_Tron",
            rateModel: InterestRateModels.JumpRate.toString(),
            baseRatePerYear: convertToUnit("0.03", 18),
            multiplierPerYear: convertToUnit("0.1", 18),
            jumpMultiplierPerYear: convertToUnit("2.5", 18),
            kink_: convertToUnit("0.6", 18),
            collateralFactor: convertToUnit("0.65", 18),
            liquidationThreshold: convertToUnit("0.7", 18),
            reserveFactor: convertToUnit("0.1", 18),
            initialSupply: convertToUnit("10000", 18),
            supplyCap: convertToUnit("2000000", 18),
            borrowCap: convertToUnit("1600000", 18),
            vTokenReceiver: "0x3DdfA8eC3052539b6C9549F12cEA2C295cfF5296",
            reduceReservesBlockDelta: "100",
          },
        ],
        rewards: [
          {
            asset: "BTT",
            markets: ["BTT"],
            supplySpeeds: ["19969071901620370370370"], // 17253278123 BTT over 30 days (864000 blocks)
            borrowSpeeds: ["19969071901620370370370"], // 17253278123 BTT over 30 days (864000 blocks)
          },
          {
            asset: "WIN",
            markets: ["WIN"],
            supplySpeeds: ["24805131365740740740"], // 21431633.5 WIN over 30 days (864000 blocks)
            borrowSpeeds: ["24805131365740740740"], // 21431633.5 WIN over 30 days (864000 blocks)
          },
          {
            asset: "TRX",
            markets: ["TRX"],
            supplySpeeds: ["45461"], // 39278.5 TRX over 30 days (864000 blocks)
            borrowSpeeds: ["45461"], // 39278.5 TRX over 30 days (864000 blocks)
          },
          {
            asset: "USDD",
            markets: ["USDD"],
            supplySpeeds: ["14467592592592592"], // 12500 USDD over 30 days (864000 blocks)
            borrowSpeeds: ["14467592592592592"], // 12500 USDD over 30 days (864000 blocks)
          },
        ],
      },
    ],
    accessControlConfig: [
      ...poolRegistryPermissions(),
      ...normalTimelockPermissions(preconfiguredAddresses.bsctestnet.NormalTimelock),
      ...fastTrackTimelockPermissions(preconfiguredAddresses.bsctestnet.FastTrackTimelock),
      ...criticalTimelockPermissions(preconfiguredAddresses.bsctestnet.CriticalTimelock),
    ],
    preconfiguredAddresses: preconfiguredAddresses.bsctestnet,
  },
  bscmainnet: {
    tokensConfig: [
      {
        isMock: false,
        name: "Venus",
        symbol: "XVS",
        decimals: 18,
        tokenAddress: "0xcF6BB5389c92Bdda8a3747Ddb454cB7a64626C63",
      },
      {
        isMock: false,
        name: "Binance-Peg BSC-USD",
        symbol: "USDT",
        decimals: 18,
        tokenAddress: "0x55d398326f99059fF775485246999027B3197955",
      },
      {
        isMock: false,
        name: "Hay Destablecoin",
        symbol: "HAY",
        decimals: 18,
        tokenAddress: "0x0782b6d8c4551B9760e74c0545a9bCD90bdc41E5",
      },
      {
        isMock: false,
        name: "Decentralized USD",
        symbol: "USDD",
        decimals: 18,
        tokenAddress: "0xd17479997F34dd9156Deef8F95A52D81D265be9c",
      },
      {
        isMock: false,
        name: "Biswap",
        symbol: "BSW",
        decimals: 18,
        tokenAddress: "0x965f527d9159dce6288a2219db51fc6eef120dd1",
      },
      {
        isMock: false,
        name: "AlpacaToken",
        symbol: "ALPACA",
        decimals: 18,
        tokenAddress: "0x8f0528ce5ef7b51152a59745befdd91d97091d2f",
      },
      {
        isMock: false,
        name: "Ankr",
        symbol: "ANKR",
        decimals: 18,
        tokenAddress: "0xf307910A4c7bbc79691fD374889b36d8531B08e3",
      },
      {
        isMock: false,
        name: "Radio Caca V2",
        symbol: "RACA",
        decimals: 18,
        tokenAddress: "0x12BB890508c125661E03b09EC06E404bc9289040",
      },
      {
        isMock: false,
        name: "FLOKI",
        symbol: "FLOKI",
        decimals: 9,
        tokenAddress: "0xfb5B838b6cfEEdC2873aB27866079AC55363D37E",
      },
      {
        isMock: false,
        name: "Ankr Staked BNB",
        symbol: "ankrBNB",
        decimals: 18,
        tokenAddress: "0x52F24a5e03aee338Da5fd9Df68D2b6FAe1178827",
      },
      {
        isMock: false,
        name: "Liquid Staking BNB",
        symbol: "BNBx",
        decimals: 18,
        tokenAddress: "0x1bdd3cf7f79cfb8edbb955f20ad99211551ba275",
      },
      {
        isMock: false,
        name: "Staked BNB",
        symbol: "stkBNB",
        decimals: 18,
        tokenAddress: "0xc2E9d07F66A89c44062459A47a0D2Dc038E4fb16",
      },
      {
        isMock: false,
        name: "BitTorrent",
        symbol: "BTT",
        decimals: 18,
        tokenAddress: "0x352Cb5E19b12FC216548a2677bD0fce83BaE434B",
      },
      {
        isMock: false,
        name: "APENFT",
        symbol: "NFT",
        decimals: 6,
        tokenAddress: "0x20eE7B720f4E4c4FFcB00C4065cdae55271aECCa",
      },
      {
        isMock: false,
        name: "WINk",
        symbol: "WIN",
        decimals: 18,
        tokenAddress: "0xaeF0d72a118ce24feE3cD1d43d383897D05B4e99",
      },
      {
        isMock: false,
        name: "TRON",
        symbol: "TRX",
        decimals: 6,
        tokenAddress: "0xCE7de646e7208a4Ef112cb6ed5038FA6cC6b12e3",
      },
      {
        isMock: false,
        name: "Wrapped BNB",
        symbol: "WBNB",
        decimals: 18,
        tokenAddress: "0xbb4CdB9CBd36B01bD1cBaEBF2De08d9173bc095c",
      },
      {
        isMock: false,
        name: "Stader (Wormhole)",
        symbol: "SD",
        decimals: 18,
        tokenAddress: "0x3BC5AC0dFdC871B365d159f728dd1B9A0B5481E8",
      },
      {
        isMock: false,
        name: "agEUR",
        symbol: "agEUR",
        decimals: 18,
        tokenAddress: "0x12f31b73d812c6bb0d735a218c086d44d5fe5f89",
      },
      {
        isMock: false,
        name: "ANGLE_bsc",
        symbol: "ANGLE",
        decimals: 18,
        tokenAddress: "0x97B6897AAd7aBa3861c04C0e6388Fc02AF1F227f",
      },
      {
        isMock: false,
        name: "Synclub Staked BNB",
        symbol: "SnBNB",
        decimals: 18,
        tokenAddress: "0xB0b84D294e0C75A6abe60171b70edEb2EFd14A1B",
      },
      {
        isMock: false,
        name: "PLANET",
        symbol: "PLANET",
        decimals: 18,
        tokenAddress: "0xca6d678e74f553f0e59cccc03ae644a3c2c5ee7d",
      },
    ],
    poolConfig: [
      {
        id: "Stablecoins",
        name: "Stablecoins",
        closeFactor: convertToUnit("0.5", 18),
        liquidationIncentive: convertToUnit("1.1", 18),
        minLiquidatableCollateral: convertToUnit("100", 18),
        vtokens: [
          {
            name: "Venus HAY (Stablecoins)",
            asset: "HAY",
            symbol: "vHAY_Stablecoins",
            rateModel: InterestRateModels.JumpRate.toString(),
            baseRatePerYear: convertToUnit("0.02", 18),
            multiplierPerYear: convertToUnit("0.1", 18),
            jumpMultiplierPerYear: convertToUnit("3", 18),
            kink_: convertToUnit("0.8", 18),
            collateralFactor: convertToUnit("0.65", 18),
            liquidationThreshold: convertToUnit("0.7", 18),
            reserveFactor: convertToUnit("0.2", 18),
            initialSupply: convertToUnit(25_000, 18),
            supplyCap: convertToUnit(500_000, 18),
            borrowCap: convertToUnit(200_000, 18),
            vTokenReceiver: "0x09702Ea135d9D707DD51f530864f2B9220aAD87B",
            reduceReservesBlockDelta: "28800",
          },
          {
            name: "Venus USDT (Stablecoins)",
            asset: "USDT",
            symbol: "vUSDT_Stablecoins",
            rateModel: InterestRateModels.JumpRate.toString(),
            baseRatePerYear: convertToUnit("0.02", 18),
            multiplierPerYear: convertToUnit("0.05", 18),
            jumpMultiplierPerYear: convertToUnit("2.5", 18),
            kink_: convertToUnit("0.6", 18),
            collateralFactor: convertToUnit("0.8", 18),
            liquidationThreshold: convertToUnit("0.88", 18),
            reserveFactor: convertToUnit("0.1", 18),
            initialSupply: convertToUnit(10_000, 18),
            supplyCap: convertToUnit(1_000_000, 18),
            borrowCap: convertToUnit(400_000, 18),
            vTokenReceiver: "0xF322942f644A996A617BD29c16bd7d231d9F35E9",
            reduceReservesBlockDelta: "28800",
          },
          {
            name: "Venus USDD (Stablecoins)",
            asset: "USDD",
            symbol: "vUSDD_Stablecoins",
            rateModel: InterestRateModels.JumpRate.toString(),
            baseRatePerYear: convertToUnit("0.02", 18),
            multiplierPerYear: convertToUnit("0.1", 18),
            jumpMultiplierPerYear: convertToUnit("3", 18),
            kink_: convertToUnit("0.8", 18),
            collateralFactor: convertToUnit("0.65", 18),
            liquidationThreshold: convertToUnit("0.7", 18),
            reserveFactor: convertToUnit("0.1", 18),
            initialSupply: convertToUnit(10_000, 18),
            supplyCap: convertToUnit(1_000_000, 18),
            borrowCap: convertToUnit(400_000, 18),
            vTokenReceiver: "0x3DdfA8eC3052539b6C9549F12cEA2C295cfF5296",
            reduceReservesBlockDelta: "28800",
          },
          {
            name: "Venus agEUR (Stablecoins)",
            asset: "agEUR",
            symbol: "vagEUR_Stablecoins",
            rateModel: InterestRateModels.JumpRate.toString(),
            baseRatePerYear: convertToUnit("0.02", 18),
            multiplierPerYear: convertToUnit("0.1", 18),
            jumpMultiplierPerYear: convertToUnit("2.5", 18),
            kink_: convertToUnit("0.5", 18),
            collateralFactor: convertToUnit("0.75", 18),
            liquidationThreshold: convertToUnit("0.8", 18),
            reserveFactor: convertToUnit("0.1", 18),
            initialSupply: convertToUnit(9000, 18),
            supplyCap: convertToUnit(100000, 18),
            borrowCap: convertToUnit(50000, 18),
            vTokenReceiver: "0xc444949e0054a23c44fc45789738bdf64aed2391",
            reduceReservesBlockDelta: "28800",
          },
        ],
        rewards: [
          {
            asset: "HAY",
            markets: ["HAY"],
            supplySpeeds: ["1860119047619047"], // 1500 HAY over 28 days (806400 blocks)
            borrowSpeeds: ["1860119047619047"], // 1500 HAY over 28 days (806400 blocks)
          },
          {
            asset: "HAY",
            markets: ["HAY"],
            supplySpeeds: ["1240079365079365"], // 1000 HAY over 28 days (806400 blocks)
            borrowSpeeds: ["1240079365079365"], // 1000 HAY over 28 days (806400 blocks)
          },
          {
            asset: "ANGLE",
            markets: ["agEUR"],
            supplySpeeds: ["0"],
            borrowSpeeds: ["87549603174603174"], // 17650 ANGLE over 7 days (201600 blocks)
          },
        ],
      },
      {
        id: "DeFi",
        name: "DeFi",
        closeFactor: convertToUnit("0.5", 18),
        liquidationIncentive: convertToUnit("1.1", 18),
        minLiquidatableCollateral: convertToUnit("100", 18),
        vtokens: [
          {
            name: "Venus BSW (DeFi)",
            asset: "BSW",
            symbol: "vBSW_DeFi",
            rateModel: InterestRateModels.JumpRate.toString(),
            baseRatePerYear: convertToUnit("0.02", 18),
            multiplierPerYear: convertToUnit("0.2", 18),
            jumpMultiplierPerYear: convertToUnit("3", 18),
            kink_: convertToUnit("0.5", 18),
            collateralFactor: convertToUnit("0.25", 18),
            liquidationThreshold: convertToUnit("0.3", 18),
            reserveFactor: convertToUnit("0.25", 18),
            initialSupply: convertToUnit("475750", 18),
            supplyCap: convertToUnit("15000000", 18),
            borrowCap: convertToUnit("10500000", 18),
            vTokenReceiver: "0x109E8083a64c7DedE513e8b580c5b08B96f9cE73",
            reduceReservesBlockDelta: "28800",
          },
          {
            name: "Venus ALPACA (DeFi)",
            asset: "ALPACA",
            symbol: "vALPACA_DeFi",
            rateModel: InterestRateModels.JumpRate.toString(),
            baseRatePerYear: convertToUnit("0.02", 18),
            multiplierPerYear: convertToUnit("0.2", 18),
            jumpMultiplierPerYear: convertToUnit("3", 18),
            kink_: convertToUnit("0.5", 18),
            collateralFactor: convertToUnit("0.25", 18),
            liquidationThreshold: convertToUnit("0.3", 18),
            reserveFactor: convertToUnit("0.25", 18),
            initialSupply: convertToUnit("5189", 18),
            supplyCap: convertToUnit("2500000", 18),
            borrowCap: convertToUnit("1750000", 18),
            vTokenReceiver: "0xAD9CADe20100B8b945da48e1bCbd805C38d8bE77",
            reduceReservesBlockDelta: "28800",
          },
          {
            name: "Venus USDT (DeFi)",
            asset: "USDT",
            symbol: "vUSDT_DeFi",
            rateModel: InterestRateModels.JumpRate.toString(),
            baseRatePerYear: convertToUnit("0.03", 18),
            multiplierPerYear: convertToUnit("0.1", 18),
            jumpMultiplierPerYear: convertToUnit("2.5", 18),
            kink_: convertToUnit("0.6", 18),
            collateralFactor: convertToUnit("0.8", 18),
            liquidationThreshold: convertToUnit("0.88", 18),
            reserveFactor: convertToUnit("0.1", 18),
            initialSupply: convertToUnit("10000", 18),
            supplyCap: convertToUnit("18600000", 18),
            borrowCap: convertToUnit("14880000", 18),
            vTokenReceiver: "0xf322942f644a996a617bd29c16bd7d231d9f35e9",
            reduceReservesBlockDelta: "28800",
          },
          {
            name: "Venus USDD (DeFi)",
            asset: "USDD",
            symbol: "vUSDD_DeFi",
            rateModel: InterestRateModels.JumpRate.toString(),
            baseRatePerYear: convertToUnit("0.03", 18),
            multiplierPerYear: convertToUnit("0.1", 18),
            jumpMultiplierPerYear: convertToUnit("2.5", 18),
            kink_: convertToUnit("0.6", 18),
            collateralFactor: convertToUnit("0.65", 18),
            liquidationThreshold: convertToUnit("0.7", 18),
            reserveFactor: convertToUnit("0.1", 18),
            initialSupply: convertToUnit("10000", 18),
            supplyCap: convertToUnit("2000000", 18),
            borrowCap: convertToUnit("1600000", 18),
            vTokenReceiver: "0x3DdfA8eC3052539b6C9549F12cEA2C295cfF5296",
            reduceReservesBlockDelta: "28800",
          },
          {
            name: "Venus ANKR (DeFi)",
            asset: "ANKR",
            symbol: "vANKR_DeFi",
            rateModel: InterestRateModels.JumpRate.toString(),
            baseRatePerYear: convertToUnit("0.02", 18),
            multiplierPerYear: convertToUnit("0.2", 18),
            jumpMultiplierPerYear: convertToUnit("3", 18),
            kink_: convertToUnit("0.5", 18),
            collateralFactor: convertToUnit("0.25", 18),
            liquidationThreshold: convertToUnit("0.3", 18),
            reserveFactor: convertToUnit("0.25", 18),
            initialSupply: convertToUnit("500000", 18),
            supplyCap: convertToUnit("9508802", 18),
            borrowCap: convertToUnit("6656161", 18),
            vTokenReceiver: "0xAE1c38847Fb90A13a2a1D7E5552cCD80c62C6508",
            reduceReservesBlockDelta: "28800",
          },

          {
            name: "Venus ankrBNB (DeFi)",
            asset: "ankrBNB",
            symbol: "vankrBNB_DeFi",
            rateModel: InterestRateModels.JumpRate.toString(),
            baseRatePerYear: convertToUnit("0.035", 18),
            multiplierPerYear: convertToUnit("0.1", 18),
            jumpMultiplierPerYear: convertToUnit("3", 18),
            kink_: convertToUnit("0.8", 18),
            collateralFactor: convertToUnit("0", 18),
            liquidationThreshold: convertToUnit("0", 18),
            reserveFactor: convertToUnit("0.25", 18),
            initialSupply: convertToUnit("39", 18),
            supplyCap: convertToUnit("5000", 18),
            borrowCap: convertToUnit("4000", 18),
            vTokenReceiver: "0xAE1c38847Fb90A13a2a1D7E5552cCD80c62C6508",
            reduceReservesBlockDelta: "28800",
          },
          {
            name: "Venus PLANET (DeFi)",
            asset: "PLANET",
            symbol: "vPLANET_DeFi",
            rateModel: InterestRateModels.JumpRate.toString(),
            baseRatePerYear: convertToUnit("0.02", 18),
            multiplierPerYear: convertToUnit("0.2", 18),
            jumpMultiplierPerYear: convertToUnit("3", 18),
            kink_: convertToUnit("0.45", 18),
            collateralFactor: convertToUnit("0.2", 18),
            liquidationThreshold: convertToUnit("0.3", 18),
            reserveFactor: convertToUnit("0.25", 18),
            initialSupply: convertToUnit("174983000", 18),
            supplyCap: convertToUnit("1000000000", 18),
            borrowCap: convertToUnit("500000000", 18),
            vTokenReceiver: "0x0554d6079eBc222AD12405E52b264Bdb5B65D1cf",
            reduceReservesBlockDelta: "28800",
          },
        ],
        rewards: [
          {
            asset: "BSW",
            markets: ["BSW"],
            supplySpeeds: ["16753472222222222"], // 14475 BSW over 30 days (864000 blocks)
            borrowSpeeds: ["16753472222222222"], // 14475 BSW over 30 days (864000 blocks)
          },

          {
            asset: "ANKR",
            markets: ["ankrBNB"],
            supplySpeeds: ["289351851851851851"], // 250000 ANKR over 30 days (864000 blocks)
            borrowSpeeds: ["289351851851851851"], // 250000 ANKR over 30 days (864000 blocks)
          },
          {
            asset: "USDT",
            markets: ["PLANET"],
            supplySpeeds: ["1860119047619047"], // 1500 USDT over 28 days (806400 blocks)
            borrowSpeeds: ["1860119047619047"], // 1500 USDT over 28 days (806400 blocks)
          },
        ],
      },
      {
        id: "GameFi",
        name: "GameFi",
        closeFactor: convertToUnit("0.5", 18),
        liquidationIncentive: convertToUnit("1.1", 18),
        minLiquidatableCollateral: convertToUnit("100", 18),
        vtokens: [
          {
            name: "Venus RACA (GameFi)",
            asset: "RACA",
            symbol: "vRACA_GameFi",
            rateModel: InterestRateModels.JumpRate.toString(),
            baseRatePerYear: convertToUnit("0.02", 18),
            multiplierPerYear: convertToUnit("0.2", 18),
            jumpMultiplierPerYear: convertToUnit("3", 18),
            kink_: convertToUnit("0.5", 18),
            collateralFactor: convertToUnit("0.25", 18),
            liquidationThreshold: convertToUnit("0.3", 18),
            reserveFactor: convertToUnit("0.25", 18),
            initialSupply: convertToUnit("175000000", 18),
            supplyCap: convertToUnit("4000000000", 18),
            borrowCap: convertToUnit("2800000000", 18),
            vTokenReceiver: "0x6Ee74536B3Ff10Ff639aa781B7220121287F6Fa5",
            reduceReservesBlockDelta: "28800",
          },
          {
            name: "Venus FLOKI (GameFi)",
            asset: "FLOKI",
            symbol: "vFLOKI_GameFi",
            rateModel: InterestRateModels.JumpRate.toString(),
            baseRatePerYear: convertToUnit("0.02", 18),
            multiplierPerYear: convertToUnit("0.2", 18),
            jumpMultiplierPerYear: convertToUnit("3", 18),
            kink_: convertToUnit("0.5", 18),
            collateralFactor: convertToUnit("0.25", 18),
            liquidationThreshold: convertToUnit("0.3", 18),
            reserveFactor: convertToUnit("0.25", 18),
            initialSupply: convertToUnit("1512860000", 9), // Note 9 decimals
            supplyCap: convertToUnit("40000000000", 9), // Note 9 decimals
            borrowCap: convertToUnit("28000000000", 9), // Note 9 decimals
            vTokenReceiver: "0x17e98a24f992BB7bcd62d6722d714A3C74814B94",
            reduceReservesBlockDelta: "28800",
          },
          {
            name: "Venus USDT (GameFi)",
            asset: "USDT",
            symbol: "vUSDT_GameFi",
            rateModel: InterestRateModels.JumpRate.toString(),
            baseRatePerYear: convertToUnit("0.03", 18),
            multiplierPerYear: convertToUnit("0.1", 18),
            jumpMultiplierPerYear: convertToUnit("2.5", 18),
            kink_: convertToUnit("0.6", 18),
            collateralFactor: convertToUnit("0.8", 18),
            liquidationThreshold: convertToUnit("0.88", 18),
            reserveFactor: convertToUnit("0.1", 18),
            initialSupply: convertToUnit("10000", 18),
            supplyCap: convertToUnit("18600000", 18),
            borrowCap: convertToUnit("14880000", 18),
            vTokenReceiver: "0xf322942f644a996a617bd29c16bd7d231d9f35e9",
            reduceReservesBlockDelta: "28800",
          },
          {
            name: "Venus USDD (GameFi)",
            asset: "USDD",
            symbol: "vUSDD_GameFi",
            rateModel: InterestRateModels.JumpRate.toString(),
            baseRatePerYear: convertToUnit("0.03", 18),
            multiplierPerYear: convertToUnit("0.1", 18),
            jumpMultiplierPerYear: convertToUnit("2.5", 18),
            kink_: convertToUnit("0.6", 18),
            collateralFactor: convertToUnit("0.65", 18),
            liquidationThreshold: convertToUnit("0.7", 18),
            reserveFactor: convertToUnit("0.1", 18),
            initialSupply: convertToUnit("10000", 18),
            supplyCap: convertToUnit("2000000", 18),
            borrowCap: convertToUnit("1600000", 18),
            vTokenReceiver: "0x3DdfA8eC3052539b6C9549F12cEA2C295cfF5296",
            reduceReservesBlockDelta: "28800",
          },
        ],
        rewards: [
          {
            asset: "FLOKI",
            markets: ["FLOKI"],
            supplySpeeds: ["230305570295"], // 198984012.735 FLOKI over 30 days (864000 blocks)
            borrowSpeeds: ["230305570295"], // 198984012.735 FLOKI over 30 days (864000 blocks)
          },
          {
            asset: "RACA",
            markets: ["RACA"],
            supplySpeeds: ["6076388888888888888"], // 5250000 RACA over 30 days (864000 blocks)
            borrowSpeeds: ["6076388888888888888"], // 5250000 RACA over 30 days (864000 blocks)
          },
        ],
      },
      {
        id: "LiquidStakedBNB",
        name: "Liquid Staked BNB",
        closeFactor: convertToUnit("0.5", 18),
        liquidationIncentive: convertToUnit("1.1", 18),
        minLiquidatableCollateral: convertToUnit("100", 18),
        vtokens: [
          {
            name: "Venus ankrBNB (Liquid Staked BNB)",
            asset: "ankrBNB",
            symbol: "vankrBNB_LiquidStakedBNB",
            rateModel: InterestRateModels.JumpRate.toString(),
            baseRatePerYear: convertToUnit("0.02", 18),
            multiplierPerYear: convertToUnit("0.2", 18),
            jumpMultiplierPerYear: convertToUnit("3", 18),
            kink_: convertToUnit("0.5", 18),
            collateralFactor: convertToUnit("0.35", 18),
            liquidationThreshold: convertToUnit("0.4", 18),
            reserveFactor: convertToUnit("0.25", 18),
            initialSupply: convertToUnit("40", 18),
            supplyCap: convertToUnit("8000", 18),
            borrowCap: convertToUnit("5600", 18),
            vTokenReceiver: "0xAE1c38847Fb90A13a2a1D7E5552cCD80c62C6508",
            reduceReservesBlockDelta: "28800",
          },
          {
            name: "Venus BNBx (Liquid Staked BNB)",
            asset: "BNBx",
            symbol: "vBNBx_LiquidStakedBNB",
            rateModel: InterestRateModels.JumpRate.toString(),
            baseRatePerYear: convertToUnit("0.02", 18),
            multiplierPerYear: convertToUnit("0.2", 18),
            jumpMultiplierPerYear: convertToUnit("3", 18),
            kink_: convertToUnit("0.5", 18),
            collateralFactor: convertToUnit("0.35", 18),
            liquidationThreshold: convertToUnit("0.4", 18),
            reserveFactor: convertToUnit("0.25", 18),
            initialSupply: convertToUnit("39.36", 18),
            supplyCap: convertToUnit("1818", 18),
            borrowCap: convertToUnit("1272", 18),
            vTokenReceiver: "0xF0348E1748FCD45020151C097D234DbbD5730BE7",
            reduceReservesBlockDelta: "28800",
          },
          {
            name: "Venus stkBNB (Liquid Staked BNB)",
            asset: "stkBNB",
            symbol: "vstkBNB_LiquidStakedBNB",
            rateModel: InterestRateModels.JumpRate.toString(),
            baseRatePerYear: convertToUnit("0.02", 18),
            multiplierPerYear: convertToUnit("0.2", 18),
            jumpMultiplierPerYear: convertToUnit("3", 18),
            kink_: convertToUnit("0.5", 18),
            collateralFactor: convertToUnit("0.35", 18),
            liquidationThreshold: convertToUnit("0.4", 18),
            reserveFactor: convertToUnit("0.25", 18),
            initialSupply: convertToUnit("40", 18),
            supplyCap: convertToUnit("540", 18),
            borrowCap: convertToUnit("378", 18),
            vTokenReceiver: "0xccc022502d6c65e1166fd34147040f05880f7972",
            reduceReservesBlockDelta: "28800",
          },
          {
            name: "Venus WBNB (Liquid Staked BNB)",
            asset: "WBNB",
            symbol: "vWBNB_LiquidStakedBNB",
            rateModel: InterestRateModels.JumpRate.toString(),
            baseRatePerYear: convertToUnit("0.02", 18),
            multiplierPerYear: convertToUnit("0.2", 18),
            jumpMultiplierPerYear: convertToUnit("3", 18),
            kink_: convertToUnit("0.5", 18),
            collateralFactor: convertToUnit("0.45", 18),
            liquidationThreshold: convertToUnit("0.5", 18),
            reserveFactor: convertToUnit("0.25", 18),
            initialSupply: convertToUnit("35", 18),
            supplyCap: convertToUnit("80000", 18),
            borrowCap: convertToUnit("56000", 18),
            vTokenReceiver: "0xf322942f644a996a617bd29c16bd7d231d9f35e9",
            reduceReservesBlockDelta: "28800",
          },
          {
            name: "Venus USDT (Liquid Staked BNB)",
            asset: "USDT",
            symbol: "vUSDT_LiquidStakedBNB",
            rateModel: InterestRateModels.JumpRate.toString(),
            baseRatePerYear: convertToUnit("0.03", 18),
            multiplierPerYear: convertToUnit("0.1", 18),
            jumpMultiplierPerYear: convertToUnit("2.5", 18),
            kink_: convertToUnit("0.6", 18),
            collateralFactor: convertToUnit("0.8", 18),
            liquidationThreshold: convertToUnit("0.88", 18),
            reserveFactor: convertToUnit("0.1", 18),
            initialSupply: convertToUnit("10000", 18),
            supplyCap: convertToUnit("18600000", 18),
            borrowCap: convertToUnit("14880000", 18),
            vTokenReceiver: "0xf322942f644a996a617bd29c16bd7d231d9f35e9",
            reduceReservesBlockDelta: "28800",
          },
          {
            name: "Venus USDD (Liquid Staked BNB)",
            asset: "USDD",
            symbol: "vUSDD_LiquidStakedBNB",
            rateModel: InterestRateModels.JumpRate.toString(),
            baseRatePerYear: convertToUnit("0.03", 18),
            multiplierPerYear: convertToUnit("0.1", 18),
            jumpMultiplierPerYear: convertToUnit("2.5", 18),
            kink_: convertToUnit("0.6", 18),
            collateralFactor: convertToUnit("0.65", 18),
            liquidationThreshold: convertToUnit("0.7", 18),
            reserveFactor: convertToUnit("0.1", 18),
            initialSupply: convertToUnit("10000", 18),
            supplyCap: convertToUnit("2000000", 18),
            borrowCap: convertToUnit("1600000", 18),
            vTokenReceiver: "0x3DdfA8eC3052539b6C9549F12cEA2C295cfF5296",
            reduceReservesBlockDelta: "28800",
          },
          {
            name: "Venus SnBNB (Liquid Staked BNB)",
            asset: "SnBNB",
            symbol: "vSnBNB_LiquidStakedBNB",
            rateModel: InterestRateModels.JumpRate.toString(),
            baseRatePerYear: convertToUnit("0.02", 18),
            multiplierPerYear: convertToUnit("0.2", 18),
            jumpMultiplierPerYear: convertToUnit("3", 18),
            kink_: convertToUnit("0.5", 18),
            collateralFactor: convertToUnit("0.87", 18),
            liquidationThreshold: convertToUnit("0.9", 18),
            reserveFactor: convertToUnit("0.25", 18),
            initialSupply: convertToUnit("47", 18),
            supplyCap: convertToUnit("1000", 18),
            borrowCap: convertToUnit("100", 18),
            vTokenReceiver: "0xDC2D855A95Ee70d7282BebD35c96f905CDE31f55",
            reduceReservesBlockDelta: "28800",
          },
        ],
        rewards: [
          {
            asset: "ankrBNB",
            markets: ["ankrBNB"],
            supplySpeeds: ["26620370370370"], // 23 ankrBNB over 30 days (864000 blocks)
            borrowSpeeds: ["26620370370370"], // 23 ankrBNB over 30 days (864000 blocks)
          },
          {
            asset: "stkBNB",
            markets: ["stkBNB"],
            supplySpeeds: ["4629629629629"], // 4 stkBNB over 30 days (864000 blocks)
            borrowSpeeds: ["1504629629629"], // 1.3 stkBNB over 30 days (864000 blocks)
          },
          {
            asset: "SD",
            markets: ["BNBx"],
            supplySpeeds: ["3703703703703703"], // 3200 SD over 30 days (864000 blocks)
            borrowSpeeds: ["3703703703703703"], // 3200 SD over 30 days (864000 blocks)
          },
          {
            asset: "SD",
            markets: ["BNBx"],
            supplySpeeds: ["1157407407407407"], // 1000 SD over 30 days (864000 blocks)
            borrowSpeeds: ["1157407407407407"], // 1000 SD over 30 days (864000 blocks)
          },
          {
            asset: "HAY",
            markets: ["SnBNB"],
            supplySpeeds: ["930059523809523"], // 1500 HAY over 56 days (1612800 blocks)
            borrowSpeeds: ["930059523809523"], // 1500 HAY over 56 days (1612800 blocks)
          },
        ],
      },
      {
        id: "Tron",
        name: "Tron",
        closeFactor: convertToUnit("0.5", 18),
        liquidationIncentive: convertToUnit("1.1", 18),
        minLiquidatableCollateral: convertToUnit("100", 18),
        vtokens: [
          {
            name: "Venus BTT (Tron)",
            asset: "BTT",
            symbol: "vBTT_Tron",
            rateModel: InterestRateModels.JumpRate.toString(),
            baseRatePerYear: convertToUnit("0.02", 18),
            multiplierPerYear: convertToUnit("0.2", 18),
            jumpMultiplierPerYear: convertToUnit("3", 18),
            kink_: convertToUnit("0.5", 18),
            collateralFactor: convertToUnit("0.25", 18),
            liquidationThreshold: convertToUnit("0.3", 18),
            reserveFactor: convertToUnit("0.25", 18),
            initialSupply: convertToUnit("16753000000", 18),
            supplyCap: convertToUnit("1500000000000", 18),
            borrowCap: convertToUnit("1050000000000", 18),
            vTokenReceiver: "0x3DdfA8eC3052539b6C9549F12cEA2C295cfF5296",
            reduceReservesBlockDelta: "28800",
          },
          {
            name: "Venus NFT (Tron)",
            asset: "NFT",
            symbol: "vNFT_Tron",
            rateModel: InterestRateModels.JumpRate.toString(),
            baseRatePerYear: convertToUnit("0.02", 18),
            multiplierPerYear: convertToUnit("0.2", 18),
            jumpMultiplierPerYear: convertToUnit("3", 18),
            kink_: convertToUnit("0.5", 18),
            collateralFactor: convertToUnit("0.25", 18),
            liquidationThreshold: convertToUnit("0.3", 18),
            reserveFactor: convertToUnit("0.25", 18),
            initialSupply: convertToUnit("27153000000", 6), // Note 6 decimals
            supplyCap: convertToUnit("4000000000", 6), // Note 6 decimals
            borrowCap: convertToUnit("2800000000", 6), // Note 6 decimals
            vTokenReceiver: "0x3DdfA8eC3052539b6C9549F12cEA2C295cfF5296",
            reduceReservesBlockDelta: "28800",
          },
          {
            name: "Venus WIN (Tron)",
            asset: "WIN",
            symbol: "vWIN_Tron",
            rateModel: InterestRateModels.JumpRate.toString(),
            baseRatePerYear: convertToUnit("0.02", 18),
            multiplierPerYear: convertToUnit("0.2", 18),
            jumpMultiplierPerYear: convertToUnit("3", 18),
            kink_: convertToUnit("0.5", 18),
            collateralFactor: convertToUnit("0.25", 18),
            liquidationThreshold: convertToUnit("0.3", 18),
            reserveFactor: convertToUnit("0.25", 18),
            initialSupply: convertToUnit("134000000", 18),
            supplyCap: convertToUnit("3000000000", 18),
            borrowCap: convertToUnit("2100000000", 18),
            vTokenReceiver: "0x3DdfA8eC3052539b6C9549F12cEA2C295cfF5296",
            reduceReservesBlockDelta: "28800",
          },
          {
            name: "Venus TRX (Tron)",
            asset: "TRX",
            symbol: "vTRX_Tron",
            rateModel: InterestRateModels.JumpRate.toString(),
            baseRatePerYear: convertToUnit("0.02", 18),
            multiplierPerYear: convertToUnit("0.2", 18),
            jumpMultiplierPerYear: convertToUnit("3", 18),
            kink_: convertToUnit("0.5", 18),
            collateralFactor: convertToUnit("0.25", 18),
            liquidationThreshold: convertToUnit("0.3", 18),
            reserveFactor: convertToUnit("0.25", 18),
            initialSupply: convertToUnit("129000", 6), // Note 6 decimals
            supplyCap: convertToUnit("11000000", 6), // Note 6 decimals
            borrowCap: convertToUnit("7700000", 6), // Note 6 decimals
            vTokenReceiver: "0x3DdfA8eC3052539b6C9549F12cEA2C295cfF5296",
            reduceReservesBlockDelta: "28800",
          },
          {
            name: "Venus USDT (Tron)",
            asset: "USDT",
            symbol: "vUSDT_Tron",
            rateModel: InterestRateModels.JumpRate.toString(),
            baseRatePerYear: convertToUnit("0.03", 18),
            multiplierPerYear: convertToUnit("0.1", 18),
            jumpMultiplierPerYear: convertToUnit("2.5", 18),
            kink_: convertToUnit("0.6", 18),
            collateralFactor: convertToUnit("0.8", 18),
            liquidationThreshold: convertToUnit("0.88", 18),
            reserveFactor: convertToUnit("0.1", 18),
            initialSupply: convertToUnit("10000", 18),
            supplyCap: convertToUnit("18600000", 18),
            borrowCap: convertToUnit("14880000", 18),
            vTokenReceiver: "0xf322942f644a996a617bd29c16bd7d231d9f35e9",
            reduceReservesBlockDelta: "28800",
          },
          {
            name: "Venus USDD (Tron)",
            asset: "USDD",
            symbol: "vUSDD_Tron",
            rateModel: InterestRateModels.JumpRate.toString(),
            baseRatePerYear: convertToUnit("0.03", 18),
            multiplierPerYear: convertToUnit("0.1", 18),
            jumpMultiplierPerYear: convertToUnit("2.5", 18),
            kink_: convertToUnit("0.6", 18),
            collateralFactor: convertToUnit("0.65", 18),
            liquidationThreshold: convertToUnit("0.7", 18),
            reserveFactor: convertToUnit("0.1", 18),
            initialSupply: convertToUnit("10000", 18),
            supplyCap: convertToUnit("2000000", 18),
            borrowCap: convertToUnit("1600000", 18),
            vTokenReceiver: "0x3DdfA8eC3052539b6C9549F12cEA2C295cfF5296",
            reduceReservesBlockDelta: "28800",
          },
        ],
        rewards: [
          {
            asset: "BTT",
            markets: ["BTT"],
            supplySpeeds: ["19969071901620370370370"], // 17253278123 BTT over 30 days (864000 blocks)
            borrowSpeeds: ["19969071901620370370370"], // 17253278123 BTT over 30 days (864000 blocks)
          },
          {
            asset: "WIN",
            markets: ["WIN"],
            supplySpeeds: ["24805131365740740740"], // 21431633.5 WIN over 30 days (864000 blocks)
            borrowSpeeds: ["24805131365740740740"], // 21431633.5 WIN over 30 days (864000 blocks)
          },
          {
            asset: "TRX",
            markets: ["TRX"],
            supplySpeeds: ["45461"], // 39278.5 TRX over 30 days (864000 blocks)
            borrowSpeeds: ["45461"], // 39278.5 TRX over 30 days (864000 blocks)
          },
          {
            asset: "USDD",
            markets: ["USDD"],
            supplySpeeds: ["14467592592592592"], // 12500 USDD over 30 days (864000 blocks)
            borrowSpeeds: ["14467592592592592"], // 12500 USDD over 30 days (864000 blocks)
          },
        ],
      },
    ],
    accessControlConfig: [
      ...poolRegistryPermissions(),
      ...normalTimelockPermissions(preconfiguredAddresses.bscmainnet.NormalTimelock),
      ...fastTrackTimelockPermissions(preconfiguredAddresses.bscmainnet.FastTrackTimelock),
      ...criticalTimelockPermissions(preconfiguredAddresses.bscmainnet.CriticalTimelock),
    ],
    preconfiguredAddresses: preconfiguredAddresses.bscmainnet,
  },
  sepolia: {
    tokensConfig: [
      {
        isMock: true,
        name: "Wrapped BTC",
        symbol: "WBTC",
        decimals: 8,
        tokenAddress: ethers.constants.AddressZero,
      },
      {
        isMock: true,
        name: "Wrapped Ether",
        symbol: "WETH",
        decimals: 18,
        tokenAddress: ethers.constants.AddressZero,
      },
      {
        isMock: true,
        name: "Tether USD",
        symbol: "USDT",
        decimals: 6,
        tokenAddress: ethers.constants.AddressZero,
      },
      {
        isMock: true,
        name: "USD Coin",
        symbol: "USDC",
        decimals: 6,
        tokenAddress: ethers.constants.AddressZero,
      },
      {
        isMock: false,
        name: "Venus",
        symbol: "XVS",
        decimals: 18,
        tokenAddress: "0xdb633c11d3f9e6b8d17ac2c972c9e3b05da59bf9",
      },
      {
        isMock: true,
        name: "Curve DAO Token",
        symbol: "CRV",
        decimals: 18,
        tokenAddress: ethers.constants.AddressZero,
      },
      {
        isMock: true,
        name: "Curve.Fi USD Stablecoin",
        symbol: "crvUSD",
        decimals: 18,
        tokenAddress: ethers.constants.AddressZero,
      },
    ],
    poolConfig: [
      {
        id: "Core",
        name: "Core",
        closeFactor: convertToUnit("0.5", 18),
        liquidationIncentive: convertToUnit("1.1", 18),
        minLiquidatableCollateral: convertToUnit("100", 18),
        vtokens: [
          {
            name: "Venus WBTC (Core)",
            asset: "WBTC",
            symbol: "vWBTC_Core",
            rateModel: InterestRateModels.JumpRate.toString(),
            baseRatePerYear: "0",
            multiplierPerYear: convertToUnit("0.05", 18),
            jumpMultiplierPerYear: convertToUnit("0.8", 18),
            kink_: convertToUnit("0.75", 18),
            collateralFactor: convertToUnit("0.75", 18),
            liquidationThreshold: convertToUnit("0.8", 18),
            reserveFactor: convertToUnit("0.2", 18),
            initialSupply: convertToUnit("0.3", 8), // 0.3 WBTC
            supplyCap: convertToUnit(300, 8),
            borrowCap: convertToUnit(250, 8),
            reduceReservesBlockDelta: DEFAULT_REDUCE_RESERVES_BLOCK_DELTA,
            vTokenReceiver: preconfiguredAddresses.sepolia.VTreasury,
          },
          {
            name: "Venus WETH (Core)",
            asset: "WETH",
            symbol: "vWETH_Core",
            rateModel: InterestRateModels.JumpRate.toString(),
            baseRatePerYear: "0",
            multiplierPerYear: convertToUnit("0.045", 18),
            jumpMultiplierPerYear: convertToUnit("0.8", 18),
            kink_: convertToUnit("0.8", 18),
            collateralFactor: convertToUnit("0.75", 18),
            liquidationThreshold: convertToUnit("0.8", 18),
            reserveFactor: convertToUnit("0.2", 18),
            initialSupply: convertToUnit(5, 18), // 5 WETH
            supplyCap: convertToUnit(5500, 18),
            borrowCap: convertToUnit(4600, 18),
            reduceReservesBlockDelta: DEFAULT_REDUCE_RESERVES_BLOCK_DELTA,
            vTokenReceiver: preconfiguredAddresses.sepolia.VTreasury,
          },
          {
            name: "Venus USDC (Core)",
            asset: "USDC",
            symbol: "vUSDC_Core",
            rateModel: InterestRateModels.JumpRate.toString(),
            baseRatePerYear: "0",
            multiplierPerYear: convertToUnit("0.07", 18),
            jumpMultiplierPerYear: convertToUnit("0.8", 18),
            kink_: convertToUnit("0.8", 18),
            collateralFactor: convertToUnit("0.8", 18),
            liquidationThreshold: convertToUnit("0.82", 18),
            reserveFactor: convertToUnit("0.1", 18),
            initialSupply: convertToUnit(10_000, 6), // 10,000 USDC
            supplyCap: convertToUnit(10_000_000, 6),
            borrowCap: convertToUnit(9_000_000, 6),
            reduceReservesBlockDelta: DEFAULT_REDUCE_RESERVES_BLOCK_DELTA,
            vTokenReceiver: preconfiguredAddresses.sepolia.VTreasury,
          },
          {
            name: "Venus USDT (Core)",
            asset: "USDT",
            symbol: "vUSDT_Core",
            rateModel: InterestRateModels.JumpRate.toString(),
            baseRatePerYear: "0",
            multiplierPerYear: convertToUnit("0.07", 18),
            jumpMultiplierPerYear: convertToUnit("0.8", 18),
            kink_: convertToUnit("0.8", 18),
            collateralFactor: convertToUnit("0.8", 18),
            liquidationThreshold: convertToUnit("0.82", 18),
            reserveFactor: convertToUnit("0.1", 18),
            initialSupply: convertToUnit(10_000, 6), // 10,000 USDT
            supplyCap: convertToUnit(10_000_000, 6),
            borrowCap: convertToUnit(9_000_000, 6),
            reduceReservesBlockDelta: DEFAULT_REDUCE_RESERVES_BLOCK_DELTA,
            vTokenReceiver: preconfiguredAddresses.sepolia.VTreasury,
          },
          {
            name: "Venus crvUSD (Core)",
            asset: "crvUSD",
            symbol: "vcrvUSD_Core",
            rateModel: InterestRateModels.JumpRate.toString(),
            baseRatePerYear: "0",
            multiplierPerYear: convertToUnit("0.07", 18),
            jumpMultiplierPerYear: convertToUnit("0.8", 18),
            kink_: convertToUnit("0.8", 18),
            collateralFactor: convertToUnit("0.8", 18),
            liquidationThreshold: convertToUnit("0.82", 18),
            reserveFactor: convertToUnit("0.1", 18),
            initialSupply: convertToUnit(10_000, 18),
            supplyCap: convertToUnit(10_000_000, 18),
            borrowCap: convertToUnit(9_000_000, 18),
            reduceReservesBlockDelta: DEFAULT_REDUCE_RESERVES_BLOCK_DELTA,
            vTokenReceiver: preconfiguredAddresses.sepolia.VTreasury,
          },
          {
            name: "Venus CRV (Core)",
            asset: "CRV",
            symbol: "vCRV_Core",
            rateModel: InterestRateModels.JumpRate.toString(),
            baseRatePerYear: convertToUnit("0.02", 18),
            multiplierPerYear: convertToUnit("0.15", 18),
            jumpMultiplierPerYear: convertToUnit(3, 18),
            kink_: convertToUnit("0.45", 18),
            collateralFactor: convertToUnit("0.35", 18),
            liquidationThreshold: convertToUnit("0.4", 18),
            reserveFactor: convertToUnit("0.25", 18),
            initialSupply: convertToUnit(20_000, 18),
            supplyCap: convertToUnit(5_000_000, 18),
            borrowCap: convertToUnit(2_500_000, 18),
            reduceReservesBlockDelta: DEFAULT_REDUCE_RESERVES_BLOCK_DELTA,
            vTokenReceiver: preconfiguredAddresses.sepolia.VTreasury,
          },
        ],
        rewards: [
          {
            asset: "XVS",
            markets: ["WBTC"],
            supplySpeeds: ["190258751902587"], // 190258751902587 XVS over 365 days (2628000 blocks)
            borrowSpeeds: ["190258751902587"], // 190258751902587 XVS over 365 days (2628000 blocks)
          },
          {
            asset: "XVS",
            markets: ["WETH"],
            supplySpeeds: ["190258751902587"], // 190258751902587 XVS over 365 days (2628000 blocks)
            borrowSpeeds: ["190258751902587"], // 190258751902587 XVS over 365 days (2628000 blocks)
          },
          {
            asset: "XVS",
            markets: ["USDC"],
            supplySpeeds: ["190258751902587"], // 190258751902587 XVS over 365 days (2628000 blocks)
            borrowSpeeds: ["190258751902587"], // 190258751902587 XVS over 365 days (2628000 blocks)
          },
          {
            asset: "XVS",
            markets: ["USDT"],
            supplySpeeds: ["190258751902587"], // 190258751902587 XVS over 365 days (2628000 blocks)
            borrowSpeeds: ["190258751902587"], // 190258751902587 XVS over 365 days (2628000 blocks)
          },
        ],
      },
      {
        id: "Stablecoins",
        name: "Stablecoins",
        closeFactor: convertToUnit("0.5", 18),
        liquidationIncentive: convertToUnit("1.1", 18),
        minLiquidatableCollateral: convertToUnit("100", 18),
        vtokens: [
          {
            name: "Venus USDC (Stablecoins)",
            asset: "USDC",
            symbol: "vUSDC_Stablecoins",
            rateModel: InterestRateModels.JumpRate.toString(),
            baseRatePerYear: "0",
            multiplierPerYear: convertToUnit("0.07", 18),
            jumpMultiplierPerYear: convertToUnit("0.8", 18),
            kink_: convertToUnit("0.8", 18),
            collateralFactor: convertToUnit("0.85", 18),
            liquidationThreshold: convertToUnit("0.9", 18),
            reserveFactor: convertToUnit("0.1", 18),
            initialSupply: convertToUnit(10_000, 6), // 10,000 USDC
            supplyCap: convertToUnit(5_000_000, 6),
            borrowCap: convertToUnit(4_500_000, 6),
            reduceReservesBlockDelta: DEFAULT_REDUCE_RESERVES_BLOCK_DELTA,
            vTokenReceiver: preconfiguredAddresses.sepolia.VTreasury,
          },
          {
            name: "Venus USDT (Stablecoins)",
            asset: "USDT",
            symbol: "vUSDT_Stablecoins",
            rateModel: InterestRateModels.JumpRate.toString(),
            baseRatePerYear: "0",
            multiplierPerYear: convertToUnit("0.07", 18),
            jumpMultiplierPerYear: convertToUnit("0.8", 18),
            kink_: convertToUnit("0.8", 18),
            collateralFactor: convertToUnit("0.85", 18),
            liquidationThreshold: convertToUnit("0.9", 18),
            reserveFactor: convertToUnit("0.1", 18),
            initialSupply: convertToUnit(10_000, 6), // 10,000 USDT
            supplyCap: convertToUnit(5_000_000, 6),
            borrowCap: convertToUnit(4_500_000, 6),
            reduceReservesBlockDelta: DEFAULT_REDUCE_RESERVES_BLOCK_DELTA,
            vTokenReceiver: preconfiguredAddresses.sepolia.VTreasury,
          },
          {
            name: "Venus crvUSD (Stablecoins)",
            asset: "crvUSD",
            symbol: "vcrvUSD_Stablecoins",
            rateModel: InterestRateModels.JumpRate.toString(),
            baseRatePerYear: "0",
            multiplierPerYear: convertToUnit("0.07", 18),
            jumpMultiplierPerYear: convertToUnit("0.8", 18),
            kink_: convertToUnit("0.8", 18),
            collateralFactor: convertToUnit("0.85", 18),
            liquidationThreshold: convertToUnit("0.9", 18),
            reserveFactor: convertToUnit("0.1", 18),
            initialSupply: convertToUnit(10_000, 18), // 10,000 crvUSD
            supplyCap: convertToUnit(5_000_000, 18),
            borrowCap: convertToUnit(4_500_000, 18),
            reduceReservesBlockDelta: DEFAULT_REDUCE_RESERVES_BLOCK_DELTA,
            vTokenReceiver: preconfiguredAddresses.sepolia.VTreasury,
          },
        ],
        rewards: [],
      },
      {
        id: "Curve",
        name: "Curve",
        closeFactor: convertToUnit("0.5", 18),
        liquidationIncentive: convertToUnit("1.1", 18),
        minLiquidatableCollateral: convertToUnit("100", 18),
        vtokens: [
          {
            name: "Venus crvUSD (Curve)",
            asset: "crvUSD",
            symbol: "vcrvUSD_Curve",
            rateModel: InterestRateModels.JumpRate.toString(),
            baseRatePerYear: "0",
            multiplierPerYear: convertToUnit("0.07", 18),
            jumpMultiplierPerYear: convertToUnit("0.8", 18),
            kink_: convertToUnit("0.8", 18),
            collateralFactor: convertToUnit("0.75", 18),
            liquidationThreshold: convertToUnit("0.8", 18),
            reserveFactor: convertToUnit("0.1", 18),
            initialSupply: convertToUnit(10_000, 18),
            supplyCap: convertToUnit(2_500_000, 18),
            borrowCap: convertToUnit(2_000_000, 18),
            reduceReservesBlockDelta: DEFAULT_REDUCE_RESERVES_BLOCK_DELTA,
            vTokenReceiver: preconfiguredAddresses.sepolia.VTreasury,
          },
          {
            name: "Venus CRV (Curve)",
            asset: "CRV",
            symbol: "vCRV_Curve",
            rateModel: InterestRateModels.JumpRate.toString(),
            baseRatePerYear: convertToUnit("0.02", 18),
            multiplierPerYear: convertToUnit("0.2", 18),
            jumpMultiplierPerYear: convertToUnit(3, 18),
            kink_: convertToUnit("0.45", 18),
            collateralFactor: convertToUnit("0.6", 18),
            liquidationThreshold: convertToUnit("0.65", 18),
            reserveFactor: convertToUnit("0.25", 18),
            initialSupply: convertToUnit(20_000, 18),
            supplyCap: convertToUnit(5_000_000, 18),
            borrowCap: convertToUnit(2_500_000, 18),
            reduceReservesBlockDelta: DEFAULT_REDUCE_RESERVES_BLOCK_DELTA,
            vTokenReceiver: preconfiguredAddresses.sepolia.VTreasury,
          },
        ],
        rewards: [],
      },
    ],
    accessControlConfig: [
      ...poolRegistryPermissions(),
      ...normalTimelockPermissions(preconfiguredAddresses.sepolia.NormalTimelock),
    ],
    preconfiguredAddresses: preconfiguredAddresses.sepolia,
  },
  ethereum: {
    tokensConfig: [
      {
        isMock: false,
        name: "Wrapped BTC",
        symbol: "WBTC",
        decimals: 8,
        tokenAddress: "0x2260fac5e5542a773aa44fbcfedf7c193bc2c599",
      },
      {
        isMock: false,
        name: "Wrapped Ether",
        symbol: "WETH",
        decimals: 18,
        tokenAddress: "0xc02aaa39b223fe8d0a0e5c4f27ead9083c756cc2",
      },
      {
        isMock: false,
        name: "Tether USD",
        symbol: "USDT",
        decimals: 6,
        tokenAddress: "0xdac17f958d2ee523a2206206994597c13d831ec7",
      },
      {
        isMock: false,
        name: "USD Coin",
        symbol: "USDC",
        decimals: 6,
        tokenAddress: "0xa0b86991c6218b36c1d19d4a2e9eb0ce3606eb48",
      },
      {
        isMock: false,
        name: "Venus",
        symbol: "XVS",
        decimals: 18,
        tokenAddress: "", // TODO: add address when XVS deployed on mainnet
      },
      {
        isMock: false,
        name: "Curve DAO Token",
        symbol: "CRV",
        decimals: 18,
        tokenAddress: "0xD533a949740bb3306d119CC777fa900bA034cd52",
      },
      {
        isMock: false,
        name: "Curve.Fi USD Stablecoin",
        symbol: "crvUSD",
        decimals: 18,
        tokenAddress: "0xf939e0a03fb07f59a73314e73794be0e57ac1b4e",
      },
    ],
    poolConfig: [
      {
        id: "Core",
        name: "Core",
        closeFactor: convertToUnit("0.5", 18),
        liquidationIncentive: convertToUnit("1.1", 18),
        minLiquidatableCollateral: convertToUnit("100", 18),
        vtokens: [
          {
            name: "Venus WBTC (Core)",
            asset: "WBTC",
            symbol: "vWBTC_Core",
            rateModel: InterestRateModels.JumpRate.toString(),
            baseRatePerYear: "0",
            multiplierPerYear: convertToUnit("0.05", 18),
            jumpMultiplierPerYear: convertToUnit("0.8", 18),
            kink_: convertToUnit("0.75", 18),
            collateralFactor: convertToUnit("0.75", 18),
            liquidationThreshold: convertToUnit("0.8", 18),
            reserveFactor: convertToUnit("0.2", 18),
            initialSupply: convertToUnit("0.3", 8), // 0.3 WBTC
            supplyCap: convertToUnit(300, 8),
            borrowCap: convertToUnit(250, 8),
            reduceReservesBlockDelta: DEFAULT_REDUCE_RESERVES_BLOCK_DELTA,
            vTokenReceiver: preconfiguredAddresses.ethereum.VTreasury,
          },
          {
            name: "Venus WETH (Core)",
            asset: "WETH",
            symbol: "vWETH_Core",
            rateModel: InterestRateModels.JumpRate.toString(),
            baseRatePerYear: "0",
            multiplierPerYear: convertToUnit("0.045", 18),
            jumpMultiplierPerYear: convertToUnit("0.8", 18),
            kink_: convertToUnit("0.8", 18),
            collateralFactor: convertToUnit("0.75", 18),
            liquidationThreshold: convertToUnit("0.8", 18),
            reserveFactor: convertToUnit("0.2", 18),
            initialSupply: convertToUnit(5, 18), // 5 WETH
            supplyCap: convertToUnit(5500, 18),
            borrowCap: convertToUnit(4600, 18),
            reduceReservesBlockDelta: DEFAULT_REDUCE_RESERVES_BLOCK_DELTA,
            vTokenReceiver: preconfiguredAddresses.ethereum.VTreasury,
          },
          {
            name: "Venus USDC (Core)",
            asset: "USDC",
            symbol: "vUSDC_Core",
            rateModel: InterestRateModels.JumpRate.toString(),
            baseRatePerYear: "0",
            multiplierPerYear: convertToUnit("0.07", 18),
            jumpMultiplierPerYear: convertToUnit("0.8", 18),
            kink_: convertToUnit("0.8", 18),
            collateralFactor: convertToUnit("0.8", 18),
            liquidationThreshold: convertToUnit("0.82", 18),
            reserveFactor: convertToUnit("0.1", 18),
            initialSupply: convertToUnit(10_000, 6), // 10,000 USDC
            supplyCap: convertToUnit(10_000_000, 6),
            borrowCap: convertToUnit(9_000_000, 6),
            reduceReservesBlockDelta: DEFAULT_REDUCE_RESERVES_BLOCK_DELTA,
            vTokenReceiver: preconfiguredAddresses.ethereum.VTreasury,
          },
          {
            name: "Venus USDT (Core)",
            asset: "USDT",
            symbol: "vUSDT_Core",
            rateModel: InterestRateModels.JumpRate.toString(),
            baseRatePerYear: "0",
            multiplierPerYear: convertToUnit("0.07", 18),
            jumpMultiplierPerYear: convertToUnit("0.8", 18),
            kink_: convertToUnit("0.8", 18),
            collateralFactor: convertToUnit("0.8", 18),
            liquidationThreshold: convertToUnit("0.82", 18),
            reserveFactor: convertToUnit("0.1", 18),
            initialSupply: convertToUnit(10_000, 6), // 10,000 USDT
            supplyCap: convertToUnit(10_000_000, 6),
            borrowCap: convertToUnit(9_000_000, 6),
            reduceReservesBlockDelta: DEFAULT_REDUCE_RESERVES_BLOCK_DELTA,
            vTokenReceiver: preconfiguredAddresses.ethereum.VTreasury,
          },
          {
            name: "Venus crvUSD (Core)",
            asset: "crvUSD",
            symbol: "vcrvUSD_Core",
            rateModel: InterestRateModels.JumpRate.toString(),
            baseRatePerYear: "0",
            multiplierPerYear: convertToUnit("0.07", 18),
            jumpMultiplierPerYear: convertToUnit("0.8", 18),
            kink_: convertToUnit("0.8", 18),
            collateralFactor: convertToUnit("0.8", 18),
            liquidationThreshold: convertToUnit("0.82", 18),
            reserveFactor: convertToUnit("0.1", 18),
            initialSupply: convertToUnit(10_000, 18),
            supplyCap: convertToUnit(10_000_000, 18),
            borrowCap: convertToUnit(9_000_000, 18),
            reduceReservesBlockDelta: DEFAULT_REDUCE_RESERVES_BLOCK_DELTA,
            vTokenReceiver: preconfiguredAddresses.ethereum.VTreasury,
          },
          {
            name: "Venus CRV (Core)",
            asset: "CRV",
            symbol: "vCRV_Core",
            rateModel: InterestRateModels.JumpRate.toString(),
            baseRatePerYear: convertToUnit("0.02", 18),
            multiplierPerYear: convertToUnit("0.15", 18),
            jumpMultiplierPerYear: convertToUnit(3, 18),
            kink_: convertToUnit("0.45", 18),
            collateralFactor: convertToUnit("0.35", 18),
            liquidationThreshold: convertToUnit("0.4", 18),
            reserveFactor: convertToUnit("0.25", 18),
            initialSupply: convertToUnit(20_000, 18),
            supplyCap: convertToUnit(5_000_000, 18),
            borrowCap: convertToUnit(2_500_000, 18),
            reduceReservesBlockDelta: DEFAULT_REDUCE_RESERVES_BLOCK_DELTA,
            vTokenReceiver: preconfiguredAddresses.ethereum.VTreasury,
          },
        ],
        rewards: [],
      },
      {
        id: "Stablecoins",
        name: "Stablecoins",
        closeFactor: convertToUnit("0.5", 18),
        liquidationIncentive: convertToUnit("1.1", 18),
        minLiquidatableCollateral: convertToUnit("100", 18),
        vtokens: [
          {
            name: "Venus USDC (Stablecoins)",
            asset: "USDC",
            symbol: "vUSDC_Stablecoins",
            rateModel: InterestRateModels.JumpRate.toString(),
            baseRatePerYear: "0",
            multiplierPerYear: convertToUnit("0.07", 18),
            jumpMultiplierPerYear: convertToUnit("0.8", 18),
            kink_: convertToUnit("0.8", 18),
            collateralFactor: convertToUnit("0.85", 18),
            liquidationThreshold: convertToUnit("0.9", 18),
            reserveFactor: convertToUnit("0.1", 18),
            initialSupply: convertToUnit(10_000, 6), // 10,000 USDC
            supplyCap: convertToUnit(5_000_000, 6),
            borrowCap: convertToUnit(4_500_000, 6),
            reduceReservesBlockDelta: DEFAULT_REDUCE_RESERVES_BLOCK_DELTA,
            vTokenReceiver: preconfiguredAddresses.ethereum.VTreasury,
          },
          {
            name: "Venus USDT (Stablecoins)",
            asset: "USDT",
            symbol: "vUSDT_Stablecoins",
            rateModel: InterestRateModels.JumpRate.toString(),
            baseRatePerYear: "0",
            multiplierPerYear: convertToUnit("0.07", 18),
            jumpMultiplierPerYear: convertToUnit("0.8", 18),
            kink_: convertToUnit("0.8", 18),
            collateralFactor: convertToUnit("0.85", 18),
            liquidationThreshold: convertToUnit("0.9", 18),
            reserveFactor: convertToUnit("0.1", 18),
            initialSupply: convertToUnit(10_000, 6), // 10,000 USDT
            supplyCap: convertToUnit(5_000_000, 6),
            borrowCap: convertToUnit(4_500_000, 6),
            reduceReservesBlockDelta: DEFAULT_REDUCE_RESERVES_BLOCK_DELTA,
            vTokenReceiver: preconfiguredAddresses.ethereum.VTreasury,
          },
          {
            name: "Venus crvUSD (Stablecoins)",
            asset: "crvUSD",
            symbol: "vcrvUSD_Stablecoins",
            rateModel: InterestRateModels.JumpRate.toString(),
            baseRatePerYear: "0",
            multiplierPerYear: convertToUnit("0.07", 18),
            jumpMultiplierPerYear: convertToUnit("0.8", 18),
            kink_: convertToUnit("0.8", 18),
            collateralFactor: convertToUnit("0.85", 18),
            liquidationThreshold: convertToUnit("0.9", 18),
            reserveFactor: convertToUnit("0.1", 18),
            initialSupply: convertToUnit(10_000, 18), // 10,000 crvUSD
            supplyCap: convertToUnit(5_000_000, 18),
            borrowCap: convertToUnit(4_500_000, 18),
            reduceReservesBlockDelta: DEFAULT_REDUCE_RESERVES_BLOCK_DELTA,
            vTokenReceiver: preconfiguredAddresses.ethereum.VTreasury,
          },
        ],
        rewards: [],
      },
      {
        id: "Curve",
        name: "Curve",
        closeFactor: convertToUnit("0.5", 18),
        liquidationIncentive: convertToUnit("1.1", 18),
        minLiquidatableCollateral: convertToUnit("100", 18),
        vtokens: [
          {
            name: "Venus crvUSD (Curve)",
            asset: "crvUSD",
            symbol: "vcrvUSD_Curve",
            rateModel: InterestRateModels.JumpRate.toString(),
            baseRatePerYear: "0",
            multiplierPerYear: convertToUnit("0.07", 18),
            jumpMultiplierPerYear: convertToUnit("0.8", 18),
            kink_: convertToUnit("0.8", 18),
            collateralFactor: convertToUnit("0.75", 18),
            liquidationThreshold: convertToUnit("0.8", 18),
            reserveFactor: convertToUnit("0.1", 18),
            initialSupply: convertToUnit(10_000, 18),
            supplyCap: convertToUnit(2_500_000, 18),
            borrowCap: convertToUnit(2_000_000, 18),
            reduceReservesBlockDelta: DEFAULT_REDUCE_RESERVES_BLOCK_DELTA,
            vTokenReceiver: preconfiguredAddresses.ethereum.VTreasury,
          },
          {
            name: "Venus CRV (Curve)",
            asset: "CRV",
            symbol: "vCRV_Curve",
            rateModel: InterestRateModels.JumpRate.toString(),
            baseRatePerYear: convertToUnit("0.02", 18),
            multiplierPerYear: convertToUnit("0.2", 18),
            jumpMultiplierPerYear: convertToUnit(3, 18),
            kink_: convertToUnit("0.45", 18),
            collateralFactor: convertToUnit("0.6", 18),
            liquidationThreshold: convertToUnit("0.65", 18),
            reserveFactor: convertToUnit("0.25", 18),
            initialSupply: convertToUnit(20_000, 18),
            supplyCap: convertToUnit(5_000_000, 18),
            borrowCap: convertToUnit(2_500_000, 18),
            reduceReservesBlockDelta: DEFAULT_REDUCE_RESERVES_BLOCK_DELTA,
            vTokenReceiver: preconfiguredAddresses.ethereum.VTreasury,
          },
        ],
        rewards: [],
      },
    ],
    accessControlConfig: [
      ...poolRegistryPermissions(),
      ...normalTimelockPermissions(preconfiguredAddresses.ethereum.NormalTimelock),
    ],
    preconfiguredAddresses: preconfiguredAddresses.ethereum,
  },
  opbnbtestnet: {
    tokensConfig: [
      {
        isMock: true,
        name: "BTCB Token",
        symbol: "BTCB",
        decimals: 18,
        tokenAddress: ethers.constants.AddressZero,
      },
      {
        isMock: true,
        name: "Ethereum Token",
        symbol: "ETH",
        decimals: 18,
        tokenAddress: ethers.constants.AddressZero,
      },
      {
        isMock: true,
        name: "Tether USD",
        symbol: "USDT",
        decimals: 18,
        tokenAddress: ethers.constants.AddressZero,
      },
      {
        isMock: true,
        name: "Wrapped BNB",
        symbol: "WBNB",
        decimals: 18,
        tokenAddress: ethers.constants.AddressZero,
      },
    ],
    poolConfig: [
      {
        id: "Core",
        name: "Core",
        closeFactor: convertToUnit("0.5", 18),
        liquidationIncentive: convertToUnit("1.1", 18),
        minLiquidatableCollateral: convertToUnit("100", 18),
        vtokens: [
          {
            name: "Venus BTCB (Core)",
            asset: "BTCB",
            symbol: "vBTCB_Core",
            rateModel: InterestRateModels.JumpRate.toString(),
            baseRatePerYear: "0",
            multiplierPerYear: convertToUnit("0.05", 18),
            jumpMultiplierPerYear: convertToUnit("0.8", 18),
            kink_: convertToUnit("0.75", 18),
            collateralFactor: convertToUnit("0.75", 18),
            liquidationThreshold: convertToUnit("0.8", 18),
            reserveFactor: convertToUnit("0.2", 18),
            initialSupply: convertToUnit("0.3", 18), // 0.3 BTCB
            supplyCap: convertToUnit(300, 18),
            borrowCap: convertToUnit(250, 18),
            reduceReservesBlockDelta: REDUCE_RESERVES_BLOCK_DELTA_OPBNBTESTNET,
            vTokenReceiver: preconfiguredAddresses.opbnbtestnet.VTreasury,
          },
          {
            name: "Venus ETH (Core)",
            asset: "ETH",
            symbol: "vETH_Core",
            rateModel: InterestRateModels.JumpRate.toString(),
            baseRatePerYear: "0",
            multiplierPerYear: convertToUnit("0.045", 18),
            jumpMultiplierPerYear: convertToUnit("0.8", 18),
            kink_: convertToUnit("0.8", 18),
            collateralFactor: convertToUnit("0.75", 18),
            liquidationThreshold: convertToUnit("0.8", 18),
            reserveFactor: convertToUnit("0.2", 18),
            initialSupply: convertToUnit(5, 18), // 5 ETH
            supplyCap: convertToUnit(5500, 18),
            borrowCap: convertToUnit(4600, 18),
            reduceReservesBlockDelta: REDUCE_RESERVES_BLOCK_DELTA_OPBNBTESTNET,
            vTokenReceiver: preconfiguredAddresses.opbnbtestnet.VTreasury,
          },
          {
            name: "Venus USDT (Core)",
            asset: "USDT",
            symbol: "vUSDT_Core",
            rateModel: InterestRateModels.JumpRate.toString(),
            baseRatePerYear: "0",
            multiplierPerYear: convertToUnit("0.07", 18),
            jumpMultiplierPerYear: convertToUnit("0.8", 18),
            kink_: convertToUnit("0.8", 18),
            collateralFactor: convertToUnit("0.8", 18),
            liquidationThreshold: convertToUnit("0.82", 18),
            reserveFactor: convertToUnit("0.1", 18),
            initialSupply: convertToUnit(10_000, 18), // 10,000 USDT
            supplyCap: convertToUnit(10_000_000, 18),
            borrowCap: convertToUnit(9_000_000, 18),
            reduceReservesBlockDelta: REDUCE_RESERVES_BLOCK_DELTA_OPBNBTESTNET,
            vTokenReceiver: preconfiguredAddresses.opbnbtestnet.VTreasury,
          },
          {
            name: "Venus WBNB (Core)",
            asset: "WBNB",
            symbol: "vWBNB_Core",
            rateModel: InterestRateModels.JumpRate.toString(),
            baseRatePerYear: convertToUnit("0.02", 18),
            multiplierPerYear: convertToUnit("0.2", 18),
            jumpMultiplierPerYear: convertToUnit("3", 18),
            kink_: convertToUnit("0.5", 18),
            collateralFactor: convertToUnit("0.45", 18),
            liquidationThreshold: convertToUnit("0.5", 18),
            reserveFactor: convertToUnit("0.25", 18),
            initialSupply: convertToUnit(45, 18), // 45 WBNB
            supplyCap: convertToUnit(80_000, 18),
            borrowCap: convertToUnit(56_000, 18),
            reduceReservesBlockDelta: REDUCE_RESERVES_BLOCK_DELTA_OPBNBTESTNET,
            vTokenReceiver: preconfiguredAddresses.opbnbtestnet.VTreasury,
          },
        ],
        rewards: [],
      },
    ],
    accessControlConfig: [
      ...poolRegistryPermissions(),
      ...normalTimelockPermissions(preconfiguredAddresses.opbnbtestnet.NormalTimelock),
    ],
    preconfiguredAddresses: preconfiguredAddresses.opbnbtestnet,
  },
};

export async function getConfig(networkName: string): Promise<DeploymentConfig> {
  switch (networkName) {
    case "hardhat":
      return globalConfig.hardhat;
    case "bsctestnet":
      return globalConfig.bsctestnet;
    case "bscmainnet":
      return globalConfig.bscmainnet;
    case "sepolia":
      return globalConfig.sepolia;
    case "ethereum":
      return globalConfig.ethereum;
    case "opbnbtestnet":
      return globalConfig.opbnbtestnet;
    case "development":
      return globalConfig.bsctestnet;
    default:
      throw new Error(`config for network ${networkName} is not available.`);
  }
}

export function getTokenConfig(tokenSymbol: string, tokens: TokenConfig[]): TokenConfig {
  const tokenCofig = tokens.find(
    ({ symbol }) => symbol.toLocaleLowerCase().trim() === tokenSymbol.toLocaleLowerCase().trim(),
  );

  if (tokenCofig) {
    return tokenCofig;
  } else {
    throw Error(`Token ${tokenSymbol} is not found in the config`);
  }
}

export async function getTokenAddress(tokenConfig: TokenConfig, deployments: DeploymentsExtension) {
  if (tokenConfig.isMock) {
    const token = await deployments.get(`Mock${tokenConfig.symbol}`);
    return token.address;
  } else {
    return tokenConfig.tokenAddress;
  }
}<|MERGE_RESOLUTION|>--- conflicted
+++ resolved
@@ -96,12 +96,8 @@
 const ANY_CONTRACT = ethers.constants.AddressZero;
 
 const BSC_BLOCKS_PER_YEAR = 10_512_000; // assuming a block is mined every 3 seconds
-<<<<<<< HEAD
-const ETH_BLOCKS_PER_YEAR = 2_252_571; // assuming a block is mined every 14 seconds
+const ETH_BLOCKS_PER_YEAR = 2_628_000; // assuming a block is mined every 12 seconds
 const OPBNB_BLOCKS_PER_YEAR = 31_536_000; // assuming a block is mined every 1 seconds
-=======
-const ETH_BLOCKS_PER_YEAR = 2_628_000; // assuming a block is mined every 12 seconds
->>>>>>> 39560e0c
 
 export type BlocksPerYear = {
   [key: string]: number;
