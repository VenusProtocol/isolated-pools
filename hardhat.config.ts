--- conflicted
+++ resolved
@@ -35,7 +35,11 @@
           "node_modules/@venusprotocol/venus-protocol/deployments/sepolia",
           "node_modules/@venusprotocol/protocol-reserve/deployments/sepolia",
         ],
-        bscmainnet: ["node_modules/@venusprotocol/protocol-reserve/deployments/bscmainnet"],
+        bscmainnet: [
+          "node_modules/@venusprotocol/oracle/deployments/bscmainnet",
+          "node_modules/@venusprotocol/venus-protocol/deployments/bscmainnet",
+          "node_modules/@venusprotocol/protocol-reserve/deployments/bscmainnet",
+        ],
       },
     };
   }
@@ -264,7 +268,6 @@
         },
       },
       {
-<<<<<<< HEAD
         network: "sepolia",
         chainId: 11155111,
         urls: {
@@ -278,7 +281,9 @@
         urls: {
           apiURL: "https://api.etherscan.io/api",
           browserURL: "https://etherscan.io",
-=======
+        },
+      },
+      {
         network: "opbnbtestnet",
         chainId: 5611,
         urls: {
@@ -292,21 +297,16 @@
         urls: {
           apiURL: `https://open-platform.nodereal.io/${process.env.ETHERSCAN_API_KEY}/op-bnb-mainnet/contract/`,
           browserURL: "https://opbnbscan.com/",
->>>>>>> 4aec8349
         },
       },
     ],
     apiKey: {
       bscmainnet: process.env.ETHERSCAN_API_KEY || "ETHERSCAN_API_KEY",
-<<<<<<< HEAD
-      testnet: process.env.ETHERSCAN_API_KEY || "ETHERSCAN_API_KEY",
+      bsctestnet: process.env.ETHERSCAN_API_KEY || "ETHERSCAN_API_KEY",
+      opbnbtestnet: process.env.ETHERSCAN_API_KEY || "ETHERSCAN_API_KEY",
       sepolia: process.env.ETHERSCAN_API_KEY || "ETHERSCAN_API_KEY",
       ethereum: process.env.ETHERSCAN_API_KEY || "ETHERSCAN_API_KEY",
-=======
-      bsctestnet: process.env.ETHERSCAN_API_KEY || "ETHERSCAN_API_KEY",
-      opbnbtestnet: process.env.ETHERSCAN_API_KEY || "ETHERSCAN_API_KEY",
       opbnbmainnet: process.env.ETHERSCAN_API_KEY || "ETHERSCAN_API_KEY",
->>>>>>> 4aec8349
     },
   },
   paths: {
@@ -334,26 +334,6 @@
         artifacts: "node_modules/@venusprotocol/venus-protocol/artifacts",
       },
     ],
-<<<<<<< HEAD
-    deployments: {
-      bsctestnet: [
-        "node_modules/@venusprotocol/oracle/deployments/bsctestnet",
-        "node_modules/@venusprotocol/venus-protocol/deployments/bsctestnet",
-        "node_modules/@venusprotocol/protocol-reserve/deployments/bsctestnet",
-      ],
-      sepolia: [
-        "node_modules/@venusprotocol/oracle/deployments/sepolia",
-        "node_modules/@venusprotocol/venus-protocol/deployments/sepolia",
-        "node_modules/@venusprotocol/protocol-reserve/deployments/sepolia",
-      ],
-      bscmainnet: [
-        "node_modules/@venusprotocol/oracle/deployments/bscmainnet",
-        "node_modules/@venusprotocol/venus-protocol/deployments/bscmainnet",
-        "node_modules/@venusprotocol/protocol-reserve/deployments/bscmainnet",
-      ],
-    },
-=======
->>>>>>> 4aec8349
   },
 };
 
