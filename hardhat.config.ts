--- conflicted
+++ resolved
@@ -333,12 +333,7 @@
       ethereum: process.env.ETHERSCAN_API_KEY || "ETHERSCAN_API_KEY",
       sepolia: process.env.ETHERSCAN_API_KEY || "ETHERSCAN_API_KEY",
       opbnbmainnet: process.env.ETHERSCAN_API_KEY || "ETHERSCAN_API_KEY",
-<<<<<<< HEAD
       opbnbtestnet: process.env.ETHERSCAN_API_KEY || "ETHERSCAN_API_KEY",
-=======
-      sepolia: process.env.ETHERSCAN_API_KEY || "ETHERSCAN_API_KEY",
-      ethereum: process.env.ETHERSCAN_API_KEY || "ETHERSCAN_API_KEY",
->>>>>>> 1165453d
     },
   },
   paths: {
