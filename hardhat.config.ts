import "module-alias/register";

import "@nomicfoundation/hardhat-chai-matchers";
import "@nomicfoundation/hardhat-toolbox";
import "@nomiclabs/hardhat-ethers";
import "@nomiclabs/hardhat-etherscan";
import "@openzeppelin/hardhat-upgrades";
import "@typechain/hardhat";
import * as dotenv from "dotenv";
import "hardhat-deploy";
import { DeployResult } from "hardhat-deploy/types";
import "hardhat-gas-reporter";
import { HardhatUserConfig, extendConfig, task, types } from "hardhat/config";
import { HardhatConfig } from "hardhat/types";
import "solidity-coverage";
import "solidity-docgen";

import { convertToUnit } from "./helpers/utils";

dotenv.config();
const DEPLOYER_PRIVATE_KEY = process.env.DEPLOYER_PRIVATE_KEY;

extendConfig((config: HardhatConfig) => {
  if (process.env.EXPORT !== "true") {
    config.external = {
      ...config.external,
      deployments: {
        bsctestnet: [
          "node_modules/@venusprotocol/oracle/deployments/bsctestnet",
          "node_modules/@venusprotocol/venus-protocol/deployments/bsctestnet",
          "node_modules/@venusprotocol/protocol-reserve/deployments/bsctestnet",
        ],
        sepolia: [
          "node_modules/@venusprotocol/oracle/deployments/sepolia",
          "node_modules/@venusprotocol/venus-protocol/deployments/sepolia",
          "node_modules/@venusprotocol/protocol-reserve/deployments/sepolia",
        ],
        ethereum: [
          "node_modules/@venusprotocol/oracle/deployments/ethereum",
          "node_modules/@venusprotocol/venus-protocol/deployments/ethereum",
          "node_modules/@venusprotocol/protocol-reserve/deployments/ethereum",
        ],
        bscmainnet: [
          "node_modules/@venusprotocol/protocol-reserve/deployments/bscmainnet",
          "node_modules/@venusprotocol/venus-protocol/deployments/bscmainnet",
        ],
        opbnbmainnet: ["node_modules/@venusprotocol/oracle/deployments/opbnbmainnet"],
        arbitrumsepolia: ["node_modules/@venusprotocol/protocol-reserve/deployments/arbitrumsepolia"],
      },
    };
  }
});

// This is a sample Hardhat task. To learn how to create your own go to
// https://hardhat.org/guides/create-task.html
task("accounts", "Prints the list of accounts", async (taskArgs, hre) => {
  const accounts = await hre.ethers.getSigners();

  for (const account of accounts) {
    console.log(account.address);
  }
});

task("addMarket", "Add a market to an existing pool")
  .addParam("proxyAdmin", "Admin of vToken proxy")
  .addParam("poolid", "ID of pool to add a market", 1, types.int)
  .addParam("asset", "asset (ERC20) address", "0x0000000000000000000000000000000000000000", types.string)
  .addParam("decimals", "asset decimal places", 8, types.int)
  .addParam("name", "name of the market", undefined, types.string)
  .addParam("symbol", "symbol of market", undefined, types.string)
  .addParam("rateModel", "0 - WhitePaper ; 1- JumpRate", 0, types.int)
  .addParam("baseRate", "base rate per year", 0, types.int)
  .addParam("multiplier", "multiplier per year", "40000000000000000", types.string)
  .addParam("jumpMul", "jump multiplier per yer", 0, types.int)
  .addParam("kink", "kink rate", 0, types.int)
  .addParam("collFactor", "collateral factor is exonented to 18 decimals (e.g input = input*10**18)", 0.7, types.float)
  .setAction(async (taskArgs, hre) => {
    const VBep20Immutable = await hre.ethers.getContractFactory("VBep20Immutable");
    const tokenImplementation = await VBep20Immutable.deploy();
    await tokenImplementation.deployed();

    const poolRegistry = await hre.ethers.getContract("PoolRegistry");
    const accessControl = await hre.ethers.getContract("AccessControlManager");

    await poolRegistry.addMarket({
      comptroller: taskArgs.comptroller,
      asset: taskArgs.asset,
      decimals: taskArgs.decimals,
      name: taskArgs.name,
      symbol: taskArgs.symbol,
      rateModel: taskArgs.rateModel,
      baseRatePerYear: taskArgs.baseRate,
      multiplierPerYear: taskArgs.multiplier,
      jumpMultiplierPerYear: taskArgs.jumpMul,
      kink_: taskArgs.kink,
      collateralFactor: convertToUnit(taskArgs.collFactor, 18),
      accessControlManager: accessControl.address,
      vTokenProxyAdmin: taskArgs.proxyAdmin,
      tokenImplementation_: tokenImplementation.address,
    });

    console.log("Market " + taskArgs.name + " added successfully to pool " + taskArgs.comptroller);
  });

task("deployComptroller", "Deploys a Comptroller Implementation")
  .addParam("contractName", "Contract name, later we can load contracts by name")
  .addParam("poolRegistry", "Address of PoolRegistry Contract")
  .setAction(async (taskArgs, hre) => {
    const { deployer } = await hre.getNamedAccounts();
    const Comptroller: DeployResult = await hre.deployments.deploy(taskArgs.contractName, {
      contract: "Comptroller",
      from: deployer,
      args: [taskArgs.poolRegistry],
      log: true,
    });

    console.log("Comptroller implementation deployed with address: " + Comptroller.address);
  });

task("createPool", "Creates a pool via PoolRegistry")
  .addParam("poolName", "Name of the pool")
  .addParam("comptroller", "Address of comptroller implementation")
  .addParam("oracle", "Contract name, later we can load contracts by name")
  .addParam("closeFactor", "Close factor for pool")
  .addParam("liquidationIncentive", "Liquidation incentive for pool")
  .setAction(async (taskArgs, hre) => {
    const poolRegistry = await hre.ethers.getContract("PoolRegistry");
    await poolRegistry.createRegistryPool(
      taskArgs.poolName,
      taskArgs.comptroller,
      taskArgs.closeFactor,
      taskArgs.liquidationIncentive,
      taskArgs.minLiquidatableCollateral,
      taskArgs.oracle,
    );

    const pools = await poolRegistry.callStatic.getAllPools();
    await hre.ethers.getContractAt("Comptroller", pools[0].comptroller);

    const unitroller = await hre.ethers.getContractAt("Unitroller", pools[0].comptroller);
    await unitroller._acceptAdmin();

    console.log("Pool " + taskArgs.poolName + " has been sucessfully created");
  });

// You need to export an object to set up your config
// Go to https://hardhat.org/config/ to learn more

const config: HardhatUserConfig = {
  solidity: {
    compilers: [
      {
        version: "0.8.25",
        settings: {
          optimizer: {
            enabled: true,
            details: {
              yul: !process.env.CI,
            },
          },
          evmVersion: "paris",
          outputSelection: {
            "*": {
              "*": ["storageLayout"],
            },
          },
        },
      },
      {
        version: "0.6.6",
        settings: {
          optimizer: {
            enabled: true,
            details: {
              yul: !process.env.CI,
            },
          },
          outputSelection: {
            "*": {
              "*": ["storageLayout"],
            },
          },
        },
      },
      {
        version: "0.5.16",
        settings: {
          optimizer: {
            enabled: true,
            details: {
              yul: !process.env.CI,
            },
          },
          outputSelection: {
            "*": {
              "*": ["storageLayout"],
            },
          },
        },
      },
    ],
  },
  networks: {
    hardhat: {
      allowUnlimitedContractSize: true,
      loggingEnabled: false,
      live: false,
    },
    development: {
      url: "http://127.0.0.1:8545/",
      chainId: 31337,
      live: false,
    },
    bsctestnet: {
      url: process.env.ARCHIVE_NODE_bsctestnet || "https://data-seed-prebsc-1-s1.binance.org:8545",
      chainId: 97,
      live: true,
      gasPrice: 20000000000,
      accounts: process.env.DEPLOYER_PRIVATE_KEY ? [`0x${process.env.DEPLOYER_PRIVATE_KEY}`] : [],
    },
    // Mainnet deployments are done through Frame wallet RPC
    bscmainnet: {
      url: process.env.ARCHIVE_NODE_bscmainnet || "https://bsc-dataseed.binance.org/",
      chainId: 56,
      timeout: 1200000,
      accounts: {
        mnemonic: process.env.MNEMONIC || "",
      },
    },
    ethereum: {
      url: process.env.ARCHIVE_NODE_ethereum || "https://ethereum.blockpi.network/v1/rpc/public",
      chainId: 1,
      live: true,
      timeout: 1200000, // 20 minutes
      accounts: process.env.DEPLOYER_PRIVATE_KEY ? [`0x${process.env.DEPLOYER_PRIVATE_KEY}`] : [],
    },
    sepolia: {
      url: process.env.ARCHIVE_NODE_sepolia || "https://ethereum-sepolia.blockpi.network/v1/rpc/public",
      chainId: 11155111,
      live: true,
      accounts: process.env.DEPLOYER_PRIVATE_KEY ? [`0x${process.env.DEPLOYER_PRIVATE_KEY}`] : [],
    },
    opbnbtestnet: {
      url: process.env.ARCHIVE_NODE_opbnbtestnet || "https://opbnb-testnet-rpc.bnbchain.org",
      chainId: 5611,
      live: true,
      accounts: DEPLOYER_PRIVATE_KEY ? [`0x${DEPLOYER_PRIVATE_KEY}`] : [],
    },
    opbnbmainnet: {
      url: process.env.ARCHIVE_NODE_opbnbmainnet || "https://opbnb-mainnet-rpc.bnbchain.org",
      chainId: 204,
      live: true,
      accounts: DEPLOYER_PRIVATE_KEY ? [`0x${DEPLOYER_PRIVATE_KEY}`] : [],
    },
    arbitrumsepolia: {
      url: process.env.ARCHIVE_NODE_arbitrumsepolia || "https://sepolia-rollup.arbitrum.io/rpc",
      chainId: 421614,
      live: true,
      accounts: DEPLOYER_PRIVATE_KEY ? [`0x${DEPLOYER_PRIVATE_KEY}`] : [],
    },
    arbitrumone: {
      url: process.env.ARCHIVE_NODE_arbitrumone || "https://arb1.arbitrum.io/rpc",
      chainId: 42161,
      live: true,
      accounts: DEPLOYER_PRIVATE_KEY ? [`0x${DEPLOYER_PRIVATE_KEY}`] : [],
    },
  },
  gasReporter: {
    enabled: process.env.REPORT_GAS !== undefined,
    currency: "USD",
  },
  etherscan: {
    customChains: [
      {
        network: "bsctestnet",
        chainId: 97,
        urls: {
          apiURL: "https://api-testnet.bscscan.com/api",
          browserURL: "https://testnet.bscscan.com",
        },
      },
      {
        network: "bscmainnet",
        chainId: 56,
        urls: {
          apiURL: "https://api.bscscan.com/api",
          browserURL: "https://bscscan.com",
        },
      },
      {
        network: "sepolia",
        chainId: 11155111,
        urls: {
          apiURL: "https://api-sepolia.etherscan.io/api",
          browserURL: "https://sepolia.etherscan.io",
        },
      },
      {
        network: "ethereum",
        chainId: 1,
        urls: {
          apiURL: "https://api.etherscan.io/api",
          browserURL: "https://etherscan.io",
        },
      },
      {
        network: "opbnbtestnet",
        chainId: 5611,
        urls: {
          apiURL: `https://open-platform.nodereal.io/${process.env.ETHERSCAN_API_KEY}/op-bnb-testnet/contract/`,
          browserURL: "https://testnet.opbnbscan.com/",
        },
      },
      {
        network: "opbnbmainnet",
        chainId: 204,
        urls: {
          apiURL: `https://open-platform.nodereal.io/${process.env.ETHERSCAN_API_KEY}/op-bnb-mainnet/contract/`,
          browserURL: "https://opbnbscan.com/",
        },
      },
      {
        network: "ethereum",
        chainId: 1,
        urls: {
          apiURL: "https://api.etherscan.io/api",
          browserURL: "https://etherscan.io",
        },
      },
      {
        network: "arbitrumsepolia",
        chainId: 421614,
        urls: {
          apiURL: `https://api-sepolia.arbiscan.io/api`,
          browserURL: "https://sepolia.arbiscan.io/",
        },
      },
      {
        network: "arbitrumone",
        chainId: 42161,
        urls: {
          apiURL: `https://api.arbiscan.io/api/`,
          browserURL: "https://arbiscan.io/",
        },
      },
    ],
    apiKey: {
      bscmainnet: process.env.ETHERSCAN_API_KEY || "ETHERSCAN_API_KEY",
      bsctestnet: process.env.ETHERSCAN_API_KEY || "ETHERSCAN_API_KEY",
      ethereum: process.env.ETHERSCAN_API_KEY || "ETHERSCAN_API_KEY",
<<<<<<< HEAD
=======
      sepolia: process.env.ETHERSCAN_API_KEY || "ETHERSCAN_API_KEY",
      opbnbmainnet: process.env.ETHERSCAN_API_KEY || "ETHERSCAN_API_KEY",
      opbnbtestnet: process.env.ETHERSCAN_API_KEY || "ETHERSCAN_API_KEY",
>>>>>>> 435b04f6
      arbitrumone: process.env.ETHERSCAN_API_KEY || "ETHERSCAN_API_KEY",
      arbitrumsepolia: process.env.ETHERSCAN_API_KEY || "ETHERSCAN_API_KEY",
    },
  },
  paths: {
    tests: "./tests",
  },
  // Hardhat deploy
  namedAccounts: {
    deployer: 0,
    acc1: 1,
    acc2: 2,
    proxyAdmin: 3,
    acc3: 4,
  },
  docgen: {
    outputDir: "./docs",
    pages: "files",
    templates: "./docgen-templates",
  },
  external: {
    contracts: [
      {
        artifacts: "node_modules/@venusprotocol/oracle/artifacts",
      },
      {
        artifacts: "node_modules/@venusprotocol/venus-protocol/artifacts",
      },
      {
        artifacts: "node_modules/@venusprotocol/protocol-reserve/artifacts",
      },
      {
        artifacts: "node_modules/@venusprotocol/governance-contracts/artifacts",
      },
    ],
  },
};

export default config;<|MERGE_RESOLUTION|>--- conflicted
+++ resolved
@@ -348,12 +348,9 @@
       bscmainnet: process.env.ETHERSCAN_API_KEY || "ETHERSCAN_API_KEY",
       bsctestnet: process.env.ETHERSCAN_API_KEY || "ETHERSCAN_API_KEY",
       ethereum: process.env.ETHERSCAN_API_KEY || "ETHERSCAN_API_KEY",
-<<<<<<< HEAD
-=======
       sepolia: process.env.ETHERSCAN_API_KEY || "ETHERSCAN_API_KEY",
       opbnbmainnet: process.env.ETHERSCAN_API_KEY || "ETHERSCAN_API_KEY",
       opbnbtestnet: process.env.ETHERSCAN_API_KEY || "ETHERSCAN_API_KEY",
->>>>>>> 435b04f6
       arbitrumone: process.env.ETHERSCAN_API_KEY || "ETHERSCAN_API_KEY",
       arbitrumsepolia: process.env.ETHERSCAN_API_KEY || "ETHERSCAN_API_KEY",
     },
