import "module-alias/register";

import "@nomicfoundation/hardhat-chai-matchers";
import "@nomicfoundation/hardhat-toolbox";
import "@nomiclabs/hardhat-ethers";
import "@nomiclabs/hardhat-etherscan";
import "@openzeppelin/hardhat-upgrades";
import "@typechain/hardhat";
import * as dotenv from "dotenv";
import "hardhat-deploy";
import { DeployResult } from "hardhat-deploy/types";
import "hardhat-gas-reporter";
import { HardhatUserConfig, task, types } from "hardhat/config";
import "solidity-coverage";
import "solidity-docgen";

import { convertToUnit } from "./helpers/utils";

dotenv.config();

// This is a sample Hardhat task. To learn how to create your own go to
// https://hardhat.org/guides/create-task.html
task("accounts", "Prints the list of accounts", async (taskArgs, hre) => {
  const accounts = await hre.ethers.getSigners();

  for (const account of accounts) {
    console.log(account.address);
  }
});

task("addMarket", "Add a market to an existing pool")
  .addParam("proxyAdmin", "Admin of vToken proxy")
  .addParam("poolid", "ID of pool to add a market", 1, types.int)
  .addParam("asset", "asset (ERC20) address", "0x0000000000000000000000000000000000000000", types.string)
  .addParam("decimals", "asset decimal places", 8, types.int)
  .addParam("name", "name of the market", undefined, types.string)
  .addParam("symbol", "symbol of market", undefined, types.string)
  .addParam("rateModel", "0 - WhitePaper ; 1- JumpRate", 0, types.int)
  .addParam("baseRate", "base rate per year", 0, types.int)
  .addParam("multiplier", "multiplier per year", "40000000000000000", types.string)
  .addParam("jumpMul", "jump multiplier per yer", 0, types.int)
  .addParam("kink", "kink rate", 0, types.int)
  .addParam("collFactor", "collateral factor is exonented to 18 decimals (e.g input = input*10**18)", 0.7, types.float)
  .setAction(async (taskArgs, hre) => {
    const VBep20Immutable = await hre.ethers.getContractFactory("VBep20Immutable");
    const tokenImplementation = await VBep20Immutable.deploy();
    await tokenImplementation.deployed();

    const poolRegistry = await hre.ethers.getContract("PoolRegistry");
    const accessControl = await hre.ethers.getContract("AccessControlManager");

    await poolRegistry.addMarket({
      comptroller: taskArgs.comptroller,
      asset: taskArgs.asset,
      decimals: taskArgs.decimals,
      name: taskArgs.name,
      symbol: taskArgs.symbol,
      rateModel: taskArgs.rateModel,
      baseRatePerYear: taskArgs.baseRate,
      multiplierPerYear: taskArgs.multiplier,
      jumpMultiplierPerYear: taskArgs.jumpMul,
      kink_: taskArgs.kink,
      collateralFactor: convertToUnit(taskArgs.collFactor, 18),
      accessControlManager: accessControl.address,
      vTokenProxyAdmin: taskArgs.proxyAdmin,
      tokenImplementation_: tokenImplementation.address,
    });

    console.log("Market " + taskArgs.name + " added successfully to pool " + taskArgs.comptroller);
  });

task("deployComptroller", "Deploys a Comptroller Implementation")
  .addParam("contractName", "Contract name, later we can load contracts by name")
  .addParam("poolRegistry", "Address of PoolRegistry Contract")
  .setAction(async (taskArgs, hre) => {
    const { deployer } = await hre.getNamedAccounts();
    const Comptroller: DeployResult = await hre.deployments.deploy(taskArgs.contractName, {
      contract: "Comptroller",
      from: deployer,
      args: [taskArgs.poolRegistry],
      log: true,
    });

    console.log("Comptroller implementation deployed with address: " + Comptroller.address);
  });

task("createPool", "Creates a pool via PoolRegistry")
  .addParam("poolName", "Name of the pool")
  .addParam("comptroller", "Address of comptroller implementation")
  .addParam("oracle", "Contract name, later we can load contracts by name")
  .addParam("closeFactor", "Close factor for pool")
  .addParam("liquidationIncentive", "Liquidation incentive for pool")
  .setAction(async (taskArgs, hre) => {
    const poolRegistry = await hre.ethers.getContract("PoolRegistry");
    await poolRegistry.createRegistryPool(
      taskArgs.poolName,
      taskArgs.comptroller,
      taskArgs.closeFactor,
      taskArgs.liquidationIncentive,
      taskArgs.minLiquidatableCollateral,
      taskArgs.oracle,
    );

    const pools = await poolRegistry.callStatic.getAllPools();
    await hre.ethers.getContractAt("Comptroller", pools[0].comptroller);

    const unitroller = await hre.ethers.getContractAt("Unitroller", pools[0].comptroller);
    await unitroller._acceptAdmin();

    console.log("Pool " + taskArgs.poolName + " has been sucessfully created");
  });

// You need to export an object to set up your config
// Go to https://hardhat.org/config/ to learn more

const config: HardhatUserConfig = {
  solidity: {
    compilers: [
      {
        version: "0.8.13",
        settings: {
          optimizer: {
            enabled: true,
            details: {
              yul: !process.env.CI,
            },
          },
          outputSelection: {
            "*": {
              "*": ["storageLayout"],
            },
          },
        },
      },
      {
        version: "0.6.6",
        settings: {
          optimizer: {
            enabled: true,
            details: {
              yul: !process.env.CI,
            },
          },
          outputSelection: {
            "*": {
              "*": ["storageLayout"],
            },
          },
        },
      },
    ],
  },
  networks: {
    hardhat: {
      allowUnlimitedContractSize: true,
      loggingEnabled: false,
      live: false,
    },
    development: {
      url: "http://127.0.0.1:8545/",
      chainId: 31337,
      live: false,
    },
    bsctestnet: {
      url: process.env.ARCHIVE_NODE_bsctestnet || "https://data-seed-prebsc-1-s1.binance.org:8545",
      chainId: 97,
      live: true,
      gasPrice: 20000000000,
      accounts: process.env.DEPLOYER_PRIVATE_KEY ? [`0x${process.env.DEPLOYER_PRIVATE_KEY}`] : [],
    },
    // Mainnet deployments are done through Frame wallet RPC
    bscmainnet: {
      url: process.env.ARCHIVE_NODE_bscmainnet || "https://bsc-dataseed.binance.org/",
      chainId: 56,
<<<<<<< HEAD
      timeout: 1200000,
      accounts: {
        mnemonic: process.env.MNEMONIC || "",
      },
    },
    sepolia: {
      url: process.env.ARCHIVE_NODE_sepolia || "https://ethereum-sepolia.blockpi.network/v1/rpc/public",
      chainId: 11155111,
=======
>>>>>>> ecc9215d
      live: true,
      timeout: 1200000, // 20 minutes
      accounts: process.env.DEPLOYER_PRIVATE_KEY ? [`0x${process.env.DEPLOYER_PRIVATE_KEY}`] : [],
    },
    ethereum: {
      url: process.env.ARCHIVE_NODE_ethereum || "https://ethereum.blockpi.network/v1/rpc/public",
      chainId: 1,
      live: true,
      timeout: 1200000, // 20 minutes
      accounts: process.env.DEPLOYER_PRIVATE_KEY ? [`0x${process.env.DEPLOYER_PRIVATE_KEY}`] : [],
    },
    sepolia: {
      url: process.env.ARCHIVE_NODE_sepolia || "https://ethereum-sepolia.blockpi.network/v1/rpc/public",
      chainId: 11155111,
      live: true,
      accounts: process.env.DEPLOYER_PRIVATE_KEY ? [`0x${process.env.DEPLOYER_PRIVATE_KEY}`] : [],
    },
  },
  gasReporter: {
    enabled: process.env.REPORT_GAS !== undefined,
    currency: "USD",
  },
  etherscan: {
    customChains: [
      {
        network: "testnet",
        chainId: 97,
        urls: {
          apiURL: "https://api-testnet.bscscan.com/api",
          browserURL: "https://testnet.bscscan.com",
        },
      },
      {
        network: "bscmainnet",
        chainId: 56,
        urls: {
          apiURL: "https://api.bscscan.com/api",
          browserURL: "https://bscscan.com",
        },
      },
      {
        network: "sepolia",
        chainId: 11155111,
        urls: {
          apiURL: "https://api-sepolia.etherscan.io/api",
          browserURL: "https://sepolia.etherscan.io",
        },
      },
      {
        network: "ethereum",
        chainId: 1,
        urls: {
          apiURL: "https://api.etherscan.io/api",
          browserURL: "https://etherscan.io",
        },
      },
    ],
    apiKey: {
      bscmainnet: process.env.ETHERSCAN_API_KEY || "ETHERSCAN_API_KEY",
      testnet: process.env.ETHERSCAN_API_KEY || "ETHERSCAN_API_KEY",
      sepolia: process.env.ETHERSCAN_API_KEY || "ETHERSCAN_API_KEY",
      ethereum: process.env.ETHERSCAN_API_KEY || "ETHERSCAN_API_KEY",
    },
  },
  paths: {
    tests: "./tests",
  },
  // Hardhat deploy
  namedAccounts: {
    deployer: 0,
    acc1: 1,
    acc2: 2,
    proxyAdmin: 3,
    acc3: 4,
  },
  docgen: {
    outputDir: "./docs",
    pages: "files",
    templates: "./docgen-templates",
  },
  external: {
    contracts: [
      {
        artifacts: "node_modules/@venusprotocol/oracle/artifacts",
      },
      {
        artifacts: "node_modules/@venusprotocol/venus-protocol/artifacts",
      },
    ],
    deployments: {
      bsctestnet: [
        "node_modules/@venusprotocol/oracle/deployments/bsctestnet",
        "node_modules/@venusprotocol/venus-protocol/deployments/bsctestnet",
        "node_modules/@venusprotocol/protocol-reserve/deployments/bsctestnet",
      ],
<<<<<<< HEAD
      bscmainnet: [
        "node_modules/@venusprotocol/oracle/deployments/bscmainnet",
        "node_modules/@venusprotocol/venus-protocol/deployments/bscmainnet",
        "node_modules/@venusprotocol/protocol-reserve/deployments/bscmainnet",
      ],
    },
  },
};

=======
      sepolia: [
        "node_modules/@venusprotocol/oracle/deployments/sepolia",
        "node_modules/@venusprotocol/venus-protocol/deployments/sepolia",
        "node_modules/@venusprotocol/protocol-reserve/deployments/sepolia",
      ],
      bscmainnet: ["node_modules/@venusprotocol/protocol-reserve/deployments/bscmainnet"],
    },
  },
};

function isFork() {
  return process.env.FORK === "true"
    ? {
        allowUnlimitedContractSize: false,
        loggingEnabled: false,
        forking: {
          url:
            process.env[`ARCHIVE_NODE_${process.env.FORKED_NETWORK}`] ||
            "https://data-seed-prebsc-1-s1.binance.org:8545",
          blockNumber: 26349263,
        },
        accounts: {
          accountsBalance: "1000000000000000000",
        },
        live: false,
      }
    : {
        allowUnlimitedContractSize: true,
        loggingEnabled: false,
        live: false,
      };
}
>>>>>>> ecc9215d
export default config;<|MERGE_RESOLUTION|>--- conflicted
+++ resolved
@@ -172,17 +172,6 @@
     bscmainnet: {
       url: process.env.ARCHIVE_NODE_bscmainnet || "https://bsc-dataseed.binance.org/",
       chainId: 56,
-<<<<<<< HEAD
-      timeout: 1200000,
-      accounts: {
-        mnemonic: process.env.MNEMONIC || "",
-      },
-    },
-    sepolia: {
-      url: process.env.ARCHIVE_NODE_sepolia || "https://ethereum-sepolia.blockpi.network/v1/rpc/public",
-      chainId: 11155111,
-=======
->>>>>>> ecc9215d
       live: true,
       timeout: 1200000, // 20 minutes
       accounts: process.env.DEPLOYER_PRIVATE_KEY ? [`0x${process.env.DEPLOYER_PRIVATE_KEY}`] : [],
@@ -278,7 +267,11 @@
         "node_modules/@venusprotocol/venus-protocol/deployments/bsctestnet",
         "node_modules/@venusprotocol/protocol-reserve/deployments/bsctestnet",
       ],
-<<<<<<< HEAD
+      sepolia: [
+        "node_modules/@venusprotocol/oracle/deployments/sepolia",
+        "node_modules/@venusprotocol/venus-protocol/deployments/sepolia",
+        "node_modules/@venusprotocol/protocol-reserve/deployments/sepolia",
+      ],
       bscmainnet: [
         "node_modules/@venusprotocol/oracle/deployments/bscmainnet",
         "node_modules/@venusprotocol/venus-protocol/deployments/bscmainnet",
@@ -288,38 +281,4 @@
   },
 };
 
-=======
-      sepolia: [
-        "node_modules/@venusprotocol/oracle/deployments/sepolia",
-        "node_modules/@venusprotocol/venus-protocol/deployments/sepolia",
-        "node_modules/@venusprotocol/protocol-reserve/deployments/sepolia",
-      ],
-      bscmainnet: ["node_modules/@venusprotocol/protocol-reserve/deployments/bscmainnet"],
-    },
-  },
-};
-
-function isFork() {
-  return process.env.FORK === "true"
-    ? {
-        allowUnlimitedContractSize: false,
-        loggingEnabled: false,
-        forking: {
-          url:
-            process.env[`ARCHIVE_NODE_${process.env.FORKED_NETWORK}`] ||
-            "https://data-seed-prebsc-1-s1.binance.org:8545",
-          blockNumber: 26349263,
-        },
-        accounts: {
-          accountsBalance: "1000000000000000000",
-        },
-        live: false,
-      }
-    : {
-        allowUnlimitedContractSize: true,
-        loggingEnabled: false,
-        live: false,
-      };
-}
->>>>>>> ecc9215d
 export default config;