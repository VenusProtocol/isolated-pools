import "module-alias/register";

import "@nomicfoundation/hardhat-chai-matchers";
import "@nomicfoundation/hardhat-toolbox";
import "@nomiclabs/hardhat-ethers";
import "@nomiclabs/hardhat-etherscan";
import "@openzeppelin/hardhat-upgrades";
import "@typechain/hardhat";
import * as dotenv from "dotenv";
import "hardhat-deploy";
import { DeployResult } from "hardhat-deploy/types";
import "hardhat-gas-reporter";
import { HardhatUserConfig, extendConfig, task, types } from "hardhat/config";
import { HardhatConfig } from "hardhat/types";
import "solidity-coverage";
import "solidity-docgen";

import { convertToUnit } from "./helpers/utils";

dotenv.config();
const DEPLOYER_PRIVATE_KEY = process.env.DEPLOYER_PRIVATE_KEY;

extendConfig((config: HardhatConfig) => {
  if (process.env.EXPORT !== "true") {
    config.external = {
      ...config.external,
      deployments: {
        bsctestnet: [
          "node_modules/@venusprotocol/oracle/deployments/bsctestnet",
          "node_modules/@venusprotocol/venus-protocol/deployments/bsctestnet",
          "node_modules/@venusprotocol/protocol-reserve/deployments/bsctestnet",
        ],
        sepolia: [
          "node_modules/@venusprotocol/oracle/deployments/sepolia",
          "node_modules/@venusprotocol/venus-protocol/deployments/sepolia",
          "node_modules/@venusprotocol/protocol-reserve/deployments/sepolia",
        ],
<<<<<<< HEAD
        bscmainnet: [
          "node_modules/@venusprotocol/oracle/deployments/bscmainnet",
          "node_modules/@venusprotocol/venus-protocol/deployments/bscmainnet",
          "node_modules/@venusprotocol/protocol-reserve/deployments/bscmainnet",
        ],
=======
        ethereum: [
          "node_modules/@venusprotocol/oracle/deployments/ethereum",
          "node_modules/@venusprotocol/venus-protocol/deployments/ethereum",
          "node_modules/@venusprotocol/protocol-reserve/deployments/ethereum",
        ],
        bscmainnet: ["node_modules/@venusprotocol/protocol-reserve/deployments/bscmainnet"],
>>>>>>> 71ad22b1
      },
    };
  }
});

// This is a sample Hardhat task. To learn how to create your own go to
// https://hardhat.org/guides/create-task.html
task("accounts", "Prints the list of accounts", async (taskArgs, hre) => {
  const accounts = await hre.ethers.getSigners();

  for (const account of accounts) {
    console.log(account.address);
  }
});

task("addMarket", "Add a market to an existing pool")
  .addParam("proxyAdmin", "Admin of vToken proxy")
  .addParam("poolid", "ID of pool to add a market", 1, types.int)
  .addParam("asset", "asset (ERC20) address", "0x0000000000000000000000000000000000000000", types.string)
  .addParam("decimals", "asset decimal places", 8, types.int)
  .addParam("name", "name of the market", undefined, types.string)
  .addParam("symbol", "symbol of market", undefined, types.string)
  .addParam("rateModel", "0 - WhitePaper ; 1- JumpRate", 0, types.int)
  .addParam("baseRate", "base rate per year", 0, types.int)
  .addParam("multiplier", "multiplier per year", "40000000000000000", types.string)
  .addParam("jumpMul", "jump multiplier per yer", 0, types.int)
  .addParam("kink", "kink rate", 0, types.int)
  .addParam("collFactor", "collateral factor is exonented to 18 decimals (e.g input = input*10**18)", 0.7, types.float)
  .setAction(async (taskArgs, hre) => {
    const VBep20Immutable = await hre.ethers.getContractFactory("VBep20Immutable");
    const tokenImplementation = await VBep20Immutable.deploy();
    await tokenImplementation.deployed();

    const poolRegistry = await hre.ethers.getContract("PoolRegistry");
    const accessControl = await hre.ethers.getContract("AccessControlManager");

    await poolRegistry.addMarket({
      comptroller: taskArgs.comptroller,
      asset: taskArgs.asset,
      decimals: taskArgs.decimals,
      name: taskArgs.name,
      symbol: taskArgs.symbol,
      rateModel: taskArgs.rateModel,
      baseRatePerYear: taskArgs.baseRate,
      multiplierPerYear: taskArgs.multiplier,
      jumpMultiplierPerYear: taskArgs.jumpMul,
      kink_: taskArgs.kink,
      collateralFactor: convertToUnit(taskArgs.collFactor, 18),
      accessControlManager: accessControl.address,
      vTokenProxyAdmin: taskArgs.proxyAdmin,
      tokenImplementation_: tokenImplementation.address,
    });

    console.log("Market " + taskArgs.name + " added successfully to pool " + taskArgs.comptroller);
  });

task("deployComptroller", "Deploys a Comptroller Implementation")
  .addParam("contractName", "Contract name, later we can load contracts by name")
  .addParam("poolRegistry", "Address of PoolRegistry Contract")
  .setAction(async (taskArgs, hre) => {
    const { deployer } = await hre.getNamedAccounts();
    const Comptroller: DeployResult = await hre.deployments.deploy(taskArgs.contractName, {
      contract: "Comptroller",
      from: deployer,
      args: [taskArgs.poolRegistry],
      log: true,
    });

    console.log("Comptroller implementation deployed with address: " + Comptroller.address);
  });

task("createPool", "Creates a pool via PoolRegistry")
  .addParam("poolName", "Name of the pool")
  .addParam("comptroller", "Address of comptroller implementation")
  .addParam("oracle", "Contract name, later we can load contracts by name")
  .addParam("closeFactor", "Close factor for pool")
  .addParam("liquidationIncentive", "Liquidation incentive for pool")
  .setAction(async (taskArgs, hre) => {
    const poolRegistry = await hre.ethers.getContract("PoolRegistry");
    await poolRegistry.createRegistryPool(
      taskArgs.poolName,
      taskArgs.comptroller,
      taskArgs.closeFactor,
      taskArgs.liquidationIncentive,
      taskArgs.minLiquidatableCollateral,
      taskArgs.oracle,
    );

    const pools = await poolRegistry.callStatic.getAllPools();
    await hre.ethers.getContractAt("Comptroller", pools[0].comptroller);

    const unitroller = await hre.ethers.getContractAt("Unitroller", pools[0].comptroller);
    await unitroller._acceptAdmin();

    console.log("Pool " + taskArgs.poolName + " has been sucessfully created");
  });

// You need to export an object to set up your config
// Go to https://hardhat.org/config/ to learn more

const config: HardhatUserConfig = {
  solidity: {
    compilers: [
      {
        version: "0.8.13",
        settings: {
          optimizer: {
            enabled: true,
            details: {
              yul: !process.env.CI,
            },
          },
          outputSelection: {
            "*": {
              "*": ["storageLayout"],
            },
          },
        },
      },
      {
        version: "0.6.6",
        settings: {
          optimizer: {
            enabled: true,
            details: {
              yul: !process.env.CI,
            },
          },
          outputSelection: {
            "*": {
              "*": ["storageLayout"],
            },
          },
        },
      },
      {
        version: "0.5.16",
        settings: {
          optimizer: {
            enabled: true,
            details: {
              yul: !process.env.CI,
            },
          },
          outputSelection: {
            "*": {
              "*": ["storageLayout"],
            },
          },
        },
      },
    ],
  },
  networks: {
    hardhat: {
      allowUnlimitedContractSize: true,
      loggingEnabled: false,
      live: false,
    },
    development: {
      url: "http://127.0.0.1:8545/",
      chainId: 31337,
      live: false,
    },
    bsctestnet: {
      url: process.env.ARCHIVE_NODE_bsctestnet || "https://data-seed-prebsc-1-s1.binance.org:8545",
      chainId: 97,
      live: true,
      gasPrice: 20000000000,
      accounts: process.env.DEPLOYER_PRIVATE_KEY ? [`0x${process.env.DEPLOYER_PRIVATE_KEY}`] : [],
    },
    // Mainnet deployments are done through Frame wallet RPC
    bscmainnet: {
      url: process.env.ARCHIVE_NODE_bscmainnet || "https://bsc-dataseed.binance.org/",
      chainId: 56,
      live: true,
      timeout: 1200000, // 20 minutes
      accounts: process.env.DEPLOYER_PRIVATE_KEY ? [`0x${process.env.DEPLOYER_PRIVATE_KEY}`] : [],
    },
    ethereum: {
      url: process.env.ARCHIVE_NODE_ethereum || "https://ethereum.blockpi.network/v1/rpc/public",
      chainId: 1,
      live: true,
      timeout: 1200000, // 20 minutes
    },
    sepolia: {
      url: process.env.ARCHIVE_NODE_sepolia || "https://ethereum-sepolia.blockpi.network/v1/rpc/public",
      chainId: 11155111,
      live: true,
      accounts: process.env.DEPLOYER_PRIVATE_KEY ? [`0x${process.env.DEPLOYER_PRIVATE_KEY}`] : [],
    },
    opbnbtestnet: {
      url: process.env.ARCHIVE_NODE_opbnbtestnet || "https://opbnb-testnet-rpc.bnbchain.org",
      chainId: 5611,
      live: true,
      accounts: DEPLOYER_PRIVATE_KEY ? [`0x${DEPLOYER_PRIVATE_KEY}`] : [],
    },
    opbnbmainnet: {
      url: process.env.ARCHIVE_NODE_opbnbmainnet || "https://opbnb-mainnet-rpc.bnbchain.org",
      chainId: 204,
      live: true,
      accounts: DEPLOYER_PRIVATE_KEY ? [`0x${DEPLOYER_PRIVATE_KEY}`] : [],
    },
  },
  gasReporter: {
    enabled: process.env.REPORT_GAS !== undefined,
    currency: "USD",
  },
  etherscan: {
    customChains: [
      {
        network: "bsctestnet",
        chainId: 97,
        urls: {
          apiURL: "https://api-testnet.bscscan.com/api",
          browserURL: "https://testnet.bscscan.com",
        },
      },
      {
        network: "bscmainnet",
        chainId: 56,
        urls: {
          apiURL: "https://api.bscscan.com/api",
          browserURL: "https://bscscan.com",
        },
      },
      {
        network: "sepolia",
        chainId: 11155111,
        urls: {
          apiURL: "https://api-sepolia.etherscan.io/api",
          browserURL: "https://sepolia.etherscan.io",
        },
      },
      {
        network: "ethereum",
        chainId: 1,
        urls: {
          apiURL: "https://api.etherscan.io/api",
          browserURL: "https://etherscan.io",
        },
      },
      {
        network: "opbnbtestnet",
        chainId: 5611,
        urls: {
          apiURL: `https://open-platform.nodereal.io/${process.env.ETHERSCAN_API_KEY}/op-bnb-testnet/contract/`,
          browserURL: "https://testnet.opbnbscan.com/",
        },
      },
      {
        network: "opbnbmainnet",
        chainId: 204,
        urls: {
          apiURL: `https://open-platform.nodereal.io/${process.env.ETHERSCAN_API_KEY}/op-bnb-mainnet/contract/`,
          browserURL: "https://opbnbscan.com/",
        },
      },
    ],
    apiKey: {
      bscmainnet: process.env.ETHERSCAN_API_KEY || "ETHERSCAN_API_KEY",
      bsctestnet: process.env.ETHERSCAN_API_KEY || "ETHERSCAN_API_KEY",
      opbnbtestnet: process.env.ETHERSCAN_API_KEY || "ETHERSCAN_API_KEY",
      sepolia: process.env.ETHERSCAN_API_KEY || "ETHERSCAN_API_KEY",
      ethereum: process.env.ETHERSCAN_API_KEY || "ETHERSCAN_API_KEY",
      opbnbmainnet: process.env.ETHERSCAN_API_KEY || "ETHERSCAN_API_KEY",
    },
  },
  paths: {
    tests: "./tests",
  },
  // Hardhat deploy
  namedAccounts: {
    deployer: 0,
    acc1: 1,
    acc2: 2,
    proxyAdmin: 3,
    acc3: 4,
  },
  docgen: {
    outputDir: "./docs",
    pages: "files",
    templates: "./docgen-templates",
  },
  external: {
    contracts: [
      {
        artifacts: "node_modules/@venusprotocol/oracle/artifacts",
      },
      {
        artifacts: "node_modules/@venusprotocol/venus-protocol/artifacts",
      },
    ],
  },
};

export default config;<|MERGE_RESOLUTION|>--- conflicted
+++ resolved
@@ -35,20 +35,16 @@
           "node_modules/@venusprotocol/venus-protocol/deployments/sepolia",
           "node_modules/@venusprotocol/protocol-reserve/deployments/sepolia",
         ],
-<<<<<<< HEAD
+        ethereum: [
+          "node_modules/@venusprotocol/oracle/deployments/ethereum",
+          "node_modules/@venusprotocol/venus-protocol/deployments/ethereum",
+          "node_modules/@venusprotocol/protocol-reserve/deployments/ethereum",
+        ],
         bscmainnet: [
           "node_modules/@venusprotocol/oracle/deployments/bscmainnet",
           "node_modules/@venusprotocol/venus-protocol/deployments/bscmainnet",
           "node_modules/@venusprotocol/protocol-reserve/deployments/bscmainnet",
         ],
-=======
-        ethereum: [
-          "node_modules/@venusprotocol/oracle/deployments/ethereum",
-          "node_modules/@venusprotocol/venus-protocol/deployments/ethereum",
-          "node_modules/@venusprotocol/protocol-reserve/deployments/ethereum",
-        ],
-        bscmainnet: ["node_modules/@venusprotocol/protocol-reserve/deployments/bscmainnet"],
->>>>>>> 71ad22b1
       },
     };
   }
