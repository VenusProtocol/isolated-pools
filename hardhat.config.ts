import "module-alias/register";

import "@nomicfoundation/hardhat-chai-matchers";
import "@nomicfoundation/hardhat-toolbox";
import "@nomiclabs/hardhat-ethers";
import "@nomiclabs/hardhat-etherscan";
import "@openzeppelin/hardhat-upgrades";
import "@typechain/hardhat";
import * as dotenv from "dotenv";
import "hardhat-dependency-compiler";
import "hardhat-deploy";
import { DeployResult } from "hardhat-deploy/types";
import "hardhat-gas-reporter";
import { HardhatUserConfig, extendConfig, extendEnvironment, task, types } from "hardhat/config";
import { HardhatConfig } from "hardhat/types";
import "solidity-coverage";
import "solidity-docgen";

import { convertToUnit } from "./helpers/utils";

dotenv.config();
const DEPLOYER_PRIVATE_KEY = process.env.DEPLOYER_PRIVATE_KEY;

const getRpcUrl = (networkName: string): string => {
  let uri;
  if (networkName) {
    uri = process.env[`ARCHIVE_NODE_${networkName}`];
  }
  if (!uri) {
    throw new Error(`invalid uri or network not supported by node provider : ${uri}`);
  }
  return uri;
};

extendEnvironment(hre => {
  hre.getNetworkName = () => process.env.HARDHAT_FORK_NETWORK || hre.network.name;
});

extendConfig((config: HardhatConfig) => {
  if (process.env.EXPORT !== "true") {
    config.external = {
      ...config.external,
      deployments: {
        hardhat: [],
        bsctestnet: [
          "node_modules/@venusprotocol/oracle/deployments/bsctestnet",
          "node_modules/@venusprotocol/venus-protocol/deployments/bsctestnet",
          "node_modules/@venusprotocol/protocol-reserve/deployments/bsctestnet",
          "node_modules/@venusprotocol/governance-contracts/deployments/bsctestnet",
        ],
        sepolia: [
          "node_modules/@venusprotocol/oracle/deployments/sepolia",
          "node_modules/@venusprotocol/venus-protocol/deployments/sepolia",
          "node_modules/@venusprotocol/protocol-reserve/deployments/sepolia",
          "node_modules/@venusprotocol/governance-contracts/deployments/sepolia",
        ],
        ethereum: [
          "node_modules/@venusprotocol/oracle/deployments/ethereum",
          "node_modules/@venusprotocol/venus-protocol/deployments/ethereum",
          "node_modules/@venusprotocol/protocol-reserve/deployments/ethereum",
          "node_modules/@venusprotocol/governance-contracts/deployments/ethereum",
        ],
        bscmainnet: [
          "node_modules/@venusprotocol/oracle/deployments/bscmainnet",
          "node_modules/@venusprotocol/venus-protocol/deployments/bscmainnet",
          "node_modules/@venusprotocol/protocol-reserve/deployments/bscmainnet",
          "node_modules/@venusprotocol/governance-contracts/deployments/bscmainnet",
        ],
        opbnbmainnet: [
          "node_modules/@venusprotocol/oracle/deployments/opbnbmainnet",
          "node_modules/@venusprotocol/protocol-reserve/deployments/opbnbmainnet",
          "node_modules/@venusprotocol/governance-contracts/deployments/opbnbmainnet",
        ],
        opbnbtestnet: [
          "node_modules/@venusprotocol/oracle/deployments/opbnbtestnet",
          "node_modules/@venusprotocol/protocol-reserve/deployments/opbnbtestnet",
          "node_modules/@venusprotocol/governance-contracts/deployments/opbnbtestnet",
        ],
        arbitrumsepolia: [
          "node_modules/@venusprotocol/oracle/deployments/arbitrumsepolia",
          "node_modules/@venusprotocol/protocol-reserve/deployments/arbitrumsepolia",
          "node_modules/@venusprotocol/governance-contracts/deployments/arbitrumsepolia",
        ],
        arbitrumone: [
          "node_modules/@venusprotocol/oracle/deployments/arbitrumone",
          "node_modules/@venusprotocol/protocol-reserve/deployments/arbitrumone",
          "node_modules/@venusprotocol/governance-contracts/deployments/arbitrumsepolia",
        ],
        basesepolia: [
          "node_modules/@venusprotocol/oracle/deployments/basesepolia",
          "node_modules/@venusprotocol/protocol-reserve/deployments/basesepolia",
          "node_modules/@venusprotocol/governance-contracts/deployments/basesepolia",
        ],
        basemainnet: [
          "node_modules/@venusprotocol/oracle/deployments/basemainnet",
          "node_modules/@venusprotocol/protocol-reserve/deployments/basemainnet",
          "node_modules/@venusprotocol/governance-contracts/deployments/basemainnet",
        ],
        unichainsepolia: [
          "node_modules/@venusprotocol/oracle/deployments/unichainsepolia",
          "node_modules/@venusprotocol/protocol-reserve/deployments/unichainsepolia",
          "node_modules/@venusprotocol/governance-contracts/deployments/unichainsepolia",
        ],
      },
    };
    if (process.env.HARDHAT_FORK_NETWORK) {
      config.external.deployments!.hardhat = [
        `./deployments/${process.env.HARDHAT_FORK_NETWORK}`,
        `node_modules/@venusprotocol/oracle/deployments/${process.env.HARDHAT_FORK_NETWORK}`,
        `node_modules/@venusprotocol/venus-protocol/deployments/${process.env.HARDHAT_FORK_NETWORK}`,
        `node_modules/@venusprotocol/protocol-reserve/deployments/${process.env.HARDHAT_FORK_NETWORK}`,
        `node_modules/@venusprotocol/governance-contracts/deployments/${process.env.HARDHAT_FORK_NETWORK}`,
      ];
    }
  }
});

// This is a sample Hardhat task. To learn how to create your own go to
// https://hardhat.org/guides/create-task.html
task("accounts", "Prints the list of accounts", async (taskArgs, hre) => {
  const accounts = await hre.ethers.getSigners();

  for (const account of accounts) {
    console.log(account.address);
  }
});

task("addMarket", "Add a market to an existing pool")
  .addParam("proxyAdmin", "Admin of vToken proxy")
  .addParam("poolid", "ID of pool to add a market", 1, types.int)
  .addParam("asset", "asset (ERC20) address", "0x0000000000000000000000000000000000000000", types.string)
  .addParam("decimals", "asset decimal places", 8, types.int)
  .addParam("name", "name of the market", undefined, types.string)
  .addParam("symbol", "symbol of market", undefined, types.string)
  .addParam("rateModel", "0 - WhitePaper ; 1- JumpRate", 0, types.int)
  .addParam("baseRate", "base rate per year", 0, types.int)
  .addParam("multiplier", "multiplier per year", "40000000000000000", types.string)
  .addParam("jumpMul", "jump multiplier per yer", 0, types.int)
  .addParam("kink", "kink rate", 0, types.int)
  .addParam("collFactor", "collateral factor is exonented to 18 decimals (e.g input = input*10**18)", 0.7, types.float)
  .setAction(async (taskArgs, hre) => {
    const VBep20Immutable = await hre.ethers.getContractFactory("VBep20Immutable");
    const tokenImplementation = await VBep20Immutable.deploy();
    await tokenImplementation.deployed();

    const poolRegistry = await hre.ethers.getContract("PoolRegistry");
    const accessControl = await hre.ethers.getContract("AccessControlManager");

    await poolRegistry.addMarket({
      comptroller: taskArgs.comptroller,
      asset: taskArgs.asset,
      decimals: taskArgs.decimals,
      name: taskArgs.name,
      symbol: taskArgs.symbol,
      rateModel: taskArgs.rateModel,
      baseRatePerYear: taskArgs.baseRate,
      multiplierPerYear: taskArgs.multiplier,
      jumpMultiplierPerYear: taskArgs.jumpMul,
      kink_: taskArgs.kink,
      collateralFactor: convertToUnit(taskArgs.collFactor, 18),
      accessControlManager: accessControl.address,
      vTokenProxyAdmin: taskArgs.proxyAdmin,
      tokenImplementation_: tokenImplementation.address,
    });

    console.log("Market " + taskArgs.name + " added successfully to pool " + taskArgs.comptroller);
  });

task("deployComptroller", "Deploys a Comptroller Implementation")
  .addParam("contractName", "Contract name, later we can load contracts by name")
  .addParam("poolRegistry", "Address of PoolRegistry Contract")
  .setAction(async (taskArgs, hre) => {
    const { deployer } = await hre.getNamedAccounts();
    const Comptroller: DeployResult = await hre.deployments.deploy(taskArgs.contractName, {
      contract: "Comptroller",
      from: deployer,
      args: [taskArgs.poolRegistry],
      log: true,
    });

    console.log("Comptroller implementation deployed with address: " + Comptroller.address);
  });

task("createPool", "Creates a pool via PoolRegistry")
  .addParam("poolName", "Name of the pool")
  .addParam("comptroller", "Address of comptroller implementation")
  .addParam("oracle", "Contract name, later we can load contracts by name")
  .addParam("closeFactor", "Close factor for pool")
  .addParam("liquidationIncentive", "Liquidation incentive for pool")
  .setAction(async (taskArgs, hre) => {
    const poolRegistry = await hre.ethers.getContract("PoolRegistry");
    await poolRegistry.createRegistryPool(
      taskArgs.poolName,
      taskArgs.comptroller,
      taskArgs.closeFactor,
      taskArgs.liquidationIncentive,
      taskArgs.minLiquidatableCollateral,
      taskArgs.oracle,
    );

    const pools = await poolRegistry.callStatic.getAllPools();
    await hre.ethers.getContractAt("Comptroller", pools[0].comptroller);

    const unitroller = await hre.ethers.getContractAt("Unitroller", pools[0].comptroller);
    await unitroller._acceptAdmin();

    console.log("Pool " + taskArgs.poolName + " has been sucessfully created");
  });

// You need to export an object to set up your config
// Go to https://hardhat.org/config/ to learn more

const config: HardhatUserConfig = {
  solidity: {
    compilers: [
      {
        version: "0.8.25",
        settings: {
          optimizer: {
            enabled: true,
            details: {
              yul: !process.env.CI,
            },
          },
          evmVersion: "paris",
          outputSelection: {
            "*": {
              "*": ["storageLayout"],
            },
          },
        },
      },
      {
        version: "0.6.6",
        settings: {
          optimizer: {
            enabled: true,
            details: {
              yul: !process.env.CI,
            },
          },
          outputSelection: {
            "*": {
              "*": ["storageLayout"],
            },
          },
        },
      },
      {
        version: "0.5.16",
        settings: {
          optimizer: {
            enabled: true,
            details: {
              yul: !process.env.CI,
            },
          },
          outputSelection: {
            "*": {
              "*": ["storageLayout"],
            },
          },
        },
      },
    ],
  },
  networks: {
    hardhat: {
      allowUnlimitedContractSize: true,
      loggingEnabled: false,
      live: !!process.env.HARDHAT_FORK_NETWORK,
      forking: process.env.HARDHAT_FORK_NETWORK
        ? {
            url: getRpcUrl(process.env.HARDHAT_FORK_NETWORK),
            blockNumber: process.env.HARDHAT_FORK_NUMBER ? parseInt(process.env.HARDHAT_FORK_NUMBER) : undefined,
          }
        : undefined,
    },
    development: {
      url: "http://127.0.0.1:8545/",
      chainId: 31337,
      live: false,
    },
    bsctestnet: {
      url: process.env.ARCHIVE_NODE_bsctestnet || "https://data-seed-prebsc-1-s1.binance.org:8545",
      chainId: 97,
      live: true,
      tags: ["testnet"],
      gasPrice: 20000000000,
      accounts: process.env.DEPLOYER_PRIVATE_KEY ? [`0x${process.env.DEPLOYER_PRIVATE_KEY}`] : [],
    },
    // Mainnet deployments are done through Frame wallet RPC
    bscmainnet: {
      url: process.env.ARCHIVE_NODE_bscmainnet || "https://bsc-dataseed.binance.org/",
      chainId: 56,
      live: true,
      timeout: 1200000,
      accounts: process.env.DEPLOYER_PRIVATE_KEY ? [`0x${process.env.DEPLOYER_PRIVATE_KEY}`] : [],
    },
    ethereum: {
      url: process.env.ARCHIVE_NODE_ethereum || "https://ethereum.blockpi.network/v1/rpc/public",
      chainId: 1,
      live: true,
      timeout: 1200000, // 20 minutes
      accounts: process.env.DEPLOYER_PRIVATE_KEY ? [`0x${process.env.DEPLOYER_PRIVATE_KEY}`] : [],
    },
    sepolia: {
      url: process.env.ARCHIVE_NODE_sepolia || "https://ethereum-sepolia.blockpi.network/v1/rpc/public",
      chainId: 11155111,
      live: true,
      tags: ["testnet"],
      accounts: process.env.DEPLOYER_PRIVATE_KEY ? [`0x${process.env.DEPLOYER_PRIVATE_KEY}`] : [],
    },
    opbnbtestnet: {
      url: process.env.ARCHIVE_NODE_opbnbtestnet || "https://opbnb-testnet-rpc.bnbchain.org",
      chainId: 5611,
      live: true,
      tags: ["testnet"],
      accounts: DEPLOYER_PRIVATE_KEY ? [`0x${DEPLOYER_PRIVATE_KEY}`] : [],
    },
    opbnbmainnet: {
      url: process.env.ARCHIVE_NODE_opbnbmainnet || "https://opbnb-mainnet-rpc.bnbchain.org",
      chainId: 204,
      live: true,
      accounts: DEPLOYER_PRIVATE_KEY ? [`0x${DEPLOYER_PRIVATE_KEY}`] : [],
    },
    arbitrumsepolia: {
      url: process.env.ARCHIVE_NODE_arbitrumsepolia || "https://sepolia-rollup.arbitrum.io/rpc",
      chainId: 421614,
      live: true,
      tags: ["testnet"],
      accounts: DEPLOYER_PRIVATE_KEY ? [`0x${DEPLOYER_PRIVATE_KEY}`] : [],
    },
    arbitrumone: {
      url: process.env.ARCHIVE_NODE_arbitrumone || "https://arb1.arbitrum.io/rpc",
      chainId: 42161,
      live: true,
      accounts: DEPLOYER_PRIVATE_KEY ? [`0x${DEPLOYER_PRIVATE_KEY}`] : [],
    },
    opsepolia: {
      url: process.env.ARCHIVE_NODE_opsepolia || "https://sepolia.optimism.io",
      chainId: 11155420,
      live: true,
      tags: ["testnet"],
      accounts: DEPLOYER_PRIVATE_KEY ? [`0x${DEPLOYER_PRIVATE_KEY}`] : [],
    },
    opmainnet: {
      url: process.env.ARCHIVE_NODE_opmainnet || "https://mainnet.optimism.io",
      chainId: 10,
      live: true,
      accounts: DEPLOYER_PRIVATE_KEY ? [`0x${DEPLOYER_PRIVATE_KEY}`] : [],
    },
    basesepolia: {
      url: process.env.ARCHIVE_NODE_basesepolia || "https://sepolia.base.org",
      chainId: 84532,
      live: true,
      tags: ["testnet"],
      accounts: DEPLOYER_PRIVATE_KEY ? [`0x${DEPLOYER_PRIVATE_KEY}`] : [],
    },
    basemainnet: {
      url: process.env.ARCHIVE_NODE_basemainnet || "https://mainnet.base.org",
      chainId: 8453,
      live: true,
      accounts: DEPLOYER_PRIVATE_KEY ? [`0x${DEPLOYER_PRIVATE_KEY}`] : [],
    },
<<<<<<< HEAD
    unichainmainnet: {
      url: process.env.ARCHIVE_NODE_unichainmainnet || "https://mainnet.unichain.org",
      chainId: 130,
=======
    unichainsepolia: {
      url: process.env.ARCHIVE_NODE_unichainsepolia || "https://sepolia.unichain.org",
      chainId: 1301,
>>>>>>> c5062425
      live: true,
      accounts: DEPLOYER_PRIVATE_KEY ? [`0x${DEPLOYER_PRIVATE_KEY}`] : [],
    },
  },
  gasReporter: {
    enabled: process.env.REPORT_GAS !== undefined,
    currency: "USD",
  },
  etherscan: {
    customChains: [
      {
        network: "bsctestnet",
        chainId: 97,
        urls: {
          apiURL: "https://api-testnet.bscscan.com/api",
          browserURL: "https://testnet.bscscan.com",
        },
      },
      {
        network: "bscmainnet",
        chainId: 56,
        urls: {
          apiURL: "https://api.bscscan.com/api",
          browserURL: "https://bscscan.com",
        },
      },
      {
        network: "sepolia",
        chainId: 11155111,
        urls: {
          apiURL: "https://api-sepolia.etherscan.io/api",
          browserURL: "https://sepolia.etherscan.io",
        },
      },
      {
        network: "ethereum",
        chainId: 1,
        urls: {
          apiURL: "https://api.etherscan.io/api",
          browserURL: "https://etherscan.io",
        },
      },
      {
        network: "opbnbtestnet",
        chainId: 5611,
        urls: {
          apiURL: `https://open-platform.nodereal.io/${process.env.ETHERSCAN_API_KEY}/op-bnb-testnet/contract/`,
          browserURL: "https://testnet.opbnbscan.com/",
        },
      },
      {
        network: "opbnbmainnet",
        chainId: 204,
        urls: {
          apiURL: `https://open-platform.nodereal.io/${process.env.ETHERSCAN_API_KEY}/op-bnb-mainnet/contract/`,
          browserURL: "https://opbnbscan.com/",
        },
      },
      {
        network: "ethereum",
        chainId: 1,
        urls: {
          apiURL: "https://api.etherscan.io/api",
          browserURL: "https://etherscan.io",
        },
      },
      {
        network: "arbitrumsepolia",
        chainId: 421614,
        urls: {
          apiURL: `https://api-sepolia.arbiscan.io/api`,
          browserURL: "https://sepolia.arbiscan.io/",
        },
      },
      {
        network: "arbitrumone",
        chainId: 42161,
        urls: {
          apiURL: `https://api.arbiscan.io/api/`,
          browserURL: "https://arbiscan.io/",
        },
      },
      {
        network: "opsepolia",
        chainId: 11155420,
        urls: {
          apiURL: "https://api-sepolia-optimistic.etherscan.io/api/",
          browserURL: "https://sepolia-optimistic.etherscan.io/",
        },
      },
      {
        network: "opmainnet",
        chainId: 10,
        urls: {
          apiURL: "https://api-optimistic.etherscan.io/api",
          browserURL: "https://optimistic.etherscan.io/",
        },
      },
      {
        network: "basesepolia",
        chainId: 84532,
        urls: {
          apiURL: "https://api-sepolia.basescan.org/api",
          browserURL: "https://sepolia.basescan.org/",
        },
      },
      {
        network: "basemainnet",
        chainId: 8453,
        urls: {
          apiURL: "https://api.basescan.org/api",
          browserURL: "https://basescan.org/",
        },
      },
      {
        network: "unichainsepolia",
        chainId: 1301,
        urls: {
          apiURL: "https://api-sepolia.uniscan.xyz/api/",
          browserURL: "https://sepolia.uniscan.xyz/",
        },
      },
    ],
    apiKey: {
      bscmainnet: process.env.ETHERSCAN_API_KEY || "ETHERSCAN_API_KEY",
      bsctestnet: process.env.ETHERSCAN_API_KEY || "ETHERSCAN_API_KEY",
      ethereum: process.env.ETHERSCAN_API_KEY || "ETHERSCAN_API_KEY",
      sepolia: process.env.ETHERSCAN_API_KEY || "ETHERSCAN_API_KEY",
      opbnbmainnet: process.env.ETHERSCAN_API_KEY || "ETHERSCAN_API_KEY",
      opbnbtestnet: process.env.ETHERSCAN_API_KEY || "ETHERSCAN_API_KEY",
      arbitrumone: process.env.ETHERSCAN_API_KEY || "ETHERSCAN_API_KEY",
      arbitrumsepolia: process.env.ETHERSCAN_API_KEY || "ETHERSCAN_API_KEY",
      opsepolia: process.env.ETHERSCAN_API_KEY || "ETHERSCAN_API_KEY",
      opmainnet: process.env.ETHERSCAN_API_KEY || "ETHERSCAN_API_KEY",
      basesepolia: process.env.ETHERSCAN_API_KEY || "ETHERSCAN_API_KEY",
      basemainnet: process.env.ETHERSCAN_API_KEY || "ETHERSCAN_API_KEY",
      unichainsepolia: process.env.ETHERSCAN_API_KEY || "ETHERSCAN_API_KEY",
    },
  },
  paths: {
    tests: "./tests",
  },
  // Hardhat deploy
  namedAccounts: {
    deployer: 0,
    acc1: 1,
    acc2: 2,
    proxyAdmin: 3,
    acc3: 4,
  },
  docgen: {
    outputDir: "./docs",
    pages: "files",
    templates: "./docgen-templates",
  },
  external: {
    contracts: [
      {
        artifacts: "node_modules/@venusprotocol/oracle/artifacts",
      },
      {
        artifacts: "node_modules/@venusprotocol/venus-protocol/artifacts",
      },
      {
        artifacts: "node_modules/@venusprotocol/protocol-reserve/artifacts",
      },
      {
        artifacts: "node_modules/@venusprotocol/governance-contracts/artifacts",
      },
    ],
  },
  dependencyCompiler: {
    paths: [
      "hardhat-deploy/solc_0.8/proxy/OptimizedTransparentUpgradeableProxy.sol",
      "hardhat-deploy/solc_0.8/openzeppelin/proxy/transparent/ProxyAdmin.sol",
    ],
  },
};

export default config;<|MERGE_RESOLUTION|>--- conflicted
+++ resolved
@@ -100,6 +100,11 @@
           "node_modules/@venusprotocol/oracle/deployments/unichainsepolia",
           "node_modules/@venusprotocol/protocol-reserve/deployments/unichainsepolia",
           "node_modules/@venusprotocol/governance-contracts/deployments/unichainsepolia",
+        ],
+        unichainmainnet: [
+          "node_modules/@venusprotocol/oracle/deployments/unichainmainnet",
+          "node_modules/@venusprotocol/protocol-reserve/deployments/unichainmainnet",
+          "node_modules/@venusprotocol/governance-contracts/deployments/unichainmainnet",
         ],
       },
     };
@@ -363,15 +368,15 @@
       live: true,
       accounts: DEPLOYER_PRIVATE_KEY ? [`0x${DEPLOYER_PRIVATE_KEY}`] : [],
     },
-<<<<<<< HEAD
+    unichainsepolia: {
+      url: process.env.ARCHIVE_NODE_unichainsepolia || "https://sepolia.unichain.org",
+      chainId: 1301,
+      live: true,
+      accounts: DEPLOYER_PRIVATE_KEY ? [`0x${DEPLOYER_PRIVATE_KEY}`] : [],
+    },
     unichainmainnet: {
       url: process.env.ARCHIVE_NODE_unichainmainnet || "https://mainnet.unichain.org",
       chainId: 130,
-=======
-    unichainsepolia: {
-      url: process.env.ARCHIVE_NODE_unichainsepolia || "https://sepolia.unichain.org",
-      chainId: 1301,
->>>>>>> c5062425
       live: true,
       accounts: DEPLOYER_PRIVATE_KEY ? [`0x${DEPLOYER_PRIVATE_KEY}`] : [],
     },
@@ -492,6 +497,14 @@
         urls: {
           apiURL: "https://api-sepolia.uniscan.xyz/api/",
           browserURL: "https://sepolia.uniscan.xyz/",
+        },
+      },
+      {
+        network: "unichainmainnet",
+        chainId: 130,
+        urls: {
+          apiURL: "https://api.uniscan.xyz/api/",
+          browserURL: "https://uniscan.xyz/",
         },
       },
     ],
@@ -509,6 +522,7 @@
       basesepolia: process.env.ETHERSCAN_API_KEY || "ETHERSCAN_API_KEY",
       basemainnet: process.env.ETHERSCAN_API_KEY || "ETHERSCAN_API_KEY",
       unichainsepolia: process.env.ETHERSCAN_API_KEY || "ETHERSCAN_API_KEY",
+      unichainmainnet: process.env.ETHERSCAN_API_KEY || "ETHERSCAN_API_KEY",
     },
   },
   paths: {
