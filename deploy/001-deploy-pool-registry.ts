--- conflicted
+++ resolved
@@ -45,10 +45,7 @@
     autoMine: true,
   });
 
-  const accessControlManager = await ethers.getContract(
-    "AccessControlManager"
-  );
-
+  const accessControlManager = await ethers.getContract("AccessControlManager");
 
   await deploy("RiskFund", {
     from: deployer,
@@ -59,21 +56,25 @@
 
   const riskFund = await ethers.getContract("RiskFund");
 
+  let tx = await accessControlManager.giveCallPermission(
+    ethers.constants.AddressZero,
+    "changeCollFactor(uint256,uint256)",
+    poolRegistry.address
+  );
 
-  await deploy("LiquidatedShareReserve", {
+  await deploy("ProtocolShareReserve", {
     from: deployer,
     log: true,
     autoMine: true,
   });
 
-  const liquidatedShareReserve = await ethers.getContract("LiquidatedShareReserve");
+  const protocolShareReserve = await ethers.getContract("ProtocolShareReserve");
 
   await deploy("Shortfall", {
     from: deployer,
     log: true,
     autoMine: true,
   });
-  const shortFall = await ethers.getContract("Shortfall");
 
   await deploy("MockBUSD", {
     from: deployer,
@@ -82,54 +83,44 @@
     log: true,
     autoMine: true,
   });
+  const shortFall = await ethers.getContract("Shortfall");
 
-<<<<<<< HEAD
-  await deploy("ProtocolShareReserve", {
-=======
   const BUSD: MockToken = await ethers.getContract("MockBUSD");
-  
-  await shortFall.initialize(BUSD.address,riskFund.address,convertToUnit(1000,18))
+
+  await shortFall.initialize(
+    BUSD.address,
+    riskFund.address,
+    convertToUnit(1000, 18)
+  );
 
   await deploy("PoolRegistry", {
->>>>>>> 6e9edf4c
     from: deployer,
     log: true,
     autoMine: true,
-    args: [], 
+    args: [],
   });
 
-<<<<<<< HEAD
-  const protocolShareReserve = await ethers.getContract("ProtocolShareReserve");
-=======
   const poolRegistry = await ethers.getContract("PoolRegistry");
-  const shortfall = await ethers.getContract("Shortfall");
   const deployerSigner = await ethers.provider.getSigner(deployer);
->>>>>>> 6e9edf4c
 
-  await shortfall.connect(deployerSigner).setPoolRegistry(poolRegistry.address);
-  
+  await shortFall.connect(deployerSigner).setPoolRegistry(poolRegistry.address);
+
   await poolRegistry.initialize(
     vBep20Factory.address,
-<<<<<<< HEAD
     jumpRateModelFactory.address,
     whitePaperRateFactory.address,
+    shortFall.address,
     riskFund.address,
-    protocolShareReserve.address,
-=======
-    jumpRateModelFactory.address,    
-    whitePaperRateFactory.address,    
-    shortfall.address,     
-    riskFund.address,    
-    liquidatedShareReserve.address
+    protocolShareReserve.address
   );
 
   await deploy("MockPriceOracle", {
     from: deployer,
     log: true,
     autoMine: true,
-    args: [], 
+    args: [],
   });
-    
+
   let tx = await accessControlManager.giveCallPermission(
     ethers.constants.AddressZero,
     "changeCollFactor(uint256,uint256)",
@@ -150,7 +141,6 @@
     ethers.constants.AddressZero,
     "_setInterestRateModelFresh(InterestRateModel)",
     vBep20Factory.address
->>>>>>> 6e9edf4c
   );
 
   await tx.wait(1);
@@ -158,4 +148,4 @@
 
 func.tags = ["Pool Registry"];
 
-export default func;
+export default func;